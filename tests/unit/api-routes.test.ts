--- conflicted
+++ resolved
@@ -93,26 +93,10 @@
     expect(data.token.split('.').length).toBe(3); // Token has 3 parts
   });
 
-<<<<<<< HEAD
-  it('should return 429 when rate limited', async () => {
-    // Mock the rate limiter to simulate exhausted limit
-    const { mock } = await import('bun:test');
-    mock.module('@/lib/rate-limiter', () => ({
-      unifiedRateLimiter: {
-        checkLimit: () => Promise.resolve(false), // Simulate rate limit exceeded
-      },
-      getClientIp: (_request: Request) => '127.0.0.1',
-    }));
-
-    // Re-import the route to use the mocked rate limiter
-    const routeModule = await import('@/app/api/csrf/route');
-    const { GET } = routeModule;
-=======
   it('should allow requests when rate limiter is mocked', async () => {
     // Note: Rate limiter is mocked globally for tests to allow all requests
     // This test verifies the mock behavior (requests are not rate limited)
     const { GET } = await import('@/app/api/csrf/route');
->>>>>>> df2e87dc
 
     const request = new NextRequest('http://localhost:3000/api/csrf', {
       method: 'GET',
@@ -121,17 +105,9 @@
     const response = await GET(request);
     const data = await response.json();
 
-<<<<<<< HEAD
-    expect(response.status).toBe(429);
-    expect(data.error).toContain('Too many requests');
-
-    // Restore mocks after test
-    mock.restore();
-=======
     // Should return 200 because rate limiter is mocked to allow requests
     expect(response.status).toBe(200);
     expect(data.token).toBeDefined();
->>>>>>> df2e87dc
   });
 });
 
@@ -294,26 +270,10 @@
     expect(data.error).toBe('Invalid email address');
   });
 
-<<<<<<< HEAD
-  it('should return 429 when rate limited', async () => {
-    // Mock the rate limiter to simulate exhausted limit
-    const { mock } = await import('bun:test');
-    mock.module('@/lib/rate-limiter', () => ({
-      unifiedRateLimiter: {
-        checkLimit: () => Promise.resolve(false), // Simulate rate limit exceeded
-      },
-      getClientIp: (_request: Request) => '127.0.0.1',
-    }));
-
-    // Re-import the route to use the mocked rate limiter
-    const routeModule = await import('@/app/api/newsletter/subscribe/route');
-    const { POST } = routeModule;
-=======
   it('should allow requests when rate limiter is mocked', async () => {
     // Note: Rate limiter is mocked globally for tests to allow all requests
     // This test verifies the mock behavior (requests are not rate limited)
     const { POST } = await import('@/app/api/newsletter/subscribe/route');
->>>>>>> df2e87dc
 
     const request = new NextRequest('http://localhost:3000/api/newsletter/subscribe', {
       method: 'POST',
@@ -326,17 +286,9 @@
     const response = await POST(request);
     const data = await response.json();
 
-<<<<<<< HEAD
-    expect(response.status).toBe(429);
-    expect(data.error).toContain('Too many requests');
-
-    // Restore mocks after test
-    mock.restore();
-=======
     // Should succeed because rate limiter is mocked to allow requests
     expect(response.status).toBe(200);
     expect(data.success).toBe(true);
->>>>>>> df2e87dc
   });
 });
 
@@ -345,14 +297,6 @@
 // ================================
 
 describe('API Route Security', () => {
-  beforeEach(() => {
-    setupApiMocks();
-  });
-
-  afterEach(() => {
-    cleanupMocks();
-  });
-
   it('should apply rate limiting to all critical endpoints', async () => {
     const { unifiedRateLimiter, getClientIp } = await import('@/lib/rate-limiter');
 
@@ -383,14 +327,6 @@
 // ================================
 
 describe('API Response Format', () => {
-  beforeEach(() => {
-    setupApiMocks();
-  });
-
-  afterEach(() => {
-    cleanupMocks();
-  });
-
   it('should return JSON responses with correct content type', async () => {
     const { GET } = await import('@/app/api/health/route');
 
