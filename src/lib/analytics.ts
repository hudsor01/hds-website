--- conflicted
+++ resolved
@@ -1,11 +1,7 @@
 /**
  * Unified Analytics Module
-<<<<<<< HEAD
- * Simple analytics tracking with backend integration for critical events
-=======
  * Lightweight analytics tracking using Supabase only
  * No external dependencies - optimized for performance
->>>>>>> 613f36cd
  */
 
 import type {
@@ -13,17 +9,12 @@
   PageViewProperties,
   UserProperties,
 } from "@/types/analytics";
-<<<<<<< HEAD
-import { logger } from './logger';
-import { env } from '@/env';
-=======
 import {
   postHogEventSchema,
   conversionDataSchema,
   pageViewPropertiesSchema,
   userPropertiesSchema,
 } from '@/lib/schemas';
->>>>>>> 613f36cd
 
 /**
  * Analytics Manager - Lightweight, non-blocking analytics
@@ -36,28 +27,7 @@
 
   constructor() {
     if (typeof window !== "undefined") {
-<<<<<<< HEAD
-      this.initialize();
-    }
-  }
-
-  private initialize() {
-    try {
-      // Mark as initialized immediately for simple tracking
       this.initialized = true;
-      this.processQueue();
-
-      logger.info('Analytics initialized', {
-        environment: env.NODE_ENV
-      });
-    } catch (error) {
-      logger.error("Failed to initialize analytics", {
-        error,
-        environment: env.NODE_ENV
-      });
-=======
-      this.initialized = true;
->>>>>>> 613f36cd
     }
   }
 
@@ -87,20 +57,6 @@
    * Track custom events (non-blocking)
    */
   trackEvent(eventName: string, properties?: EventProperties) {
-<<<<<<< HEAD
-    this.executeOrQueue(() => {
-      // Custom tracking for critical events
-      if (eventName === "form_submission" || eventName === "lead_captured") {
-        this.sendToBackend(eventName, properties);
-      }
-
-      // Structured logging for development and production
-      logger.info('Analytics Event Tracked', {
-        eventName,
-        properties,
-        initialized: this.initialized,
-        queueLength: this.queue.length
-=======
     // Skip if not initialized or shouldn't sample
     if (!this.initialized || !this.shouldSample(eventName)) {
       return;
@@ -121,7 +77,6 @@
     if (eventName === "form_submission" || eventName === "lead_captured" || eventName === "conversion") {
       this.sendToBackend(eventName, properties).catch(() => {
         // Silent fail - don't block user experience
->>>>>>> 613f36cd
       });
     }
   }
@@ -130,19 +85,6 @@
    * Track page views (non-blocking, sampled)
    */
   trackPageView(properties?: PageViewProperties) {
-<<<<<<< HEAD
-    this.executeOrQueue(() => {
-      const pageData = {
-        url: window.location.href,
-        path: window.location.pathname,
-        referrer: document.referrer,
-        title: document.title,
-        ...properties,
-      };
-
-      logger.info('Page view tracked', pageData);
-    });
-=======
     if (!this.initialized || !this.shouldSample('pageview')) {
       return;
     }
@@ -165,21 +107,12 @@
     };
 
     this.sendToBackend('pageview', pageData).catch(() => {});
->>>>>>> 613f36cd
   }
 
   /**
    * Identify user (always tracked, non-blocking)
    */
   identify(userId: string, properties?: UserProperties) {
-<<<<<<< HEAD
-    this.executeOrQueue(() => {
-      logger.info('User identified', {
-        userId,
-        properties
-      });
-    });
-=======
     if (!this.initialized) {
       return;
     }
@@ -197,7 +130,6 @@
       user_id: userId,
       ...properties,
     }).catch(() => {});
->>>>>>> 613f36cd
   }
 
   /**
@@ -359,11 +291,7 @@
    * Reset user (no-op since we removed PostHog)
    */
   reset() {
-<<<<<<< HEAD
-    logger.info('Analytics reset');
-=======
     // No-op: Kept for backwards compatibility
->>>>>>> 613f36cd
   }
 }
 
