/**
 * CSRF Token Generation and Validation for Edge Runtime
 * Uses Web Crypto API instead of Node.js crypto module
 * Compatible with Next.js Edge Runtime and middleware
 *
 * Official docs: https://nextjs.org/docs/app/api-reference/edge
 * Web Crypto API: https://developer.mozilla.org/en-US/docs/Web/API/SubtleCrypto
 */

import { env } from '@/env';

// CSRF secret must be set in production
if (env.NODE_ENV === 'production' && !env.CSRF_SECRET) {
  throw new Error(
    'CSRF_SECRET environment variable must be set in production. ' +
    'Generate a secure secret with: openssl rand -hex 32'
  );
}

<<<<<<< HEAD
import { createHmac, randomBytes } from 'crypto';

const CSRF_SECRET = process.env.CSRF_SECRET || randomBytes(32).toString('hex');
const TOKEN_LENGTH = 32;
=======
const CSRF_SECRET = env.CSRF_SECRET || 'dev-csrf-secret-not-for-production';
const TOKEN_LENGTH = 18;
>>>>>>> 6816f8b9
const TOKEN_EXPIRY = 60 * 60 * 1000; // 1 hour

/**
 * Generate random hex string using Web Crypto API
 * Replaces Node.js randomBytes()
 */
function generateRandomHex(length: number): string {
  const array = new Uint8Array(length);
  crypto.getRandomValues(array);
  return Array.from(array, byte => byte.toString(16).padStart(2, '0')).join('');
}

/**
 * Create HMAC signature using Web Crypto API (SubtleCrypto)
 * Replaces Node.js createHmac()
 */
async function createHmacSignature(message: string, secret: string): Promise<string> {
  const encoder = new TextEncoder();
  const keyData = encoder.encode(secret);
  const messageData = encoder.encode(message);

  // Import the secret key
  const key = await crypto.subtle.importKey(
    'raw',
    keyData,
    { name: 'HMAC', hash: 'SHA-256' },
    false,
    ['sign']
  );

  // Sign the message
  const signature = await crypto.subtle.sign('HMAC', key, messageData);

  // Convert to hex string
  return Array.from(new Uint8Array(signature))
    .map(byte => byte.toString(16).padStart(2, '0'))
    .join('');
}

/**
 * Generate a CSRF token with expiry and signature
 * Edge Runtime compatible - uses Web Crypto API
 */
export async function generateCsrfToken(): Promise<string> {
  const expiry = Date.now() + TOKEN_EXPIRY;
  const token = generateRandomHex(TOKEN_LENGTH);
  const signature = await createHmacSignature(`${token}.${expiry}`, CSRF_SECRET);

  return `${token}.${expiry}.${signature}`;
}

/**
 * Validate a CSRF token
 * Edge Runtime compatible - uses Web Crypto API
 */
export async function validateCsrfToken(token: string): Promise<boolean> {
  if (!token) {
    return false;
  }

  const parts = token.split('.');
  if (parts.length !== 3) {
    return false;
  }

  const [tokenPart, expiry, signature] = parts;
  if (!tokenPart || !expiry || !signature) {
    return false;
  }

  // Check expiry
  if (Date.now() > parseInt(expiry, 10)) {
    return false;
  }

  // Verify signature
  const expectedSignature = await createHmacSignature(`${tokenPart}.${expiry}`, CSRF_SECRET);

  return signature === expectedSignature;
}

/**
 * Extract CSRF token from request
 */
export async function getCsrfTokenFromRequest(request: Request): Promise<string | null> {
  const headerToken = request.headers.get('X-CSRF-Token');
  if (headerToken) {
    return headerToken;
  }

  try {
    const formData = await request.formData();
    const bodyToken = formData.get('csrf_token') as string | null;
    if (bodyToken) {
      return bodyToken;
    }
  } catch {
    // Ignore errors if the request body is not form data
  }

  return null;
}

/**
 * Validate CSRF token for mutation requests
 * Safe-list GET, HEAD, OPTIONS
 */
export async function validateCsrfForMutation(request: Request): Promise<boolean> {
  // Skip CSRF validation for safe methods
  if (['GET', 'HEAD', 'OPTIONS'].includes(request.method)) {
    return true;
  }

  const token = await getCsrfTokenFromRequest(request);
  if (!token) {
    return false;
  }

  return await validateCsrfToken(token);
}<|MERGE_RESOLUTION|>--- conflicted
+++ resolved
@@ -17,15 +17,8 @@
   );
 }
 
-<<<<<<< HEAD
-import { createHmac, randomBytes } from 'crypto';
-
-const CSRF_SECRET = process.env.CSRF_SECRET || randomBytes(32).toString('hex');
-const TOKEN_LENGTH = 32;
-=======
 const CSRF_SECRET = env.CSRF_SECRET || 'dev-csrf-secret-not-for-production';
 const TOKEN_LENGTH = 18;
->>>>>>> 6816f8b9
 const TOKEN_EXPIRY = 60 * 60 * 1000; // 1 hour
 
 /**
