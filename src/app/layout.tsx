--- conflicted
+++ resolved
@@ -1,23 +1,18 @@
 import type { Metadata, Viewport } from "next";
+import { Geist, Geist_Mono } from "next/font/google";
 import "./globals.css";
 import { Toaster } from "sonner";
 import NavbarLight from "@/components/layout/NavbarLight";
 import Footer from "@/components/layout/Footer";
 import ScrollToTop from "@/components/ScrollToTop";
 import { Analytics } from "@/components/Analytics";
-<<<<<<< HEAD
-import { ToastProvider } from "@/components/Toast";
-=======
 import ClientProviders from "@/components/ClientProviders";
 import { ErrorBoundary } from "@/components/ErrorBoundary";
 import { SpeedInsights } from "@vercel/speed-insights/next";
 import { WebVitalsReporting } from "@/components/WebVitalsReporting";
->>>>>>> 880fee6e
 import { generateWebsiteSchema, generateOrganizationSchema, generateLocalBusinessSchema } from "@/lib/seo-utils";
 import { env } from "@/env";
 
-<<<<<<< HEAD
-=======
 const geistSans = Geist({
   variable: "--font-geist-sans",
   subsets: ["latin"],
@@ -36,7 +31,6 @@
   adjustFontFallback: true,
 });
 
->>>>>>> 880fee6e
 export const viewport: Viewport = {
   width: 'device-width',
   initialScale: 1,
@@ -107,6 +101,13 @@
     address: false,
     telephone: false,
   },
+  other: {
+    "ld+json": JSON.stringify([
+      generateWebsiteSchema(),
+      generateOrganizationSchema(),
+      generateLocalBusinessSchema()
+    ].filter(Boolean))
+  }
 };
 
 export default function RootLayout({
@@ -157,39 +158,9 @@
         <meta name="MobileOptimized" content="320" />
       </head>
       <body
-        className="antialiased selection-cyan"
+        className={`${geistSans.variable} ${geistMono.variable} antialiased selection-cyan`}
         suppressHydrationWarning
       >
-<<<<<<< HEAD
-        {/* Structured Data for SEO */}
-        <script
-          type="application/ld+json"
-          dangerouslySetInnerHTML={{
-            __html: JSON.stringify([
-              generateWebsiteSchema(),
-              generateOrganizationSchema(),
-              generateLocalBusinessSchema()
-            ].filter(Boolean))
-          }}
-        />
-
-        <ToastProvider>
-          {/* Skip to main content for accessibility */}
-          <a
-            href="#main-content"
-            className="sr-only focus:not-sr-only focus:fixed focus:top-4 focus:left-4 focus:z-tooltip focus:px-6 focus:py-3 focus:bg-cyan-500 focus:text-white focus:font-bold focus:rounded-lg focus:shadow-xl focus-ring"
-          >
-            Skip to main content
-          </a>
-          <NavbarLight />
-          <main id="main-content" className="min-h-screen pt-16">
-            {children}
-          </main>
-          <Footer />
-          <ScrollToTop />
-          <Analytics />
-        </ToastProvider>
-=======
         <ClientProviders>
           <ErrorBoundary>
             <NavbarLight />
@@ -204,7 +175,6 @@
           </ErrorBoundary>
           <Toaster position="top-right" richColors theme="dark" />
         </ClientProviders>
->>>>>>> 880fee6e
       </body>
     </html>
   );
