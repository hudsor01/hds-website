--- conflicted
+++ resolved
@@ -1,11 +1,6 @@
 import type { Metadata } from "next";
 import Link from "next/link";
-<<<<<<< HEAD
-import { CalendarDaysIcon, ClockIcon, TagIcon, ArrowLeftIcon } from "@heroicons/react/24/outline";
-import ScrollProgress from "@/components/ScrollProgress";
-=======
 import { Calendar, Clock, Tag, ArrowLeft } from "lucide-react";
->>>>>>> 613f36cd
 
 export const metadata: Metadata = {
   title: "Small Business Website Cost 2025: Complete Pricing Guide | Hudson Digital",
