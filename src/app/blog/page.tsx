--- conflicted
+++ resolved
@@ -64,60 +64,6 @@
       {featuredPosts.length > 0 && (
         <section className="section-spacing bg-gradient-primary">
           <div className="container-wide">
-<<<<<<< HEAD
-            <div className="text-center mb-content-block">
-              <h2 className="text-section-title font-black text-white mb-subheading text-balance">Featured Article</h2>
-              <p className="text-gray-300 text-pretty">Essential reading for ambitious business owners</p>
-            </div>
-
-            <div className="flex overflow-x-auto snap-x snap-mandatory scrollbar-hide -mx-4 px-4 md:grid md:grid-cols-2 lg:grid-cols-3 md:gap-comfortable md:overflow-visible md:mx-0 md:px-0">
-              {featuredPosts.map((post) => (
-                <article key={post.id} className="group relative lg:col-span-2 snap-center flex-shrink-0 w-80 md:w-auto">
-                  <div className="glass-card rounded-xl overflow-hidden hover:border-cyan-300 transition-smooth hover:scale-105 will-change-transform transform-gpu">
-
-                    <div className="card-padding">
-                      <div className="flex flex-center gap-content text-caption text-gray-400 mb-subheading">
-                        <span className="flex flex-center gap-tight">
-                          <CalendarDaysIcon className="w-4 h-4" />
-                          {formatDateLong(post.publishedAt)}
-                        </span>
-                        <span className="flex flex-center gap-tight">
-                          <ClockIcon className="w-4 h-4" />
-                          {post.readingTime} min read
-                        </span>
-                        <span className="px-4 py-2 bg-cyan-400 text-black text-caption font-bold rounded-full">
-                          FEATURED
-                        </span>
-                      </div>
-
-                      <h3 className="text-responsive-md font-bold text-white mb-subheading group-hover:text-cyan-400 transition-colors text-balance">
-                        {post.title}
-                      </h3>
-
-                      <p className="text-gray-300 mb-card-content text-body-lg leading-relaxed text-pretty">
-                        {post.excerpt}
-                      </p>
-
-                      <div className="flex flex-wrap gap-tight mb-card-content">
-                        {post.tags.map((tag) => (
-                          <span key={tag} className="flex flex-center gap-tight text-caption text-cyan-400 bg-cyan-400/10 px-4 py-2 rounded-full">
-                            <TagIcon className="w-3 h-3" />
-                            {tag}
-                          </span>
-                        ))}
-                      </div>
-
-                      <Link
-                        href={`/blog/${post.slug}`}
-                        className="inline-flex flex-center gap-tight link-primary font-semibold text-body-lg"
-                      >
-                        Read Full Article
-                        <ArrowRightIcon className="w-5 h-5 group-hover:translate-x-1 transition-transform" />
-                      </Link>
-                    </div>
-                  </div>
-                </article>
-=======
             <div className="text-center mb-12">
               <h2 className="text-3xl font-black text-white mb-4 text-balance">Featured Articles</h2>
               <p className="text-gray-300 text-pretty">Essential reading for ambitious business owners</p>
@@ -126,7 +72,6 @@
             <div className="grid grid-cols-1 md:grid-cols-2 lg:grid-cols-3 gap-8">
               {featuredPosts.map((post) => (
                 <BlogPostCard key={post.id} post={post} featured />
->>>>>>> 479af766
               ))}
             </div>
           </div>
@@ -144,91 +89,6 @@
                 <p className="text-gray-300 text-pretty">Strategic insights for business growth and digital dominance</p>
               </div>
 
-<<<<<<< HEAD
-              <div className="space-y-comfortable">
-                {allPosts.map((post) => (
-                  <article key={post.id} className="group">
-                    <div className="glass-card rounded-xl card-padding-sm hover:border-cyan-300 transition-smooth">
-                      <div className="flex flex-col">
-                        <div className="flex flex-center gap-content text-caption text-gray-400 mb-subheading">
-                          <span className="flex flex-center gap-tight">
-                            <CalendarDaysIcon className="w-4 h-4" />
-                            {formatDateLong(post.publishedAt)}
-                          </span>
-                          <span className="flex flex-center gap-tight">
-                            <ClockIcon className="w-4 h-4" />
-                            {post.readingTime} min read
-                          </span>
-                          <span className="text-gray-500">By {post.author}</span>
-                        </div>
-
-                        <h3 className="text-card-title font-bold text-white mb-subheading group-hover:text-cyan-400 transition-colors text-balance">
-                          <Link href={`/blog/${post.slug}`}>
-                            {post.title}
-                          </Link>
-                        </h3>
-
-                        <p className="text-gray-300 mb-subheading line-clamp-3 leading-relaxed text-pretty">
-                          {post.excerpt}
-                        </p>
-
-                        <div className="flex flex-wrap gap-tight mb-subheading">
-                          {post.tags.map((tag) => (
-                            <span key={tag} className="flex flex-center gap-tight text-caption text-cyan-400 bg-cyan-400/10 px-2 py-1 rounded">
-                              <TagIcon className="w-3 h-3" />
-                              {tag}
-                            </span>
-                          ))}
-                        </div>
-
-                        <Link
-                          href={`/blog/${post.slug}`}
-                          className="inline-flex flex-center gap-tight link-primary font-semibold"
-                        >
-                          Read Full Article
-                          <ArrowRightIcon className="w-4 h-4 group-hover:translate-x-1 transition-transform" />
-                        </Link>
-                      </div>
-                    </div>
-                  </article>
-                ))}
-              </div>
-            </div>
-
-            {/* Sidebar */}
-            <aside className="w-full lg:w-80 space-y-comfortable">
-              {/* Newsletter Signup */}
-              <div className="glass-card rounded-xl card-padding-sm">
-                <h3 className="text-subheading font-bold text-white mb-subheading text-balance">Stay Updated</h3>
-                <p className="text-gray-300 mb-subheading text-pretty">Get strategic insights delivered to your inbox.</p>
-                <div className="space-y-tight">
-                  <input
-                    type="email"
-                    placeholder="Your email address"
-                    className="w-full p-input bg-gray-800 border border-gray-600 rounded-lg text-white placeholder-gray-400 focus-ring"
-                  />
-                  <button className="w-full cta-primary">
-                    Subscribe
-                  </button>
-                </div>
-                <p className="text-caption text-gray-500 mt-2">Strategic insights, no spam.</p>
-              </div>
-
-              {/* Topics */}
-              <div className="glass-card rounded-xl card-padding-sm">
-                <h3 className="text-subheading font-bold text-white mb-subheading text-balance">Topics</h3>
-                <div className="flex flex-wrap gap-tight">
-                  {["Business Strategy", "Web Development", "Digital Marketing", "Conversion Optimization", "Small Business", "ROI", "UX Design", "Competitive Advantage"].map((topic) => (
-                    <span
-                      key={topic}
-                      className="text-caption text-cyan-400 bg-cyan-400/10 hover:bg-cyan-400/20 px-4 py-2 rounded-full transition-colors cursor-pointer"
-                    >
-                      {topic}
-                    </span>
-                  ))}
-                </div>
-              </div>
-=======
               {allPosts.length === 0 ? (
                 <div className="glass-card rounded-xl p-8 text-center">
                   <p className="text-gray-300 text-lg">No articles found. Check back soon for new content!</p>
@@ -259,7 +119,6 @@
 
               {/* Topics */}
               {tags.length > 0 && <TagList tags={tags} />}
->>>>>>> 479af766
 
               {/* CTA */}
               <div className="glass-card rounded-xl card-padding-sm text-center">
