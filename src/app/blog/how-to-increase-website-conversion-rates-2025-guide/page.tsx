--- conflicted
+++ resolved
@@ -1,13 +1,6 @@
 import type { Metadata } from "next";
 import Link from "next/link";
 import { Calendar, Clock, Tag, ArrowLeft } from "lucide-react";
-<<<<<<< HEAD
-import { JsonLd } from "@/components/JsonLd";
-
-// Pre-compute modification time at module load time
-const modifiedTime = new Date().toISOString();
-=======
->>>>>>> 613f36cd
 
 export const metadata: Metadata = {
   title: "How to Increase Website Conversion Rates: 2025 Complete Guide | Hudson Digital",
@@ -19,7 +12,7 @@
     url: "https://hudsondigitalsolutions.com/blog/how-to-increase-website-conversion-rates-2025-guide",
     type: "article",
     publishedTime: "2024-02-15T12:00:00.000Z",
-    modifiedTime: modifiedTime,
+    modifiedTime: new Date().toISOString(),
     authors: ["Hudson Digital Solutions"],
     tags: ["Conversion Rate Optimization", "Web Development", "Digital Marketing", "UX Design", "Performance"],
     images: [
@@ -134,8 +127,14 @@
 export default function ConversionGuidePost() {
   return (
     <>
-      <JsonLd data={structuredData} />
-      <JsonLd data={breadcrumbSchema} />
+      <script
+        type="application/ld+json"
+        dangerouslySetInnerHTML={{ __html: JSON.stringify(structuredData) }}
+      />
+      <script
+        type="application/ld+json"
+        dangerouslySetInnerHTML={{ __html: JSON.stringify(breadcrumbSchema) }}
+      />
       <main className="min-h-screen bg-gradient-primary">
         {/* Hero Section */}
         <section className="relative bg-gradient-hero py-16 overflow-hidden">
@@ -145,7 +144,7 @@
           
           <div className="relative max-w-4xl mx-auto px-6 sm:px-8 lg:px-12">
             {/* Back Link */}
-            <Link
+            <Link 
               href="/blog"
               className="inline-flex items-center gap-2 text-cyan-400 hover:text-cyan-300 mb-8 transition-colors"
             >
