'use client';

import { Search, ClipboardList, Zap, Rocket, ArrowRight, Check, Settings, Code2, BarChart3 } from 'lucide-react';
import Link from "next/link";
import { CTAButton } from '@/components/cta-button';
import { BackgroundPattern } from "@/components/BackgroundPattern";

interface Service {
  title: string;
  description: string;
  features: string[];
  pricing: string;
  icon: React.ComponentType<{ className?: string }>;
  gradient: string;
}

const services: Service[] = [
  {
    title: "Web Applications That Convert",
    description: "Custom web applications that don't just look good—they generate revenue. Average 40% increase in conversion rates within 90 days.",
    features: [
      "React & Next.js Development",
      "API Design & Integration",
      "Database Architecture",
      "Performance Optimization",
      "Cloud Deployment",
    ],
    results: "Average 40% conversion increase",
    pricing: "Starting at $5,000",
    icon: Code2,
    gradient: "bg-gradient-secondary",
    roi: "250% average ROI in 6 months"
  },
  {
    title: "Business Automation That Scales",
    description: "Stop losing $50K+ annually to manual processes. We automate your revenue operations so you can focus on growth, not busywork.",
    features: [
      "Business Process Automation",
      "System Integrations",
      "Data Analytics Platforms",
      "Revenue Operations",
      "Legacy System Modernization",
    ],
    results: "Save 20+ hours/week on average",
    pricing: "Starting at $8,000",
    icon: Settings,
    gradient: "bg-gradient-decorative-purple",
    roi: "340% average ROI in first year"
  },
  {
    title: "Strategic Growth Consulting",
    description: "Get the technical roadmap that turns your website into a growth engine. We identify revenue leaks and fix them fast.",
    features: [
      "Technical Architecture Review",
      "Growth Strategy Planning",
      "Performance Audits",
      "Technology Roadmapping",
      "ROI Optimization",
    ],
    results: "Average 3 revenue leaks found per audit",
    pricing: "Starting at $2,000",
    icon: BarChart3,
    gradient: "bg-gradient-secondary",
    roi: "Clients find 5-10x value in first 30 days"
  },
];

interface Stat {
  value: string;
  label: string;
}

const stats: Stat[] = [
  { value: "50+", label: "Projects Delivered" },
  { value: "98%", label: "Client Satisfaction" },
  { value: "250%", label: "Average ROI Increase" },
  { value: "24/7", label: "Support Available" },
];

interface ProcessStep {
  step: string;
  title: string;
  description: string;
  icon: React.ComponentType<{ className?: string }>;
}

const process: ProcessStep[] = [
  {
    step: "01",
    title: "Discovery",
    description: "Deep dive into your business requirements, technical challenges, and growth objectives.",
    icon: Search,
  },
  {
    step: "02", 
    title: "Strategy",
    description: "Develop a comprehensive technical strategy with clear timelines and success metrics.",
    icon: ClipboardList,
  },
  {
    step: "03",
    title: "Development",
    description: "Build your solution using best practices, modern technologies, and scalable architecture.",
    icon: Zap,
  },
  {
    step: "04",
    title: "Launch",
    description: "Deploy, monitor, and optimize your solution for maximum impact and performance.",
    icon: Rocket,
  },
];

export default function ServicesPage() {
  return (
    <main className="min-h-screen bg-gradient-hero">
      {/* Hero Section */}
      <section className="relative min-h-screen flex-center overflow-hidden">
        {/* Background Elements */}
        <BackgroundPattern variant="default" />

        <div className="relative z-10 container-wide text-center">
          <div className="space-y-comfortable">
            <div>
<<<<<<< HEAD
              <span className="inline-flex items-center gap-tight px-4 py-2 rounded-full border border-cyan-300/30 bg-cyan-400/10 text-cyan-400 font-semibold text-responsive-sm blur-backdrop">
=======
              <span className="inline-flex items-center gap-2 px-4 py-2 rounded-full border border-cyan-400/30 bg-cyan-400/10 text-cyan-400 font-semibold text-responsive-sm blur-backdrop">
>>>>>>> 880fee6e
                Professional Services
              </span>
            </div>

            <div>
              <h1 className="text-responsive-lg font-black text-white leading-none tracking-tight text-balance">
                <span className="inline-block">Development That</span>
                <span className="inline-block mx-4 gradient-text">Pays for Itself</span>
              </h1>
            </div>

            <div className="typography">
              <p className="large text-muted-foreground container-wide leading-relaxed text-pretty">
                Stop paying for development that sits on a shelf. Our services generate measurable ROI within 90 days—or we keep working until they do.
                No agencies. No junior devs. Just senior engineers who understand revenue.
              </p>
            </div>

            <div>
              <div className="flex-center flex-col sm:flex-row gap-content mt-content-block">
                <CTAButton href="/contact" variant="primary" size="lg">
                  Get Your Free ROI Analysis
                </CTAButton>

                <CTAButton href="#process" variant="secondary" size="lg">
                  See Our Process
                </CTAButton>
              </div>
            </div>
          </div>
        </div>
      </section>
      {/* Services Section */}
      <section id="services-list" className="relative py-20 px-4">
        <div className="container-wide">
          <div className="text-center mb-content-block">
            <h2 className="text-responsive-md font-black text-white mb-heading">
              <span className="gradient-text">
                Our Services
              </span>
            </h2>
            <div className="typography">
              <p className="large muted container-narrow">
                Comprehensive technical solutions tailored to your business needs.
              </p>
            </div>
          </div>

          <div className="grid-3 mb-content-block">
            {services.map((service, index) => {
              const Icon = service.icon;
              return (
                <div
                  key={index}
                  className="group relative glass-card-light card-padding card-hover-glow transition-smooth"
                >
                  <div className="flex-center mb-card-content">
                    <div className={`px-4 py-2 rounded-xl ${service.gradient}-20 border border-cyan-500/30`}>
                      <Icon className="h-8 w-8 text-cyan-400" />
                    </div>
                  </div>
<<<<<<< HEAD

                  <h3 className="text-card-title font-bold text-white mb-subheading group-hover:text-cyan-400 transition-colors">
=======
                  
                  <h3 className="text-2xl font-bold text-text-inverted mb-4 group-hover:text-cyan-400 transition-colors">
>>>>>>> 880fee6e
                    {service.title}
                  </h3>

                  <div className="typography mb-card-content">
                    <p className="muted leading-relaxed">
                      {service.description}
                    </p>
                  </div>

                  {/* Results Badge */}
                  {service.results && (
                    <div className="mb-card-content px-4 py-2 bg-cyan-400/10 border border-cyan-400/30 rounded-lg">
                      <p className="text-caption font-semibold text-cyan-400 text-center">{service.results}</p>
                    </div>
                  )}

                  <div className="space-y-tight mb-comfortable">
                    {service.features.map((feature, featureIndex) => (
                      <div key={featureIndex} className="flex items-start">
                        <div className="shrink-0 mr-3 mt-1">
                          <div className="w-5 h-5 rounded-full bg-gradient-secondary flex-center">
                            <Check className="h-3 w-3 text-black" />
                          </div>
                        </div>
                        <p className="text-muted-foreground group-hover:text-foreground transition-colors duration-300">{feature}</p>
                      </div>
                    ))}
                  </div>

                  {/* ROI Badge */}
                  {service.roi && (
                    <div className="mb-card-content">
                      <p className="text-caption font-bold text-green-400">{service.roi}</p>
                    </div>
                  )}

                  <div className="mb-card-content">
                    <p className="text-card-title font-bold text-white">{service.pricing}</p>
                  </div>

                  <Link
                    href="/contact"
                    className="group/btn inline-flex items-center gap-content p-button bg-gradient-hero-20 border border-cyan-400/30 text-cyan-400 font-semibold rounded-lg hover:bg-gradient-primary-30 hover:border-cyan-400 transition-all duration-300 w-full justify-center"
                  >
                    Get Started
                    <ArrowRight className="w-4 h-4 group-hover/btn:translate-x-1 transition-transform" />
                  </Link>
                </div>
              );
            })}
          </div>
        </div>
      </section>
      {/* Stats Section */}
      <section className="relative section-spacing page-padding-x">
        <div className="container-wide">
          <div className="text-center mb-content-block">
            <h2 className="text-responsive-md font-black text-white mb-heading">
              <span className="gradient-text">
                Proven Results
              </span>
            </h2>
            <div className="typography">
              <p className="large muted container-narrow">
                Our track record speaks for itself - delivering exceptional results for clients across industries.
              </p>
            </div>
          </div>

          <div className="grid-4 mb-content-block">
            {stats.map((stat, index) => (
              <div
                key={index}
                className="relative glass-card-light card-padding card-hover-glow transition-smooth text-center"
              >
                <div className="text-page-title font-bold text-white mb-subheading">{stat.value}</div>
                <div className="small muted">{stat.label}</div>
              </div>
            ))}
          </div>
        </div>
      </section>
      {/* Process Section */}
      <section id="process" className="relative py-20 px-4">
        <div className="container-wide">
          <div className="text-center mb-content-block">
            <h2 className="text-responsive-md font-black text-white mb-heading">
              <span className="gradient-text">
                Our Process
              </span>
            </h2>
            <div className="typography">
              <p className="large text-muted-foreground container-narrow">
                A proven methodology that ensures successful project delivery every time.
              </p>
            </div>
          </div>

          <div className="grid-4 mb-content-block">
            {process.map((step, index) => (
              <div
                key={index}
                className="group relative glass-card card-padding card-hover-glow transition-smooth text-center"
              >
                <div className="mb-subheading flex justify-center">
                  <div className="w-16 h-16 bg-cyan-400/20 rounded-full flex-center">
                    <step.icon className="w-8 h-8 text-cyan-400" />
                  </div>
                </div>
<<<<<<< HEAD
                <div className="text-cyan-400 font-bold text-body-lg mb-subheading">{step.step}</div>
                <h3 className="text-subheading font-bold text-white mb-subheading group-hover:text-cyan-400 transition-colors">
=======
                <div className="text-cyan-400 font-bold text-lg mb-2">{step.step}</div>
                <h3 className="text-xl font-bold text-text-inverted mb-4 group-hover:text-cyan-400 transition-colors">
>>>>>>> 880fee6e
                  {step.title}
                </h3>
                <div className="typography">
                  <p className="muted group-hover:text-muted-foreground transition-colors">
                    {step.description}
                  </p>
                </div>
              </div>
            ))}
          </div>
        </div>
      </section>

      {/* CTA Section */}
      <section className="relative section-spacing page-padding-x">
        <div className="container-wide">
          <div className="relative z-10 text-center glass-section card-padding">
            <h2 className="text-responsive-md font-black text-white mb-heading">
              Ready for Development That
              <span className="gradient-text">
                {" "}Actually Drives Revenue?
              </span>
            </h2>

            <div className="typography">
              <p className="large muted container-narrow mb-heading">
                Stop wasting money on features nobody uses. Get a free 30-minute ROI analysis showing exactly where your tech stack is leaking revenue—and how to fix it.
              </p>
              <p className="text-cyan-400 font-semibold mb-content-block">
                No sales pitch. No commitment. Just actionable insights you can implement immediately.
              </p>
            </div>

            <div className="flex flex-col sm:flex-row flex-center gap-content">
              <Link
                href="/contact"
                className="group relative inline-flex items-center gap-content cta-primary px-10 py-5 text-body-lg font-bold rounded-xl overflow-hidden transform hover:scale-105 will-change-transform transform-gpu"
              >
                <span className="absolute inset-0 shine-effect -translate-x-full group-hover:translate-x-full transition-transform duration-1000" />
                <span className="relative z-10">Start Your Project</span>
                <ArrowRight className="w-5 h-5 group-hover:translate-x-1 transition-transform" />
              </Link>

              <Link
                href="#services-list"
                className="group inline-flex items-center gap-3 px-10 py-5 border-2 border-border-primary-dark text-text-inverted font-semibold text-lg rounded-xl hover:border-cyan-400 hover:text-cyan-400 transition-all duration-300"
              >
                Explore Services
                <ArrowRight className="w-5 h-5 group-hover:translate-x-1 transition-transform" />
              </Link>
            </div>

            {/* Trust signals */}
            <div className="mt-content-block pt-8 border-t border-white/10">
              <div className="flex flex-col md:flex-row justify-center items-center gap-comfortable text-caption text-muted-foreground">
                <div>50+ successful projects delivered</div>
                <div>250% average ROI within 6 months</div>
                <div>Response within 2 hours</div>
              </div>
            </div>
          </div>
        </div>
      </section>
    </main>
  );
}<|MERGE_RESOLUTION|>--- conflicted
+++ resolved
@@ -16,8 +16,8 @@
 
 const services: Service[] = [
   {
-    title: "Web Applications That Convert",
-    description: "Custom web applications that don't just look good—they generate revenue. Average 40% increase in conversion rates within 90 days.",
+    title: "Web Applications",
+    description: "Custom web applications built with modern frameworks and scalable architecture.",
     features: [
       "React & Next.js Development",
       "API Design & Integration",
@@ -25,15 +25,13 @@
       "Performance Optimization",
       "Cloud Deployment",
     ],
-    results: "Average 40% conversion increase",
     pricing: "Starting at $5,000",
     icon: Code2,
     gradient: "bg-gradient-secondary",
-    roi: "250% average ROI in 6 months"
-  },
-  {
-    title: "Business Automation That Scales",
-    description: "Stop losing $50K+ annually to manual processes. We automate your revenue operations so you can focus on growth, not busywork.",
+  },
+  {
+    title: "Custom Solutions",
+    description: "Tailored software solutions designed specifically for your business needs.",
     features: [
       "Business Process Automation",
       "System Integrations",
@@ -41,15 +39,13 @@
       "Revenue Operations",
       "Legacy System Modernization",
     ],
-    results: "Save 20+ hours/week on average",
     pricing: "Starting at $8,000",
     icon: Settings,
     gradient: "bg-gradient-decorative-purple",
-    roi: "340% average ROI in first year"
-  },
-  {
-    title: "Strategic Growth Consulting",
-    description: "Get the technical roadmap that turns your website into a growth engine. We identify revenue leaks and fix them fast.",
+  },
+  {
+    title: "Strategic Consulting",
+    description: "Technical strategy and planning to accelerate your business growth.",
     features: [
       "Technical Architecture Review",
       "Growth Strategy Planning",
@@ -57,11 +53,9 @@
       "Technology Roadmapping",
       "ROI Optimization",
     ],
-    results: "Average 3 revenue leaks found per audit",
     pricing: "Starting at $2,000",
     icon: BarChart3,
     gradient: "bg-gradient-secondary",
-    roi: "Clients find 5-10x value in first 30 days"
   },
 ];
 
@@ -119,36 +113,33 @@
         {/* Background Elements */}
         <BackgroundPattern variant="default" />
 
-        <div className="relative z-10 container-wide text-center">
-          <div className="space-y-comfortable">
+        <div className="relative z-10 container-wide sm:px-6 lg:px-8 text-center">
+          <div className="space-y-8">
             <div>
-<<<<<<< HEAD
-              <span className="inline-flex items-center gap-tight px-4 py-2 rounded-full border border-cyan-300/30 bg-cyan-400/10 text-cyan-400 font-semibold text-responsive-sm blur-backdrop">
-=======
               <span className="inline-flex items-center gap-2 px-4 py-2 rounded-full border border-cyan-400/30 bg-cyan-400/10 text-cyan-400 font-semibold text-responsive-sm blur-backdrop">
->>>>>>> 880fee6e
                 Professional Services
               </span>
             </div>
 
             <div>
               <h1 className="text-responsive-lg font-black text-white leading-none tracking-tight text-balance">
-                <span className="inline-block">Development That</span>
-                <span className="inline-block mx-4 gradient-text">Pays for Itself</span>
+                <span className="inline-block">Technical</span>
+                <span className="inline-block mx-4 gradient-text">Services</span>
+                <span className="inline-block">That</span>
+                <span className="inline-block ml-4 gradient-text">Scale</span>
               </h1>
             </div>
 
             <div className="typography">
               <p className="large text-muted-foreground container-wide leading-relaxed text-pretty">
-                Stop paying for development that sits on a shelf. Our services generate measurable ROI within 90 days—or we keep working until they do.
-                No agencies. No junior devs. Just senior engineers who understand revenue.
+                Expert technical solutions designed to accelerate your business growth without the overhead of full-time development teams.
               </p>
             </div>
 
             <div>
-              <div className="flex-center flex-col sm:flex-row gap-content mt-content-block">
+              <div className="flex-center flex-col sm:flex-row gap-4 mt-12">
                 <CTAButton href="/contact" variant="primary" size="lg">
-                  Get Your Free ROI Analysis
+                  Start Your Project
                 </CTAButton>
 
                 <CTAButton href="#process" variant="secondary" size="lg">
@@ -162,8 +153,8 @@
       {/* Services Section */}
       <section id="services-list" className="relative py-20 px-4">
         <div className="container-wide">
-          <div className="text-center mb-content-block">
-            <h2 className="text-responsive-md font-black text-white mb-heading">
+          <div className="text-center mb-16">
+            <h2 className="text-responsive-md font-black text-white mb-6">
               <span className="gradient-text">
                 Our Services
               </span>
@@ -175,43 +166,31 @@
             </div>
           </div>
 
-          <div className="grid-3 mb-content-block">
+          <div className="grid grid-cols-1 lg:grid-cols-3 gap-8 mb-16">
             {services.map((service, index) => {
               const Icon = service.icon;
               return (
                 <div
                   key={index}
-                  className="group relative glass-card-light card-padding card-hover-glow transition-smooth"
+                  className="group relative glass-card-light p-8 card-hover-glow transition-all duration-300"
                 >
-                  <div className="flex-center mb-card-content">
-                    <div className={`px-4 py-2 rounded-xl ${service.gradient}-20 border border-cyan-500/30`}>
+                  <div className="flex-center mb-6">
+                    <div className={`p-3 rounded-xl ${service.gradient}-20 border border-cyan-500/30`}>
                       <Icon className="h-8 w-8 text-cyan-400" />
                     </div>
                   </div>
-<<<<<<< HEAD
-
-                  <h3 className="text-card-title font-bold text-white mb-subheading group-hover:text-cyan-400 transition-colors">
-=======
                   
                   <h3 className="text-2xl font-bold text-text-inverted mb-4 group-hover:text-cyan-400 transition-colors">
->>>>>>> 880fee6e
                     {service.title}
                   </h3>
-
-                  <div className="typography mb-card-content">
+                  
+                  <div className="typography mb-6">
                     <p className="muted leading-relaxed">
                       {service.description}
                     </p>
                   </div>
-
-                  {/* Results Badge */}
-                  {service.results && (
-                    <div className="mb-card-content px-4 py-2 bg-cyan-400/10 border border-cyan-400/30 rounded-lg">
-                      <p className="text-caption font-semibold text-cyan-400 text-center">{service.results}</p>
-                    </div>
-                  )}
-
-                  <div className="space-y-tight mb-comfortable">
+                  
+                  <div className="space-y-3 mb-8">
                     {service.features.map((feature, featureIndex) => (
                       <div key={featureIndex} className="flex items-start">
                         <div className="shrink-0 mr-3 mt-1">
@@ -223,21 +202,14 @@
                       </div>
                     ))}
                   </div>
-
-                  {/* ROI Badge */}
-                  {service.roi && (
-                    <div className="mb-card-content">
-                      <p className="text-caption font-bold text-green-400">{service.roi}</p>
-                    </div>
-                  )}
-
-                  <div className="mb-card-content">
-                    <p className="text-card-title font-bold text-white">{service.pricing}</p>
-                  </div>
-
+                  
+                  <div className="mb-6">
+                    <p className="text-2xl font-bold text-white">{service.pricing}</p>
+                  </div>
+                  
                   <Link
                     href="/contact"
-                    className="group/btn inline-flex items-center gap-content p-button bg-gradient-hero-20 border border-cyan-400/30 text-cyan-400 font-semibold rounded-lg hover:bg-gradient-primary-30 hover:border-cyan-400 transition-all duration-300 w-full justify-center"
+                    className="group/btn inline-flex items-center gap-3 px-6 py-3 bg-gradient-hero-20 border border-cyan-400/30 text-cyan-400 font-semibold rounded-lg hover:bg-gradient-primary-30 hover:border-cyan-400 transition-all duration-300"
                   >
                     Get Started
                     <ArrowRight className="w-4 h-4 group-hover/btn:translate-x-1 transition-transform" />
@@ -249,10 +221,10 @@
         </div>
       </section>
       {/* Stats Section */}
-      <section className="relative section-spacing page-padding-x">
+      <section className="relative py-20 px-4">
         <div className="container-wide">
-          <div className="text-center mb-content-block">
-            <h2 className="text-responsive-md font-black text-white mb-heading">
+          <div className="text-center mb-16">
+            <h2 className="text-responsive-md font-black text-white mb-6">
               <span className="gradient-text">
                 Proven Results
               </span>
@@ -264,13 +236,13 @@
             </div>
           </div>
 
-          <div className="grid-4 mb-content-block">
+          <div className="grid grid-cols-2 md:grid-cols-4 gap-6 mb-16">
             {stats.map((stat, index) => (
               <div
                 key={index}
-                className="relative glass-card-light card-padding card-hover-glow transition-smooth text-center"
+                className="relative glass-card-light p-8 card-hover-glow transition-all duration-300 text-center"
               >
-                <div className="text-page-title font-bold text-white mb-subheading">{stat.value}</div>
+                <div className="text-4xl font-bold text-white mb-2">{stat.value}</div>
                 <div className="small muted">{stat.label}</div>
               </div>
             ))}
@@ -280,8 +252,8 @@
       {/* Process Section */}
       <section id="process" className="relative py-20 px-4">
         <div className="container-wide">
-          <div className="text-center mb-content-block">
-            <h2 className="text-responsive-md font-black text-white mb-heading">
+          <div className="text-center mb-16">
+            <h2 className="text-responsive-md font-black text-white mb-6">
               <span className="gradient-text">
                 Our Process
               </span>
@@ -293,24 +265,19 @@
             </div>
           </div>
 
-          <div className="grid-4 mb-content-block">
+          <div className="grid grid-cols-1 md:grid-cols-2 lg:grid-cols-4 gap-8 mb-16">
             {process.map((step, index) => (
               <div
                 key={index}
-                className="group relative glass-card card-padding card-hover-glow transition-smooth text-center"
+                className="group relative glass-card p-8 card-hover-glow transition-all duration-300 text-center"
               >
-                <div className="mb-subheading flex justify-center">
+                <div className="mb-4 flex justify-center">
                   <div className="w-16 h-16 bg-cyan-400/20 rounded-full flex-center">
                     <step.icon className="w-8 h-8 text-cyan-400" />
                   </div>
                 </div>
-<<<<<<< HEAD
-                <div className="text-cyan-400 font-bold text-body-lg mb-subheading">{step.step}</div>
-                <h3 className="text-subheading font-bold text-white mb-subheading group-hover:text-cyan-400 transition-colors">
-=======
                 <div className="text-cyan-400 font-bold text-lg mb-2">{step.step}</div>
                 <h3 className="text-xl font-bold text-text-inverted mb-4 group-hover:text-cyan-400 transition-colors">
->>>>>>> 880fee6e
                   {step.title}
                 </h3>
                 <div className="typography">
@@ -325,29 +292,26 @@
       </section>
 
       {/* CTA Section */}
-      <section className="relative section-spacing page-padding-x">
+      <section className="relative py-20 px-4">
         <div className="container-wide">
-          <div className="relative z-10 text-center glass-section card-padding">
-            <h2 className="text-responsive-md font-black text-white mb-heading">
-              Ready for Development That
+          <div className="relative z-10 text-center glass-section p-12 md:p-16">
+            <h2 className="text-responsive-md font-black text-white mb-6">
+              Ready to accelerate 
               <span className="gradient-text">
-                {" "}Actually Drives Revenue?
+                {" "}your growth?
               </span>
             </h2>
-
-            <div className="typography">
-              <p className="large muted container-narrow mb-heading">
-                Stop wasting money on features nobody uses. Get a free 30-minute ROI analysis showing exactly where your tech stack is leaking revenue—and how to fix it.
-              </p>
-              <p className="text-cyan-400 font-semibold mb-content-block">
-                No sales pitch. No commitment. Just actionable insights you can implement immediately.
-              </p>
-            </div>
-
-            <div className="flex flex-col sm:flex-row flex-center gap-content">
+            
+            <div className="typography">
+              <p className="large muted container-narrow mb-10">
+                Let&apos;s discuss your specific technical needs and create a custom solution that drives real results for your business.
+              </p>
+            </div>
+            
+            <div className="flex flex-col sm:flex-row flex-center gap-4">
               <Link
                 href="/contact"
-                className="group relative inline-flex items-center gap-content cta-primary px-10 py-5 text-body-lg font-bold rounded-xl overflow-hidden transform hover:scale-105 will-change-transform transform-gpu"
+                className="group relative inline-flex items-center gap-3 cta-primary px-10 py-5 text-lg font-bold rounded-xl overflow-hidden transform hover:scale-105 will-change-transform transform-gpu"
               >
                 <span className="absolute inset-0 shine-effect -translate-x-full group-hover:translate-x-full transition-transform duration-1000" />
                 <span className="relative z-10">Start Your Project</span>
@@ -362,15 +326,6 @@
                 <ArrowRight className="w-5 h-5 group-hover:translate-x-1 transition-transform" />
               </Link>
             </div>
-
-            {/* Trust signals */}
-            <div className="mt-content-block pt-8 border-t border-white/10">
-              <div className="flex flex-col md:flex-row justify-center items-center gap-comfortable text-caption text-muted-foreground">
-                <div>50+ successful projects delivered</div>
-                <div>250% average ROI within 6 months</div>
-                <div>Response within 2 hours</div>
-              </div>
-            </div>
           </div>
         </div>
       </section>
