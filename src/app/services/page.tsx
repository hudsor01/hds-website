--- conflicted
+++ resolved
@@ -1,10 +1,6 @@
 'use client';
 
-<<<<<<< HEAD
-import { Search, ClipboardList, Zap, Rocket, ArrowRight, Check, Settings, Code, BarChart3 } from 'lucide-react';
-=======
 import { Search, ClipboardList, Zap, Rocket, ArrowRight, Check, Settings, Code2, BarChart3 } from 'lucide-react';
->>>>>>> 613f36cd
 import Link from "next/link";
 import { CTAButton } from '@/components/cta-button';
 import { BackgroundPattern } from "@/components/BackgroundPattern";
@@ -30,11 +26,7 @@
       "Cloud Deployment",
     ],
     pricing: "Starting at $5,000",
-<<<<<<< HEAD
-    icon: Code,
-=======
     icon: Code2,
->>>>>>> 613f36cd
     gradient: "bg-gradient-secondary",
   },
   {
@@ -330,11 +322,7 @@
                 href="#services-list"
                 className="group inline-flex items-center gap-3 px-10 py-5 border-2 border-gray-600 text-white font-semibold text-lg rounded-xl hover:border-cyan-400 hover:text-cyan-400 transition-all duration-300"
               >
-<<<<<<< HEAD
-                View Our Work
-=======
                 Explore Services
->>>>>>> 613f36cd
                 <ArrowRight className="w-5 h-5 group-hover:translate-x-1 transition-transform" />
               </Link>
             </div>
