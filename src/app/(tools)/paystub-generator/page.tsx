--- conflicted
+++ resolved
@@ -1,26 +1,18 @@
 'use client'
 
-import { useCallback, useEffect, useState } from 'react'
+import { useState, useEffect, useCallback } from 'react'
 import { toast } from 'sonner'
+import type { PaystubData, PayPeriod, TaxData, FilingStatus } from '@/types/paystub'
+import { getCurrentTaxData } from '@/lib/paystub-calculator/paystub-utils'
+import { calculateFederalTax, calculateSocialSecurity, calculateMedicare } from '@/lib/paystub-calculator/tax-calculations'
+import { formatCurrency, formatDate } from '@/lib/utils'
+import { PayStub } from '@/components/PayStub'
 import { AnnualWageSummary } from '@/components/AnnualWageSummary'
-<<<<<<< HEAD
-import { PayStub } from '@/components/PayStub'
-import { logger } from '@/lib/logger'
-import { getCurrentTaxData } from '@/lib/paystub-calculator/paystub-utils'
-import { getIncomeTaxStates, getNoIncomeTaxStates } from '@/lib/paystub-calculator/states-utils'
-import { calculateFederalTax, calculateMedicare, calculateSocialSecurity } from '@/lib/paystub-calculator/tax-calculations'
-import { clearFormData, loadFormData, saveFormData } from '@/lib/paystub-calculator/storage'
-import { formatCurrency, formatDate } from '@/lib/utils'
-import { validateForm } from '@/lib/validation'
-import type { FormErrors } from '@/types/common'
-import type { FilingStatus, PayPeriod, PaystubData, TaxData } from '@/types/paystub'
-=======
-import { saveFormData, loadFormData, clearFormData } from '@/lib/storage'
-import { getNoIncomeTaxStates, getIncomeTaxStates } from '@/lib/states-utils'
+import { saveFormData, loadFormData, clearFormData } from '@/lib/paystub-calculator/storage'
+import { getNoIncomeTaxStates, getIncomeTaxStates } from '@/lib/paystub-calculator/states-utils'
 import type { FormErrors } from '@/types/common'
 import { logger } from '@/lib/logger'
 import { paystubFormSchema } from '@/lib/schemas'
->>>>>>> 613f36cd
 
 export default function Home() {
   const [paystubData, setPaystubData] = useState<PaystubData>({
@@ -352,7 +344,7 @@
   // Render individual pay stub
  if (documentType === 'paystub' && resultsVisible) {
     const selectedPayPeriod = paystubData.payPeriods[selectedPeriod - 1]
-
+    
     // Handle case where selectedPayPeriod is undefined
     if (!selectedPayPeriod) {
       return (
@@ -379,7 +371,7 @@
         </div>
       )
     }
-
+    
     const ytdTotals = {
       grossPay: paystubData.totals.grossPay * (selectedPeriod / 26),
       federalTax: paystubData.totals.federalTax * (selectedPeriod / 26),
