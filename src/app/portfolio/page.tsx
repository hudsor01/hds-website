--- conflicted
+++ resolved
@@ -1,49 +1,5 @@
 import type { Metadata } from 'next';
 import Link from 'next/link';
-<<<<<<< HEAD
-import { ExternalLink, Sparkles, Code, Rocket } from 'lucide-react';
-import { Analytics } from '@/components/Analytics';
-import { StatsBar } from '@/components/ui/StatsBar';
-import { CTASection } from '@/components/ui/CTASection';
-import './portfolio.css';
-import { usePortfolioProjects } from '@/hooks/api';
-
-export default function PortfolioPage() {
-  const { 
-    data: projects = [], 
-    isLoading, 
-    error,
-    refetch
-  } = usePortfolioProjects();
-
-  if (isLoading) {
-    return (
-      <div className="min-h-screen bg-gradient-hero flex-center">
-        <div className="flex flex-col items-center">
-          <div className="animate-spin rounded-full h-12 w-12 border-b-2 border-cyan-400 mb-4"></div>
-          <p className="text-gray-300">Loading projects...</p>
-        </div>
-      </div>
-    );
-  }
-
-  if (error) {
-    return (
-      <div className="min-h-screen bg-gradient-hero text-white flex-center">
-        <div className="text-center p-8">
-          <h2 className="text-2xl font-bold mb-4">Error Loading Projects</h2>
-          <p className="text-gray-300 mb-4">{(error as Error).message}</p>
-          <button 
-            onClick={() => refetch()}
-            className="px-6 py-3 bg-cyan-600 hover:bg-cyan-700 rounded-lg transition-colors"
-          >
-            Retry
-          </button>
-        </div>
-      </div>
-    );
-  }
-=======
 import { ExternalLink, Sparkles, Code2, Rocket } from 'lucide-react';
 import { Analytics } from '@/components/Analytics';
 import { getProjects, parseProjectStats } from '@/lib/projects';
@@ -64,27 +20,17 @@
 export default async function PortfolioPage() {
   // Fetch projects from Supabase (with caching)
   const projects = await getProjects();
->>>>>>> 613f36cd
 
   return (
-    <div className="min-h-screen bg-gradient-hero">
+    <>
       <Analytics />
-      
-      {/* Hero Section */}
-      <section className="relative pt-32 pb-20 px-4">
-        <div className="absolute inset-0 overflow-hidden">
-          <div className="absolute top-20 left-1/4 w-96 h-96 bg-cyan-500/10 blur-3xl rounded-full"></div>
-          <div className="absolute bottom-20 right-1/4 w-96 h-96 bg-purple-500/10 blur-3xl rounded-full"></div>
+      <main className="min-h-screen bg-gradient-hero text-white">
+        {/* Animated background */}
+        <div className="fixed inset-0 overflow-hidden pointer-events-none">
+          <div className="absolute -top-40 -right-40 w-80 h-80 bg-purple-700 rounded-full mix-blend-multiply filter blur-3xl opacity-20 animate-blob"></div>
+          <div className="absolute -bottom-40 -left-40 w-80 h-80 bg-cyan-700 rounded-full mix-blend-multiply filter blur-3xl opacity-20 animate-blob animation-delay-2000"></div>
         </div>
 
-<<<<<<< HEAD
-        <div className="relative z-10 container-wide">
-          <div className="text-center space-y-6">
-            <div>
-              <span className="px-4 py-2 rounded-full border border-cyan-400/30 bg-cyan-400/5 text-cyan-400 text-sm font-medium inline-block">
-                Award-Winning Projects
-              </span>
-=======
         {/* Hero Section */}
         <section className="relative min-h-screen flex-center overflow-hidden">
           {/* Background Elements */}
@@ -134,17 +80,10 @@
                   </Link>
                 </div>
               </div>
->>>>>>> 613f36cd
-            </div>
-
-<<<<<<< HEAD
-            <div>
-              <h1 className="text-5xl md:text-7xl lg:text-8xl font-black text-white leading-none tracking-tight text-balance">
-                <span className="inline-block">Our</span>
-                <span className="inline-block mx-4 gradient-text">Portfolio</span>
-                <span className="inline-block">Showcase</span>
-              </h1>
-=======
+            </div>
+          </div>
+        </section>
+
         {/* Stats Section */}
         <section className="relative py-20 px-4">
           <div className="container-wide">
@@ -163,127 +102,26 @@
                   <div className="text-muted-foreground">{stat.label}</div>
                 </div>
               ))}
->>>>>>> 613f36cd
-            </div>
-
-            <div className="typography">
-              <p className="text-responsive-md text-muted-foreground container-wide leading-relaxed text-pretty">
-                Real projects delivering measurable results. See how we transform business visions into successful digital realities.
-              </p>
-            </div>
-          </div>
-        </div>
-      </section>
-
-      {/* Stats Bar */}
-      <StatsBar
-        variant="bordered"
-        stats={[
-          { value: "100%", label: "Client Satisfaction" },
-          { value: "150+", label: "Projects Delivered" },
-          { value: "250%", label: "Average ROI" },
-          { value: "24hr", label: "Avg Response Time" },
-        ]}
-      />
-
-      {/* Portfolio Projects */}
-      <section className="py-20 px-4">
-        <div className="container-wide">
-          <div className="text-center mb-16">
-            <h2 className="text-clamp-xl font-black text-white mb-6">
-              <span className="gradient-text">
-                Featured Projects
-              </span>
-            </h2>
-            <p className="text-xl text-muted-foreground container-narrow">
-              Each project represents a business challenge we transformed into a success story
-            </p>
-          </div>
-
-<<<<<<< HEAD
-          <div className="grid grid-cols-1 md:grid-cols-2 lg:grid-cols-3 gap-8">
-            {projects.map((project) => (
-              <div
-                key={project.id}
-                className={`glass-card-light p-8 transition-all duration-300 ${
-                  project.featured 
-                    ? 'lg:col-span-2 border-cyan-400/30 ring-2 ring-cyan-400/20' 
-                    : 'border-border'
-                }`}
-              >
-                {/* Project Header */}
-                <div className={`${project.gradient} p-6 rounded-lg mb-6 relative overflow-hidden`}>
-                  <div className="absolute inset-0 bg-black/10"></div>
-                  
-                  {/* Grid pattern overlay */}
-                  <div className="absolute inset-0 grid-pattern-light" />
-                  
-                  <div className="relative z-10 text-center">
-                    <div className="inline-flex-center gap-2 px-3 py-1 rounded-full bg-white/20 text-white text-sm mb-3">
-                      <Code className="w-4 h-4" />
-                      {project.category}
-                    </div>
-                    <h3 className="text-responsive-lg font-black text-white mb-2">{project.title}</h3>
-                    {project.featured && (
-                      <span className="inline-flex-center gap-2 px-3 py-1 rounded-full bg-yellow-400/20 text-yellow-400 text-sm font-medium">
-                        <Sparkles className="w-4 h-4" />
-                        Featured Project
-                      </span>
-                    )}
-                  </div>
-                </div>
-
-                {/* Project Description */}
-                <div className="typography mb-6">
-                  <p className="text-muted-foreground leading-relaxed">
-                    {project.description}
-                  </p>
-                </div>
-
-                {/* Stats */}
-                <div className="grid grid-cols-3 gap-4 mb-6">
-                  {Object.entries(project.stats || {}).map(([key, value]) => (
-                    <div key={key} className="text-center">
-                      <div className="text-lg font-bold text-white">{String(value)}</div>
-                      <div className="text-xs text-gray-400 capitalize">
-                        {key.replace(/([A-Z])/g, ' $1').trim()}
-                      </div>
-                    </div>
-                  ))}
-                </div>
-
-                {/* Tech Stack */}
-                <div className="flex flex-wrap gap-2 mb-6">
-                  {project.tech?.map((tech: string) => (
-                    <span
-                      key={tech}
-                      className="px-3 py-1 glass-card-extra-small rounded-full text-xs text-gray-300"
-                    >
-                      {tech}
-                    </span>
-                  ))}
-                </div>
-
-                {/* CTA */}
-                <div className="flex justify-between items-center">
-                  <Link
-                    href={project.link || '#'}
-                    target="_blank"
-                    rel="noopener noreferrer"
-                    className="group inline-flex-center gap-2 text-cyan-400 hover:text-cyan-300 font-semibold"
-                  >
-                    View Project
-                    <ExternalLink className="w-4 h-4 group-hover:translate-x-1 group-hover:-translate-y-1 transition-transform" />
-                  </Link>
-                  
-                  <Link
-                    href={`/contact?project=${encodeURIComponent(project.title)}`}
-                    className="px-4 py-2 glass-card-small text-sm font-medium hover:bg-white/10 transition-colors"
-                  >
-                    Discuss a Project
-                  </Link>
-                </div>
-=======
+            </div>
+          </div>
+        </section>
+
+        {/* Portfolio Projects */}
+        <section className="relative py-20 px-4">
+          <div className="container-wide">
+            <div className="text-center mb-16">
+              <h2 className="text-clamp-xl font-black text-white mb-6">
+                <span className="gradient-text">
+                  Featured Projects
+                </span>
+              </h2>
+              <div className="typography">
+                <p className="text-xl text-muted-foreground container-narrow">
+                  Real projects delivering measurable results for clients across industries.
+                </p>
+              </div>
+            </div>
+
             {/* Desktop Grid / Mobile Horizontal Scroll */}
             <div className="md:grid md:grid-cols-2 md:gap-8 mb-16 flex overflow-x-auto snap-x snap-mandatory scrollbar-hide md:overflow-visible -mx-4 px-4 md:mx-0 md:px-0 space-x-4 md:space-x-0">
               {projects.map((project) => {
@@ -401,40 +239,11 @@
                   View Services
                   <ExternalLink className="w-5 h-5 group-hover:translate-x-1 transition-transform" />
                 </Link>
->>>>>>> 613f36cd
-              </div>
-            ))}
-          </div>
-<<<<<<< HEAD
-        </div>
-      </section>
-
-      {/* CTA Section */}
-      <CTASection
-        title={
-          <>
-            Ready to start your
-            <span className="block gradient-text mt-2">
-              next success story?
-            </span>
-          </>
-        }
-        description="Let's discuss how we can transform your business challenges into digital success stories."
-        buttons={[
-          {
-            text: "Start Your Project",
-            href: "/contact",
-            variant: "primary",
-            icon: <Rocket className="ml-2 w-5 h-5 group-hover:translate-x-1 transition-transform" />
-          },
-          { text: "View Services", href: "/services", variant: "secondary" },
-        ]}
-      />
-    </div>
-=======
+              </div>
+            </div>
+          </div>
         </section>
       </main>
     </>
->>>>>>> 613f36cd
   );
 }