import type { Metadata } from 'next';
import Link from 'next/link';
import { ExternalLink, Sparkles, Code2, Rocket } from 'lucide-react';
import { Analytics } from '@/components/Analytics';
import { getProjects, parseProjectStats } from '@/lib/projects';

// Enable ISR with 1-hour revalidation
export const revalidate = 3600;

export const metadata: Metadata = {
  title: 'Portfolio - Our Work | Hudson Digital Solutions',
  description: 'Real projects delivering measurable results. From SaaS platforms to business websites, see how we transform ideas into success stories.',
  openGraph: {
    title: 'Portfolio - Our Work | Hudson Digital Solutions',
    description: 'Real projects delivering measurable results. From SaaS platforms to business websites, see how we transform ideas into success stories.',
    type: 'website',
  },
};

export default async function PortfolioPage() {
  // Fetch projects from Supabase (with caching)
  const projects = await getProjects();

  return (
    <>
      <Analytics />
      <main className="min-h-screen bg-gradient-hero text-white">
        {/* Animated background */}
        <div className="fixed inset-0 overflow-hidden pointer-events-none">
          <div className="absolute -top-40 -right-40 w-80 h-80 bg-purple-700 rounded-full mix-blend-multiply filter blur-3xl opacity-20 animate-blob"></div>
          <div className="absolute -bottom-40 -left-40 w-80 h-80 bg-cyan-700 rounded-full mix-blend-multiply filter blur-3xl opacity-20 animate-blob animation-delay-2000"></div>
        </div>

        {/* Hero Section */}
        <section className="relative min-h-screen flex-center overflow-hidden">
          {/* Background Elements */}
          <div className="absolute inset-0 pointer-events-none">
            <div className="absolute top-1/4 right-1/4 w-96 h-96 bg-gradient-primary-20 rounded-full blur-3xl" />
            <div className="absolute bottom-1/3 left-1/3 w-64 h-64 bg-gradient-decorative-purple rounded-full blur-3xl" />
            <div className="absolute inset-0 grid-pattern" />
          </div>

          <div className="relative z-10 container-wide text-center">
            <div className="space-y-comfortable">
              <div>
<<<<<<< HEAD
                <span className="inline-flex items-center gap-tight px-4 py-2 rounded-full border border-cyan-300/30 bg-cyan-400/10 text-cyan-400 font-semibold text-caption blur-backdrop">
                  <SparklesIcon className="w-4 h-4" />
=======
                <span className="inline-flex items-center gap-2 px-4 py-2 rounded-full border border-cyan-300/30 bg-cyan-400/10 text-cyan-400 font-semibold text-sm blur-backdrop">
                  <Sparkles className="w-4 h-4" />
>>>>>>> 613f36cd
                  Award-Winning Projects
                </span>
              </div>

              <div>
                <h1 className="text-5xl md:text-7xl lg:text-8xl font-black text-white leading-none tracking-tight text-balance">
                  <span className="inline-block mr-4">Our</span>
                  <span className="inline-block mr-4 gradient-text">Portfolio</span>
                </h1>
              </div>

              <div className="typography">
                <p className="text-responsive-md text-muted-foreground container-wide leading-relaxed text-pretty">
                  Real projects delivering measurable results. From SaaS platforms to business websites, see how we transform ideas into success stories.
                </p>
              </div>

              <div>
                <div className="flex flex-col sm:flex-row flex-center gap-content mt-content-block">
                  <Link href="/contact">
                    <button className="button-base group cta-primary px-8 py-4 text-lg font-bold overflow-hidden transform hover:scale-105 will-change-transform transform-gpu focus-ring">
                      <span className="absolute inset-0 shine-effect -translate-x-full group-hover:translate-x-full transition-transform duration-1000" />
                      <span className="relative z-10">Start Your Project</span>
                      <Rocket className="w-5 h-5 group-hover:translate-x-1 transition-transform" />
                    </button>
                  </Link>

                  <Link href="/services">
                    <button className="button-base group cta-secondary button-hover-glow px-8 py-4 text-lg font-semibold focus-ring">
                      View Services
                      <ExternalLink className="w-5 h-5 group-hover:translate-x-1 transition-transform" />
                    </button>
                  </Link>
                </div>
              </div>
            </div>
          </div>
        </section>

        {/* Stats Section */}
        <section className="relative section-spacing page-padding-x">
          <div className="container-wide">
            <div className="grid-4 mb-content-block">
              {[
                { value: `${projects.length}+`, label: "Projects Delivered" },
                { value: "100%", label: "Client Satisfaction" },
                { value: "250%", label: "Average ROI" },
                { value: "24/7", label: "Support Available" },
              ].map((stat, index) => (
                <div
                  key={index}
                  className="relative glass-card card-padding card-hover-glow transition-smooth text-center"
                >
                  <div className="text-page-title font-bold text-white mb-subheading">{stat.value}</div>
                  <div className="text-muted-foreground">{stat.label}</div>
                </div>
              ))}
            </div>
          </div>
        </section>

        {/* Portfolio Projects */}
        <section className="relative section-spacing page-padding-x">
          <div className="container-wide">
            <div className="text-center mb-content-block">
              <h2 className="text-clamp-xl font-black text-white mb-heading">
                <span className="gradient-text">
                  Featured Projects
                </span>
              </h2>
              <div className="typography">
                <p className="text-subheading text-muted-foreground container-narrow">
                  Real projects delivering measurable results for clients across industries.
                </p>
              </div>
            </div>

            {/* Desktop Grid / Mobile Horizontal Scroll */}
<<<<<<< HEAD
            <div className="md:grid md:grid-cols-2 md:gap-comfortable mb-content-block flex overflow-x-auto snap-x snap-mandatory scrollbar-hide md:overflow-visible -mx-4 px-4 md:mx-0 md:px-0 gap-content md:gap-0">
              {projects.map((project) => (
                <div
                  key={project.id}
                  className={`group relative snap-center flex-shrink-0 w-[85vw] md:w-auto ${project.featured ? 'md:col-span-2' : ''}`}
                >
                  <div className="relative h-full overflow-hidden glass-card card-hover-glow transition-smooth">
                    {/* Project Header */}
                    <div className={`${project.featured ? 'h-80' : 'h-64'} ${project.gradient} relative overflow-hidden`}>
                      <div className="absolute inset-0 bg-black/20" />

                      {/* Grid pattern overlay */}
                      <div className="absolute inset-0 grid-pattern-light" />

                      <div className="relative z-10 card-padding h-full flex flex-col justify-center text-center text-white">
                        <div className="inline-flex flex-center gap-tight px-4 py-2 rounded-full glass-card-light text-caption mb-subheading mx-auto">
                          <CodeBracketIcon className="w-4 h-4" />
                          {project.category}
                        </div>
                        <h3 className="text-responsive-lg font-black mb-card-title">{project.title}</h3>
                        {project.featured && (
                          <span className="inline-flex flex-center gap-tight px-4 py-2 rounded-full bg-yellow-400/20 text-yellow-300 text-caption font-medium mx-auto">
                            <SparklesIcon className="w-4 h-4" />
                            Featured Project
                          </span>
                        )}
                      </div>
                      
                      {/* Hover Overlay */}
                      <div className="absolute inset-0 bg-black/60 opacity-0 group-hover:opacity-100 transition-opacity duration-300 flex-center z-20">
                        <Link 
                          href={project.link}
                          target="_blank"
                          className="button-base group cta-primary px-8 py-4 text-lg font-bold transform hover:scale-105 will-change-transform transform-gpu"
                        >
                          View Live Site
                          <ArrowTopRightOnSquareIcon className="w-5 h-5 group-hover/btn:translate-x-1 transition-transform" />
                        </Link>
                      </div>
                    </div>

                    {/* Project Details */}
                    <div className="card-padding">
                      <div className="typography mb-comfortable">
                        <p className="text-gray-300 leading-relaxed text-body-lg">
                          {project.description}
                        </p>
                      </div>

                      {/* Stats Grid */}
                      <div className="grid grid-cols-3 gap-content mb-comfortable">
                        {Object.entries(project.stats).map(([key, value]) => (
                          <div key={key} className="text-center">
                            <div className="text-card-title font-bold text-white mb-subheading">{value}</div>
                            <div className="text-caption text-gray-400 capitalize">{key.replace(/([A-Z])/g, ' $1').trim()}</div>
=======
            <div className="md:grid md:grid-cols-2 md:gap-8 mb-16 flex overflow-x-auto snap-x snap-mandatory scrollbar-hide md:overflow-visible -mx-4 px-4 md:mx-0 md:px-0 space-x-4 md:space-x-0">
              {projects.map((project) => {
                const stats = parseProjectStats(project.stats);

                return (
                  <div
                    key={project.id}
                    className={`group relative snap-center flex-shrink-0 w-[85vw] md:w-auto ${project.featured ? 'md:col-span-2' : ''}`}
                  >
                    <Link href={`/portfolio/${project.slug}`}>
                      <div className="relative h-full overflow-hidden glass-card card-hover-glow transition-all duration-300">
                        {/* Project Header */}
                        <div className={`${project.featured ? 'h-80' : 'h-64'} ${project.gradient_class} relative overflow-hidden`}>
                          <div className="absolute inset-0 bg-black/20" />

                          {/* Grid pattern overlay */}
                          <div className="absolute inset-0 grid-pattern-light" />

                          <div className="relative z-10 p-8 h-full flex flex-col justify-center text-center text-white">
                            <div className="inline-flex flex-center gap-2 px-3 py-1 rounded-full glass-card-light text-sm mb-4 mx-auto">
                              <Code2 className="w-4 h-4" />
                              {project.category}
                            </div>
                            <h3 className="text-responsive-lg font-black mb-3">{project.title}</h3>
                            {project.featured && (
                              <span className="inline-flex flex-center gap-2 px-3 py-1 rounded-full bg-yellow-400/20 text-yellow-300 text-sm font-medium mx-auto">
                                <Sparkles className="w-4 h-4" />
                                Featured Project
                              </span>
                            )}
                          </div>

                          {/* Hover Overlay */}
                          <div className="absolute inset-0 bg-black/60 opacity-0 group-hover:opacity-100 transition-opacity duration-300 flex-center z-20">
                            <div className="button-base group cta-primary px-8 py-4 text-lg font-bold transform hover:scale-105 will-change-transform transform-gpu">
                              View Project
                              <ExternalLink className="w-5 h-5 group-hover/btn:translate-x-1 transition-transform" />
                            </div>
                          </div>
                        </div>

                        {/* Project Details */}
                        <div className="p-8">
                          <div className="typography mb-8">
                            <p className="text-gray-300 leading-relaxed text-lg">
                              {project.description}
                            </p>
>>>>>>> 613f36cd
                          </div>

<<<<<<< HEAD
                      {/* Tech Stack */}
                      <div className="flex flex-wrap gap-tight">
                        {project.tech.map((tech) => (
                          <span
                            key={tech}
                            className="px-4 py-2 glass-card-light rounded-full text-caption text-gray-300 hover:border-cyan-400/50 hover:text-cyan-400 transition-colors duration-300"
                          >
                            {tech}
                          </span>
                        ))}
=======
                          {/* Stats Grid */}
                          {Object.keys(stats).length > 0 && (
                            <div className="grid grid-cols-3 gap-6 mb-8">
                              {Object.entries(stats).map(([key, value]) => (
                                <div key={key} className="text-center">
                                  <div className="text-2xl font-bold text-white mb-1">{value}</div>
                                  <div className="text-sm text-gray-400 capitalize">{key.replace(/([A-Z])/g, ' $1').trim()}</div>
                                </div>
                              ))}
                            </div>
                          )}

                          {/* Tech Stack */}
                          <div className="flex flex-wrap gap-2">
                            {project.tech_stack.map((tech) => (
                              <span
                                key={tech}
                                className="px-3 py-1 glass-card-light rounded-full text-sm text-gray-300 hover:border-cyan-400/50 hover:text-cyan-400 transition-colors duration-300"
                              >
                                {tech}
                              </span>
                            ))}
                          </div>
                        </div>
>>>>>>> 613f36cd
                      </div>
                    </Link>
                  </div>
                );
              })}
            </div>
          </div>
        </section>

        {/* CTA Section */}
        <section className="relative section-spacing page-padding-x">
          <div className="container-wide">
            <div className="relative z-10 text-center glass-section card-padding">
              <h2 className="text-clamp-xl font-black text-white mb-heading">
                Ready to create your
                <span className="gradient-text">
                  {" "}success story?
                </span>
              </h2>

              <div className="typography">
                <p className="text-subheading text-gray-300 container-narrow mb-content-block">
                  Join these industry leaders in transforming your digital presence into a competitive advantage. Let&apos;s build something amazing together.
                </p>
              </div>

<<<<<<< HEAD
              <div className="flex flex-col sm:flex-row flex-center gap-content">
=======
              <div className="flex flex-col sm:flex-row flex-center gap-4">
>>>>>>> 613f36cd
                <Link
                  href="/contact"
                  className="button-base group cta-primary px-10 py-5 text-body-lg font-bold rounded-xl overflow-hidden transform hover:scale-105 will-change-transform transform-gpu"
                >
                  <span className="absolute inset-0 shine-effect -translate-x-full group-hover:translate-x-full transition-transform duration-1000" />
                  <span className="relative z-10">Start Your Project</span>
                  <Rocket className="w-5 h-5 group-hover:translate-x-1 transition-transform" />
                </Link>

                <Link
                  href="/services"
                  className="button-base group cta-secondary button-hover-glow px-10 py-5 text-body-lg font-semibold rounded-xl"
                >
                  View Services
                  <ExternalLink className="w-5 h-5 group-hover:translate-x-1 transition-transform" />
                </Link>
              </div>
            </div>
          </div>
        </section>
      </main>
<<<<<<< HEAD

      {/* Animation classes (animate-blob, animation-delay-2000) are now defined in globals.css */}
=======
>>>>>>> 613f36cd
    </>
  );
}<|MERGE_RESOLUTION|>--- conflicted
+++ resolved
@@ -43,13 +43,8 @@
           <div className="relative z-10 container-wide text-center">
             <div className="space-y-comfortable">
               <div>
-<<<<<<< HEAD
-                <span className="inline-flex items-center gap-tight px-4 py-2 rounded-full border border-cyan-300/30 bg-cyan-400/10 text-cyan-400 font-semibold text-caption blur-backdrop">
-                  <SparklesIcon className="w-4 h-4" />
-=======
                 <span className="inline-flex items-center gap-2 px-4 py-2 rounded-full border border-cyan-300/30 bg-cyan-400/10 text-cyan-400 font-semibold text-sm blur-backdrop">
                   <Sparkles className="w-4 h-4" />
->>>>>>> 613f36cd
                   Award-Winning Projects
                 </span>
               </div>
@@ -128,63 +123,6 @@
             </div>
 
             {/* Desktop Grid / Mobile Horizontal Scroll */}
-<<<<<<< HEAD
-            <div className="md:grid md:grid-cols-2 md:gap-comfortable mb-content-block flex overflow-x-auto snap-x snap-mandatory scrollbar-hide md:overflow-visible -mx-4 px-4 md:mx-0 md:px-0 gap-content md:gap-0">
-              {projects.map((project) => (
-                <div
-                  key={project.id}
-                  className={`group relative snap-center flex-shrink-0 w-[85vw] md:w-auto ${project.featured ? 'md:col-span-2' : ''}`}
-                >
-                  <div className="relative h-full overflow-hidden glass-card card-hover-glow transition-smooth">
-                    {/* Project Header */}
-                    <div className={`${project.featured ? 'h-80' : 'h-64'} ${project.gradient} relative overflow-hidden`}>
-                      <div className="absolute inset-0 bg-black/20" />
-
-                      {/* Grid pattern overlay */}
-                      <div className="absolute inset-0 grid-pattern-light" />
-
-                      <div className="relative z-10 card-padding h-full flex flex-col justify-center text-center text-white">
-                        <div className="inline-flex flex-center gap-tight px-4 py-2 rounded-full glass-card-light text-caption mb-subheading mx-auto">
-                          <CodeBracketIcon className="w-4 h-4" />
-                          {project.category}
-                        </div>
-                        <h3 className="text-responsive-lg font-black mb-card-title">{project.title}</h3>
-                        {project.featured && (
-                          <span className="inline-flex flex-center gap-tight px-4 py-2 rounded-full bg-yellow-400/20 text-yellow-300 text-caption font-medium mx-auto">
-                            <SparklesIcon className="w-4 h-4" />
-                            Featured Project
-                          </span>
-                        )}
-                      </div>
-                      
-                      {/* Hover Overlay */}
-                      <div className="absolute inset-0 bg-black/60 opacity-0 group-hover:opacity-100 transition-opacity duration-300 flex-center z-20">
-                        <Link 
-                          href={project.link}
-                          target="_blank"
-                          className="button-base group cta-primary px-8 py-4 text-lg font-bold transform hover:scale-105 will-change-transform transform-gpu"
-                        >
-                          View Live Site
-                          <ArrowTopRightOnSquareIcon className="w-5 h-5 group-hover/btn:translate-x-1 transition-transform" />
-                        </Link>
-                      </div>
-                    </div>
-
-                    {/* Project Details */}
-                    <div className="card-padding">
-                      <div className="typography mb-comfortable">
-                        <p className="text-gray-300 leading-relaxed text-body-lg">
-                          {project.description}
-                        </p>
-                      </div>
-
-                      {/* Stats Grid */}
-                      <div className="grid grid-cols-3 gap-content mb-comfortable">
-                        {Object.entries(project.stats).map(([key, value]) => (
-                          <div key={key} className="text-center">
-                            <div className="text-card-title font-bold text-white mb-subheading">{value}</div>
-                            <div className="text-caption text-gray-400 capitalize">{key.replace(/([A-Z])/g, ' $1').trim()}</div>
-=======
             <div className="md:grid md:grid-cols-2 md:gap-8 mb-16 flex overflow-x-auto snap-x snap-mandatory scrollbar-hide md:overflow-visible -mx-4 px-4 md:mx-0 md:px-0 space-x-4 md:space-x-0">
               {projects.map((project) => {
                 const stats = parseProjectStats(project.stats);
@@ -232,21 +170,8 @@
                             <p className="text-gray-300 leading-relaxed text-lg">
                               {project.description}
                             </p>
->>>>>>> 613f36cd
-                          </div>
-
-<<<<<<< HEAD
-                      {/* Tech Stack */}
-                      <div className="flex flex-wrap gap-tight">
-                        {project.tech.map((tech) => (
-                          <span
-                            key={tech}
-                            className="px-4 py-2 glass-card-light rounded-full text-caption text-gray-300 hover:border-cyan-400/50 hover:text-cyan-400 transition-colors duration-300"
-                          >
-                            {tech}
-                          </span>
-                        ))}
-=======
+                          </div>
+
                           {/* Stats Grid */}
                           {Object.keys(stats).length > 0 && (
                             <div className="grid grid-cols-3 gap-6 mb-8">
@@ -271,7 +196,6 @@
                             ))}
                           </div>
                         </div>
->>>>>>> 613f36cd
                       </div>
                     </Link>
                   </div>
@@ -298,11 +222,7 @@
                 </p>
               </div>
 
-<<<<<<< HEAD
-              <div className="flex flex-col sm:flex-row flex-center gap-content">
-=======
               <div className="flex flex-col sm:flex-row flex-center gap-4">
->>>>>>> 613f36cd
                 <Link
                   href="/contact"
                   className="button-base group cta-primary px-10 py-5 text-body-lg font-bold rounded-xl overflow-hidden transform hover:scale-105 will-change-transform transform-gpu"
@@ -324,11 +244,6 @@
           </div>
         </section>
       </main>
-<<<<<<< HEAD
-
-      {/* Animation classes (animate-blob, animation-delay-2000) are now defined in globals.css */}
-=======
->>>>>>> 613f36cd
     </>
   );
 }