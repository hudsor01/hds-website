import type { Metadata } from 'next';
import { Suspense } from 'react';
import Link from 'next/link';
import { ExternalLink, Sparkles, Code2, Rocket } from 'lucide-react';
import { Analytics } from '@/components/Analytics';
import { getProjects, parseProjectStats } from '@/lib/projects';

// Enable ISR with 1-hour revalidation
// Next.js 16: Using cacheLife instead
// export const revalidate = 3600;

export const metadata: Metadata = {
  title: 'Portfolio - Our Work | Hudson Digital Solutions',
  description: 'Real projects delivering measurable results. From SaaS platforms to business websites, see how we transform ideas into success stories.',
  openGraph: {
    title: 'Portfolio - Our Work | Hudson Digital Solutions',
    description: 'Real projects delivering measurable results. From SaaS platforms to business websites, see how we transform ideas into success stories.',
    type: 'website',
  },
};

// Async component for dynamic project data
async function PortfolioProjects() {
  const projects = await getProjects();

  return (
    <>
      {/* Stats Section */}
      <section className="relative section-spacing page-padding-x">
        <div className="container-wide">
          <div className="grid-4 mb-content-block">
            {[
              { value: `${projects.length}+`, label: "Projects Delivered" },
              { value: "100%", label: "Client Satisfaction" },
              { value: "250%", label: "Average ROI" },
              { value: "24/7", label: "Support Available" },
            ].map((stat, index) => (
              <div
                key={index}
                className="relative glass-card card-padding card-hover-glow transition-smooth text-center"
              >
                <div className="text-page-title font-bold text-white mb-subheading">{stat.value}</div>
                <div className="text-muted-foreground">{stat.label}</div>
              </div>
            ))}
          </div>
        </div>
      </section>

      {/* Portfolio Projects */}
      <section className="relative section-spacing page-padding-x">
        <div className="container-wide">
          <div className="text-center mb-content-block">
            <h2 className="text-clamp-xl font-black text-white mb-heading">
<<<<<<< HEAD
              <span className="text-cyan-400">
=======
              <span className="gradient-text">
>>>>>>> 4511bb1f
                Featured Projects
              </span>
            </h2>
            <div className="typography">
              <p className="text-subheading text-muted-foreground container-narrow">
                Real projects delivering measurable results for clients across industries.
              </p>
            </div>
          </div>

          {/* Desktop Grid / Mobile Horizontal Scroll */}
          <div className="md:grid md:grid-cols-2 md:gap-8 mb-16 flex overflow-x-auto snap-x snap-mandatory scrollbar-hide md:overflow-visible -mx-4 px-4 md:mx-0 md:px-0 space-x-4 md:space-x-0">
            {projects.map((project) => {
              const stats = parseProjectStats(project.stats);

              return (
                <div
                  key={project.id}
                  className={`group relative snap-center flex-shrink-0 w-[85vw] md:w-auto ${project.featured ? 'md:col-span-2' : ''}`}
                >
                  <Link href={`/portfolio/${project.slug}`}>
                    <div className="relative h-full overflow-hidden glass-card card-hover-glow transition-all duration-300">
                      {/* Project Header */}
                      <div className={`${project.featured ? 'h-80' : 'h-64'} ${project.gradient_class} relative overflow-hidden`}>
                        <div className="absolute inset-0 bg-black/20" />

                        {/* Grid pattern overlay */}
                        <div className="absolute inset-0 grid-pattern-light" />

                        <div className="relative z-10 p-8 h-full flex flex-col justify-center text-center text-white">
                          <div className="inline-flex flex-center gap-2 px-3 py-1 rounded-full glass-card-light text-sm mb-4 mx-auto">
                            <Code2 className="w-4 h-4" />
                            {project.category}
                          </div>
                          <h3 className="text-responsive-lg font-black mb-3">{project.title}</h3>
                          {project.featured && (
                            <span className="inline-flex flex-center gap-2 px-3 py-1 rounded-full bg-yellow-400/20 text-yellow-300 text-sm font-medium mx-auto">
                              <Sparkles className="w-4 h-4" />
                              Featured Project
                            </span>
                          )}
                        </div>

                        {/* Hover Overlay */}
                        <div className="absolute inset-0 bg-black/60 opacity-0 group-hover:opacity-100 transition-opacity duration-300 flex-center z-20">
                          <div className="button-base group cta-primary px-8 py-4 text-lg font-bold transform hover:scale-105 will-change-transform transform-gpu">
                            View Project
                            <ExternalLink className="w-5 h-5 group-hover/btn:translate-x-1 transition-transform" />
                          </div>
                        </div>
                      </div>

                      {/* Project Details */}
                      <div className="p-8">
                        <div className="typography mb-8">
<<<<<<< HEAD
                          <p className="text-muted leading-relaxed text-lg">
=======
                          <p className="text-gray-300 leading-relaxed text-lg">
>>>>>>> 4511bb1f
                            {project.description}
                          </p>
                        </div>

                        {/* Stats Grid */}
                        {Object.keys(stats).length > 0 && (
                          <div className="grid grid-cols-3 gap-6 mb-8">
                            {Object.entries(stats).map(([key, value]) => (
                              <div key={key} className="text-center">
                                <div className="text-2xl font-bold text-white mb-1">{value}</div>
<<<<<<< HEAD
                                <div className="text-sm text-muted-foreground capitalize">{key.replace(/([A-Z])/g, ' $1').trim()}</div>
=======
                                <div className="text-sm text-gray-400 capitalize">{key.replace(/([A-Z])/g, ' $1').trim()}</div>
>>>>>>> 4511bb1f
                              </div>
                            ))}
                          </div>
                        )}

                        {/* Tech Stack */}
                        <div className="flex flex-wrap gap-2">
                          {project.tech_stack.map((tech) => (
                            <span
                              key={tech}
<<<<<<< HEAD
                              className="px-3 py-1 glass-card-light rounded-full text-sm text-muted hover:border-cyan-400/50 hover:text-cyan-400 transition-colors duration-300"
=======
                              className="px-3 py-1 glass-card-light rounded-full text-sm text-gray-300 hover:border-cyan-400/50 hover:text-cyan-400 transition-colors duration-300"
>>>>>>> 4511bb1f
                            >
                              {tech}
                            </span>
                          ))}
                        </div>
                      </div>
                    </div>
                  </Link>
                </div>
              );
            })}
          </div>
        </div>
      </section>
    </>
  );
}

export default function PortfolioPage() {
  return (
    <>
      <Analytics />
      <main className="min-h-screen bg-background text-white">
        {/* Animated background */}
        <div className="fixed inset-0 overflow-hidden pointer-events-none">
          <div className="absolute -top-40 -right-40 w-80 h-80 bg-purple-700 rounded-full mix-blend-multiply filter blur-3xl opacity-20 animate-blob"></div>
          <div className="absolute -bottom-40 -left-40 w-80 h-80 bg-cyan-700 rounded-full mix-blend-multiply filter blur-3xl opacity-20 animate-blob animation-delay-2000"></div>
        </div>

        {/* Hero Section - Static */}
        <section className="relative min-h-screen flex-center overflow-hidden">
          {/* Background Elements */}
          <div className="absolute inset-0 pointer-events-none">
            <div className="absolute top-1/4 right-1/4 w-96 h-96 bg-cyan-600-20 rounded-full blur-3xl" />
            <div className="absolute bottom-1/3 left-1/3 w-64 h-64 bg-gradient-decorative-purple rounded-full blur-3xl" />
            <div className="absolute inset-0 grid-pattern" />
          </div>

          <div className="relative z-10 container-wide text-center">
            <div className="space-y-comfortable">
              <div>
                <span className="inline-flex items-center gap-2 px-4 py-2 rounded-full border border-cyan-300/30 bg-cyan-400/10 text-cyan-400 font-semibold text-sm blur-backdrop">
                  <Sparkles className="w-4 h-4" />
                  Award-Winning Projects
                </span>
              </div>

              <div>
                <h1 className="text-5xl md:text-7xl lg:text-8xl font-black text-white leading-none tracking-tight text-balance">
                  <span className="inline-block mr-4">Our</span>
                  <span className="inline-block mr-4 text-cyan-400">Portfolio</span>
                </h1>
              </div>

              <div className="typography">
                <p className="text-responsive-md text-muted-foreground container-wide leading-relaxed text-pretty">
                  Real projects delivering measurable results. From SaaS platforms to business websites, see how we transform ideas into success stories.
                </p>
              </div>

              <div>
                <div className="flex flex-col sm:flex-row flex-center gap-content mt-content-block">
                  <Link href="/contact">
                    <button className="button-base group cta-primary px-8 py-4 text-lg font-bold overflow-hidden transform hover:scale-105 will-change-transform transform-gpu focus-ring">
                      <span className="absolute inset-0 shine-effect -translate-x-full group-hover:translate-x-full transition-transform duration-1000" />
                      <span className="relative z-10">Start Your Project</span>
                      <Rocket className="w-5 h-5 group-hover:translate-x-1 transition-transform" />
                    </button>
                  </Link>

                  <Link href="/services">
                    <button className="button-base group cta-secondary button-hover-glow px-8 py-4 text-lg font-semibold focus-ring">
                      View Services
                      <ExternalLink className="w-5 h-5 group-hover:translate-x-1 transition-transform" />
                    </button>
                  </Link>
                </div>
              </div>
            </div>
          </div>
        </section>

        {/* Dynamic content with Suspense */}
        <Suspense fallback={
          <div className="container-wide py-20 text-center">
<<<<<<< HEAD
            <div className="inline-block animate-spin rounded-full h-12 w-12 border-4 border-border border-t-cyan-500" />
            <p className="text-muted-foreground text-lg mt-4">Loading projects...</p>
=======
            <div className="inline-block animate-spin rounded-full h-12 w-12 border-4 border-gray-300 border-t-cyan-500" />
            <p className="text-gray-400 text-lg mt-4">Loading projects...</p>
>>>>>>> 4511bb1f
          </div>
        }>
          <PortfolioProjects />
        </Suspense>

        {/* CTA Section */}
        <section className="relative section-spacing page-padding-x">
          <div className="container-wide">
            <div className="relative z-10 text-center glass-section card-padding">
              <h2 className="text-clamp-xl font-black text-white mb-heading">
                Ready to create your
                <span className="text-cyan-400">
                  {" "}success story?
                </span>
              </h2>

              <div className="typography">
                <p className="text-subheading text-muted container-narrow mb-content-block">
                  Join these industry leaders in transforming your digital presence into a competitive advantage. Let&apos;s build something amazing together.
                </p>
              </div>

              <div className="flex flex-col sm:flex-row flex-center gap-4">
                <Link
                  href="/contact"
                  className="button-base group cta-primary px-10 py-5 text-body-lg font-bold rounded-xl overflow-hidden transform hover:scale-105 will-change-transform transform-gpu"
                >
                  <span className="absolute inset-0 shine-effect -translate-x-full group-hover:translate-x-full transition-transform duration-1000" />
                  <span className="relative z-10">Start Your Project</span>
                  <Rocket className="w-5 h-5 group-hover:translate-x-1 transition-transform" />
                </Link>

                <Link
                  href="/services"
                  className="button-base group cta-secondary button-hover-glow px-10 py-5 text-body-lg font-semibold rounded-xl"
                >
                  View Services
                  <ExternalLink className="w-5 h-5 group-hover:translate-x-1 transition-transform" />
                </Link>
              </div>
            </div>
          </div>
        </section>
      </main>
    </>
  );
}<|MERGE_RESOLUTION|>--- conflicted
+++ resolved
@@ -52,11 +52,7 @@
         <div className="container-wide">
           <div className="text-center mb-content-block">
             <h2 className="text-clamp-xl font-black text-white mb-heading">
-<<<<<<< HEAD
-              <span className="text-cyan-400">
-=======
               <span className="gradient-text">
->>>>>>> 4511bb1f
                 Featured Projects
               </span>
             </h2>
@@ -112,11 +108,7 @@
                       {/* Project Details */}
                       <div className="p-8">
                         <div className="typography mb-8">
-<<<<<<< HEAD
-                          <p className="text-muted leading-relaxed text-lg">
-=======
                           <p className="text-gray-300 leading-relaxed text-lg">
->>>>>>> 4511bb1f
                             {project.description}
                           </p>
                         </div>
@@ -127,11 +119,7 @@
                             {Object.entries(stats).map(([key, value]) => (
                               <div key={key} className="text-center">
                                 <div className="text-2xl font-bold text-white mb-1">{value}</div>
-<<<<<<< HEAD
-                                <div className="text-sm text-muted-foreground capitalize">{key.replace(/([A-Z])/g, ' $1').trim()}</div>
-=======
                                 <div className="text-sm text-gray-400 capitalize">{key.replace(/([A-Z])/g, ' $1').trim()}</div>
->>>>>>> 4511bb1f
                               </div>
                             ))}
                           </div>
@@ -142,11 +130,7 @@
                           {project.tech_stack.map((tech) => (
                             <span
                               key={tech}
-<<<<<<< HEAD
-                              className="px-3 py-1 glass-card-light rounded-full text-sm text-muted hover:border-cyan-400/50 hover:text-cyan-400 transition-colors duration-300"
-=======
                               className="px-3 py-1 glass-card-light rounded-full text-sm text-gray-300 hover:border-cyan-400/50 hover:text-cyan-400 transition-colors duration-300"
->>>>>>> 4511bb1f
                             >
                               {tech}
                             </span>
@@ -232,13 +216,8 @@
         {/* Dynamic content with Suspense */}
         <Suspense fallback={
           <div className="container-wide py-20 text-center">
-<<<<<<< HEAD
-            <div className="inline-block animate-spin rounded-full h-12 w-12 border-4 border-border border-t-cyan-500" />
-            <p className="text-muted-foreground text-lg mt-4">Loading projects...</p>
-=======
             <div className="inline-block animate-spin rounded-full h-12 w-12 border-4 border-gray-300 border-t-cyan-500" />
             <p className="text-gray-400 text-lg mt-4">Loading projects...</p>
->>>>>>> 4511bb1f
           </div>
         }>
           <PortfolioProjects />
