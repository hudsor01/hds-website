import type { Metadata } from "next";
import Link from "next/link";
<<<<<<< HEAD
import { TrendingUp, DollarSign, Clock, Download, CheckCircle2, BarChart3, Settings } from 'lucide-react';
=======
import { Download, CheckCircle, BarChart3, Settings, TrendingUp, DollarSign, Clock } from "lucide-react";
>>>>>>> 613f36cd

export const metadata: Metadata = {
  title: "Free Conversion Optimization Toolkit 2025 - Templates & Guides | Hudson Digital",
  description: "Get our complete conversion optimization toolkit: A/B testing templates, CRO audit checklist, psychology triggers guide, and ROI calculator. Free download.",
  keywords: "conversion optimization toolkit, A/B testing templates, CRO templates, conversion rate optimization guide, website conversion templates, free CRO resources",
  openGraph: {
    title: "Free Conversion Optimization Toolkit 2025 - Complete CRO Resources",
    description: "Complete toolkit with templates, guides, and calculators to boost your conversion rates by 300%+. Free download.",
    url: "https://hudsondigitalsolutions.com/resources/conversion-optimization-toolkit",
    type: "article",
    images: [
      {
        url: "https://hudsondigitalsolutions.com/HDS-Logo.webp",
        width: 1200,
        height: 630,
        alt: "Conversion Optimization Toolkit - Hudson Digital Solutions",
      },
    ],
  },
  alternates: {
    canonical: "https://hudsondigitalsolutions.com/resources/conversion-optimization-toolkit",
  },
};

const toolkitItems = [
  {
    icon: BarChart3,
    title: "A/B Testing Templates",
    description: "Ready-to-use templates for testing headlines, CTAs, and page layouts",
    items: ["Headline testing framework", "CTA button variations", "Landing page layouts", "Email subject lines"]
  },
  {
    icon: Settings,
    title: "CRO Audit Checklist",
    description: "Comprehensive checklist to identify conversion bottlenecks",
    items: ["Page-by-page audit guide", "Conversion funnel analysis", "User experience evaluation", "Technical optimization checks"]
  },
  {
<<<<<<< HEAD
    icon: CheckCircle2,
=======
    icon: CheckCircle,
>>>>>>> 613f36cd
    title: "Psychology Triggers Guide",
    description: "Proven psychological principles that drive conversions",
    items: ["Urgency and scarcity tactics", "Social proof strategies", "Trust building elements", "Decision-making shortcuts"]
  },
  {
    icon: BarChart3,
    title: "ROI Calculator",
    description: "Calculate the potential return on your optimization investments",
    items: ["Conversion impact calculator", "Revenue projection tool", "Cost-benefit analysis", "Timeline estimator"]
  }
];

export default function ConversionToolkitPage() {
  return (
    <main className="min-h-screen bg-gradient-primary">
      {/* Hero Section */}
      <section className="relative bg-gradient-hero py-16 overflow-hidden">
        <div className="absolute inset-0 opacity-10 pointer-events-none">
          <div className="absolute inset-0 bg-[radial-gradient(circle_at_50%_50%,rgba(34,211,238,0.15)_0%,transparent_50%)]"></div>
        </div>
        
        <div className="relative max-w-4xl mx-auto text-center px-6 sm:px-8 lg:px-12">
          <div className="inline-flex flex-center gap-2 px-4 py-2 mb-8 rounded-full border border-green-300 bg-green-400/10 text-green-400 font-semibold text-lg">
            <Settings className="w-5 h-5" />
            Complete Toolkit
          </div>
          
          <h1 className="text-clamp-xl font-black text-white mb-6">
            Conversion Optimization <span className="gradient-text">Toolkit</span>
          </h1>
          
          <p className="text-xl text-gray-300 mb-8 max-w-2xl mx-auto">
            Everything you need to boost conversion rates by 300%+. Templates, checklists, calculators, and proven strategies used by top-performing websites.
          </p>

          <div className="flex flex-col sm:flex-row gap-4 justify-center mb-12">
            <Link
              href="#download"
              className="inline-flex flex-center gap-2 bg-green-400 text-black font-bold py-4 px-8 rounded-lg hover:bg-green-300 transition-colors text-lg"
            >
              <Download className="w-5 h-5" />
              Download Complete Toolkit
            </Link>
            <Link
              href="/contact"
              className="inline-flex flex-center gap-2 border border-cyan-400 text-cyan-400 font-semibold py-4 px-8 rounded-lg hover:bg-cyan-400/10 transition-colors"
            >
              Get Professional Implementation
            </Link>
          </div>

          <div className="grid grid-cols-2 md:grid-cols-4 gap-6 text-center">
            <div>
              <div className="text-3xl font-bold text-cyan-400">4</div>
              <div className="text-gray-400">Tool Categories</div>
            </div>
            <div>
              <div className="text-3xl font-bold text-green-400">15+</div>
              <div className="text-gray-400">Templates</div>
            </div>
            <div>
              <div className="text-3xl font-bold text-purple-400">$0</div>
              <div className="text-gray-400">Cost</div>
            </div>
            <div>
              <div className="text-3xl font-bold text-yellow-400">300%+</div>
              <div className="text-gray-400">Avg ROI Boost</div>
            </div>
          </div>
        </div>
      </section>

      {/* Toolkit Contents */}
      <section className="py-16 bg-gradient-primary">
        <div className="max-w-7xl mx-auto px-6 sm:px-8 lg:px-12">
          <div className="text-center mb-12">
            <h2 className="text-3xl font-black text-white mb-4">What&apos;s Inside the Toolkit</h2>
            <p className="text-gray-300 max-w-2xl mx-auto">
              Complete set of tools and templates to systematically improve your conversion rates
            </p>
          </div>

          <div className="grid md:grid-cols-2 gap-8">
            {toolkitItems.map((item, index) => (
              <div key={index} className="glass-card rounded-xl p-8 hover:border-cyan-300/50 transition-all duration-300">
                <div className="flex items-start gap-4">
                  <div className="w-12 h-12 bg-gradient-secondary-br-20 rounded-lg flex-center shrink-0">
                    <item.icon className="w-6 h-6 text-cyan-400" />
                  </div>
                  <div className="flex-1">
                    <h3 className="text-xl font-bold text-white mb-3">{item.title}</h3>
                    <p className="text-gray-300 mb-4">{item.description}</p>
                    <ul className="space-y-2">
                      {item.items.map((subItem, subIndex) => (
                        <li key={subIndex} className="flex items-start gap-2 text-gray-300 text-sm">
<<<<<<< HEAD
                          <CheckCircle2 className="w-4 h-4 text-green-400 mt-0.5 shrink-0" />
=======
                          <CheckCircle className="w-4 h-4 text-green-400 mt-0.5 shrink-0" />
>>>>>>> 613f36cd
                          {subItem}
                        </li>
                      ))}
                    </ul>
                  </div>
                </div>
              </div>
            ))}
          </div>
        </div>
      </section>

      {/* Results Section */}
      <section className="py-16 bg-gradient-primary">
        <div className="max-w-6xl mx-auto px-6 sm:px-8 lg:px-12">
          <div className="text-center mb-12">
            <h2 className="text-3xl font-black text-white mb-4">Proven Results</h2>
            <p className="text-gray-300">Real outcomes from businesses using these tools</p>
          </div>

          <div className="grid md:grid-cols-3 gap-8">
            <div className="text-center">
              <div className="w-16 h-16 bg-green-400/20 rounded-full flex-center mx-auto mb-4">
                <TrendingUp className="w-8 h-8 text-green-400" />
              </div>
              <div className="text-3xl font-bold text-green-400 mb-2">340%</div>
              <div className="text-gray-300">Average conversion increase</div>
            </div>
            
            <div className="text-center">
              <div className="w-16 h-16 bg-cyan-400/20 rounded-full flex-center mx-auto mb-4">
                <DollarSign className="w-8 h-8 text-cyan-400" />
              </div>
              <div className="text-3xl font-bold text-cyan-400 mb-2">$185K</div>
              <div className="text-gray-300">Average revenue increase</div>
            </div>
            
            <div className="text-center">
              <div className="w-16 h-16 bg-purple-400/20 rounded-full flex-center mx-auto mb-4">
                <Clock className="w-8 h-8 text-purple-400" />
              </div>
              <div className="text-3xl font-bold text-purple-400 mb-2">8 weeks</div>
              <div className="text-gray-300">Average time to results</div>
            </div>
          </div>

          <div className="mt-12 grid md:grid-cols-2 gap-8">
            <div className="glass-card-light rounded-lg p-6">
              <blockquote className="text-gray-300 italic mb-4">
                &quot;The A/B testing templates saved us months of work. We identified our best-performing headlines in just 2 weeks and saw a 67% increase in sign-ups.&quot;
              </blockquote>
              <div className="flex flex-center gap-3">
                <div className="w-10 h-10 bg-gradient-secondary rounded-full flex-center text-white font-bold">
                  M
                </div>
                <div>
                  <div className="text-cyan-400 font-semibold">Mike Chen</div>
                  <div className="text-gray-500 text-sm">SaaS Founder</div>
                </div>
              </div>
            </div>

            <div className="glass-card-light rounded-lg p-6">
              <blockquote className="text-gray-300 italic mb-4">
                &quot;The psychology triggers guide completely changed how we write our copy. Revenue per visitor increased 142% in the first quarter.&quot;
              </blockquote>
              <div className="flex flex-center gap-3">
                <div className="w-10 h-10 bg-gradient-to-br from-green-400 to-emerald-500 rounded-full flex-center text-white font-bold">
                  S
                </div>
                <div>
                  <div className="text-green-400 font-semibold">Sarah Williams</div>
                  <div className="text-gray-500 text-sm">E-commerce Director</div>
                </div>
              </div>
            </div>
          </div>
        </div>
      </section>

      {/* Download Section */}
      <section id="download" className="py-16 bg-gradient-primary">
        <div className="max-w-4xl mx-auto px-6 sm:px-8 lg:px-12">
          <div className="glass-card rounded-2xl p-8 lg:p-12 text-center">
            <Settings className="w-16 h-16 text-green-400 mx-auto mb-6" />
            
            <h2 className="text-3xl font-black text-white mb-4">
              Download Your Complete Toolkit
            </h2>
            
            <p className="text-xl text-gray-300 mb-8 max-w-2xl mx-auto">
              Get instant access to templates, checklists, and calculators that have helped 150+ businesses achieve 340% average ROI improvement.
            </p>

            {/* Download Form */}
            <div className="max-w-md mx-auto">
              <form className="space-y-4" action="/api/lead-magnet" method="POST">
                <input type="hidden" name="resource" value="conversion-optimization-guide" />
                
                <div>
                  <input
                    type="email"
                    name="email"
                    placeholder="Enter your business email"
                    required
                    className="w-full px-4 py-3 bg-gray-800 border border-gray-600 rounded-lg text-white placeholder-gray-400 focus-ring transition-colors"
                  />
                </div>
                
                <div>
                  <input
                    type="text"
                    name="firstName"
                    placeholder="First name"
                    required
                    className="w-full px-4 py-3 bg-gray-800 border border-gray-600 rounded-lg text-white placeholder-gray-400 focus-ring transition-colors"
                  />
                </div>

                <div>
                  <input
                    type="text"
                    name="company"
                    placeholder="Company name (optional)"
                    className="w-full px-4 py-3 bg-gray-800 border border-gray-600 rounded-lg text-white placeholder-gray-400 focus-ring transition-colors"
                  />
                </div>

                <button
                  type="submit"
                  className="w-full bg-green-400 text-black font-bold py-4 px-8 rounded-lg hover:bg-green-300 transition-colors flex-center gap-2"
                >
                  <Download className="w-5 h-5" />
                  Get My Complete Toolkit
                </button>
              </form>

              <p className="text-xs text-gray-500 mt-4">
                No spam. We&apos;ll only send you valuable conversion optimization insights.
              </p>
            </div>

            <div className="mt-8 pt-8 border-t border-gray-700">
              <h3 className="text-lg font-bold text-white mb-4">Want Professional Implementation?</h3>
              <p className="text-gray-300 mb-4">
                Our conversion optimization specialists can implement these strategies for you. We&apos;ve helped 150+ businesses achieve an average 340% ROI.
              </p>
              <Link
                href="/contact"
                className="inline-flex flex-center gap-2 border border-cyan-400 text-cyan-400 font-semibold py-3 px-6 rounded-lg hover:bg-cyan-400/10 transition-colors"
              >
                Get Professional Help
              </Link>
            </div>
          </div>
        </div>
      </section>
    </main>
  );
}<|MERGE_RESOLUTION|>--- conflicted
+++ resolved
@@ -1,10 +1,6 @@
 import type { Metadata } from "next";
 import Link from "next/link";
-<<<<<<< HEAD
-import { TrendingUp, DollarSign, Clock, Download, CheckCircle2, BarChart3, Settings } from 'lucide-react';
-=======
 import { Download, CheckCircle, BarChart3, Settings, TrendingUp, DollarSign, Clock } from "lucide-react";
->>>>>>> 613f36cd
 
 export const metadata: Metadata = {
   title: "Free Conversion Optimization Toolkit 2025 - Templates & Guides | Hudson Digital",
@@ -43,11 +39,7 @@
     items: ["Page-by-page audit guide", "Conversion funnel analysis", "User experience evaluation", "Technical optimization checks"]
   },
   {
-<<<<<<< HEAD
-    icon: CheckCircle2,
-=======
     icon: CheckCircle,
->>>>>>> 613f36cd
     title: "Psychology Triggers Guide",
     description: "Proven psychological principles that drive conversions",
     items: ["Urgency and scarcity tactics", "Social proof strategies", "Trust building elements", "Decision-making shortcuts"]
@@ -143,11 +135,7 @@
                     <ul className="space-y-2">
                       {item.items.map((subItem, subIndex) => (
                         <li key={subIndex} className="flex items-start gap-2 text-gray-300 text-sm">
-<<<<<<< HEAD
-                          <CheckCircle2 className="w-4 h-4 text-green-400 mt-0.5 shrink-0" />
-=======
                           <CheckCircle className="w-4 h-4 text-green-400 mt-0.5 shrink-0" />
->>>>>>> 613f36cd
                           {subItem}
                         </li>
                       ))}
