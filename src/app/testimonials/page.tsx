<<<<<<< HEAD
'use client';
=======
import type { Metadata } from 'next'
import Link from 'next/link'
import { Star, MessageCircle, ArrowRight } from 'lucide-react'
>>>>>>> 613f36cd

import { MessageCircle } from 'lucide-react';
import { Analytics } from '@/components/Analytics';
import { StarRating } from '@/components/ui/StarRating';
import { StatsBar } from '@/components/ui/StatsBar';
import { CTASection } from '@/components/ui/CTASection';
import { useTestimonials } from '@/hooks/api';

export default function TestimonialsPage() {
  const {
    data: testimonials = [],
    isLoading,
    error,
    refetch
  } = useTestimonials();

  if (isLoading) {
    return (
      <div className="min-h-screen bg-gradient-hero flex-center">
        <div className="flex flex-col items-center">
          <div className="animate-spin rounded-full h-12 w-12 border-b-2 border-cyan-400 mb-4"></div>
          <p className="text-gray-300">Loading testimonials...</p>
        </div>
      </div>
    );
  }

<<<<<<< HEAD
  if (error) {
    return (
      <div className="min-h-screen bg-gradient-hero text-white flex-center">
        <div className="text-center p-8">
          <h2 className="text-2xl font-bold mb-4">Error Loading Testimonials</h2>
          <p className="text-gray-300 mb-4">{(error as Error).message}</p>
          <button 
            onClick={() => refetch()}
            className="px-6 py-3 bg-cyan-600 hover:bg-cyan-700 rounded-lg transition-colors"
          >
            Retry
          </button>
        </div>
      </div>
    );
  }
=======
const StarRating = ({ rating }: { rating: number }) => {
  return (
    <div className="flex gap-1">
      {[...Array(5)].map((_, i) => (
        <Star
          key={i}
          className={`w-5 h-5 ${i < rating ? 'text-cyan-400 fill-cyan-400' : 'text-muted-foreground'}`}
        />
      ))}
    </div>
  )
}
>>>>>>> 613f36cd

  return (
    <div className="min-h-screen bg-gradient-hero">
      <Analytics />
      
      {/* Hero Section */}
      <section className="relative pt-32 pb-20 px-4">
        <div className="absolute inset-0 overflow-hidden">
          <div className="absolute top-20 left-1/4 w-96 h-96 bg-cyan-500/10 blur-3xl rounded-full"></div>
          <div className="absolute bottom-20 right-1/4 w-96 h-96 bg-purple-500/10 blur-3xl rounded-full"></div>
        </div>

        <div className="relative z-10 container-wide">
          <div className="text-center space-y-6">
            <div>
              <span className="px-4 py-2 rounded-full border border-cyan-400/30 bg-cyan-400/5 text-cyan-400 text-sm font-medium inline-block">
                Client Success Stories
              </span>
            </div>

            <div>
              <h1 className="text-5xl md:text-7xl lg:text-8xl font-black text-white leading-none tracking-tight text-balance">
                <span className="inline-block">Real</span>
                <span className="inline-block mx-4 gradient-text">Results</span>
                <span className="inline-block">Real Clients</span>
              </h1>
            </div>

            <div className="typography">
              <p className="text-responsive-md text-muted-foreground container-wide leading-relaxed text-pretty">
                Don&apos;t just take our word for it. See what businesses are achieving with our revenue-focused engineering solutions.
              </p>
            </div>
          </div>
        </div>
      </section>

      {/* Stats Bar */}
      <StatsBar
        variant="bordered"
        stats={[
          { value: "100%", label: "Client Satisfaction" },
          { value: "50+", label: "Projects Delivered" },
          { value: "3.5x", label: "Average ROI" },
          { value: "24hr", label: "Response Time" },
        ]}
      />

      {/* Testimonials Grid */}
      <section className="py-20 px-4">
        <div className="container-wide">
          <div className="text-center mb-16">
            <h2 className="text-clamp-xl font-black text-white mb-6">
              <span className="gradient-text">
                What Our Clients Say
              </span>
            </h2>
            <p className="text-xl text-muted-foreground container-narrow">
              Every testimonial represents a business that chose excellence over mediocrity
            </p>
          </div>

          <div className="flex md:grid overflow-x-auto md:overflow-visible snap-x snap-mandatory md:snap-none md:grid-cols-2 lg:grid-cols-3 gap-8 scrollbar-hide">
            {testimonials.map((testimonial) => (
              <div
                key={testimonial.id}
                className="glass-card-light p-8 card-hover-glow transition-all duration-300 snap-center flex-shrink-0 w-[90vw] md:w-auto"
              >
                {/* Rating */}
                <div className="mb-4">
                  <StarRating rating={testimonial.rating || 5} />
                </div>

                {/* Highlight Badge */}
                <div className="mb-6">
                  <span className="px-3 py-1 rounded-full bg-cyan-400/10 text-cyan-400 text-sm font-semibold">
                    {testimonial.highlight}
                  </span>
                </div>

                {/* Quote */}
                <div className="mb-6">
                  <MessageCircle className="w-8 h-8 text-cyan-400/30 mb-3" />
                  <p className="text-muted-foreground leading-relaxed">
                    &ldquo;{testimonial.content}&rdquo;
                  </p>
                </div>

                {/* Client Info */}
                <div className="border-t border-border pt-6">
                  <div className="font-semibold text-white">
                    {testimonial.name}
                  </div>
                  <div className="text-sm text-gray-400">
                    {testimonial.role} at {testimonial.company}
                  </div>
                  <div className="text-xs text-cyan-400 mt-2">
                    {testimonial.service}
                  </div>
                </div>
              </div>
            ))}
          </div>
        </div>
      </section>

      {/* CTA Section */}
<<<<<<< HEAD
      <CTASection
        title={
          <>
            Ready to be our next
            <span className="block gradient-text mt-2">
              success story?
            </span>
          </>
        }
        description="Join the growing list of businesses that have transformed their technical capabilities with Hudson Digital Solutions."
        buttons={[
          { text: "Start Your Transformation", href: "/contact", variant: "primary" },
          { text: "View Portfolio", href: "/portfolio", variant: "secondary" },
        ]}
      />
=======
      <section className="py-20 px-4">
        <div className="container-wide">
          <div className="glass-section p-12 md:p-16 text-center">
            <h2 className="text-clamp-xl font-black text-white mb-6">
              Ready to be our next
              <span className="block gradient-text mt-2">
                success story?
              </span>
            </h2>

            <div className="typography">
              <p className="text-xl text-gray-300 container-narrow mb-10">
                Join the growing list of businesses that have transformed their technical capabilities with Hudson Digital Solutions.
              </p>
            </div>

            <div className="flex flex-col sm:flex-row gap-4 justify-center">
              <Link
                href="/contact"
                className="group inline-flex-center px-8 py-4 text-base font-semibold text-black bg-gradient-secondary-hover rounded-lg"
              >
                Start Your Transformation
                <ArrowRight className="ml-2 w-5 h-5 group-hover:translate-x-1 transition-transform" />
              </Link>

              <Link
                href="/portfolio"
                className="inline-flex-center px-8 py-4 text-base font-semibold text-white border-2 border-gray-700 rounded-lg hover:border-cyan-400/50 hover:bg-gray-900/50 transition-all duration-200"
              >
                View Portfolio
              </Link>
            </div>
          </div>
        </div>
      </section>
>>>>>>> 613f36cd
    </div>
  );
}<|MERGE_RESOLUTION|>--- conflicted
+++ resolved
@@ -1,55 +1,76 @@
-<<<<<<< HEAD
-'use client';
-=======
 import type { Metadata } from 'next'
 import Link from 'next/link'
 import { Star, MessageCircle, ArrowRight } from 'lucide-react'
->>>>>>> 613f36cd
-
-import { MessageCircle } from 'lucide-react';
-import { Analytics } from '@/components/Analytics';
-import { StarRating } from '@/components/ui/StarRating';
-import { StatsBar } from '@/components/ui/StatsBar';
-import { CTASection } from '@/components/ui/CTASection';
-import { useTestimonials } from '@/hooks/api';
-
-export default function TestimonialsPage() {
-  const {
-    data: testimonials = [],
-    isLoading,
-    error,
-    refetch
-  } = useTestimonials();
-
-  if (isLoading) {
-    return (
-      <div className="min-h-screen bg-gradient-hero flex-center">
-        <div className="flex flex-col items-center">
-          <div className="animate-spin rounded-full h-12 w-12 border-b-2 border-cyan-400 mb-4"></div>
-          <p className="text-gray-300">Loading testimonials...</p>
-        </div>
-      </div>
-    );
+
+export const metadata: Metadata = {
+  title: 'Client Testimonials | Hudson Digital Solutions',
+  description: 'Read what our clients say about working with Hudson Digital Solutions. Real success stories from real businesses.',
+  keywords: 'client testimonials, customer reviews, success stories, client feedback, case studies'
+}
+
+const testimonials = [
+  {
+    id: 1,
+    name: 'Michael Chen',
+    company: 'TechStart Inc.',
+    role: 'CTO',
+    content: 'Hudson Digital Solutions delivered beyond our expectations. They transformed our MVP into a scalable platform that handles 100K+ users.',
+    rating: 5,
+    service: 'SaaS Development',
+    highlight: '10x Performance'
+  },
+  {
+    id: 2,
+    name: 'Sarah Johnson',
+    company: 'E-Commerce Plus',
+    role: 'CEO',
+    content: 'The team\'s expertise in Next.js and modern web technologies helped us achieve a 60% improvement in conversion rates.',
+    rating: 5,
+    service: 'E-Commerce Platform',
+    highlight: '60% More Sales'
+  },
+  {
+    id: 3,
+    name: 'David Martinez',
+    company: 'Wellness App Co',
+    role: 'Product Manager',
+    content: 'From concept to launch in just 8 weeks. The efficiency and quality of work was exceptional.',
+    rating: 5,
+    service: 'Mobile App Backend',
+    highlight: '8 Week Launch'
+  },
+  {
+    id: 4,
+    name: 'Emily Thompson',
+    company: 'FinTech Solutions',
+    role: 'Founder',
+    content: 'Professional, reliable, and technically excellent. Hudson Digital Solutions understood our vision and brought it to life with clean, scalable code.',
+    rating: 5,
+    service: 'Custom Development',
+    highlight: 'Zero Downtime'
+  },
+  {
+    id: 5,
+    name: 'Lisa Park',
+    company: 'Revenue Rocket',
+    role: 'Operations Manager',
+    content: 'The SalesLoft integration and automation setup has saved us countless hours. Our sales team is more productive than ever.',
+    rating: 5,
+    service: 'Revenue Operations',
+    highlight: '40 Hours/Week Saved'
+  },
+  {
+    id: 6,
+    name: 'James Wilson',
+    company: 'Partner Connect',
+    role: 'CEO',
+    content: 'Excellent communication throughout the project. They delivered a robust partner management system that scales with our growing business.',
+    rating: 5,
+    service: 'Partnership Management',
+    highlight: '3x Partner Growth'
   }
-
-<<<<<<< HEAD
-  if (error) {
-    return (
-      <div className="min-h-screen bg-gradient-hero text-white flex-center">
-        <div className="text-center p-8">
-          <h2 className="text-2xl font-bold mb-4">Error Loading Testimonials</h2>
-          <p className="text-gray-300 mb-4">{(error as Error).message}</p>
-          <button 
-            onClick={() => refetch()}
-            className="px-6 py-3 bg-cyan-600 hover:bg-cyan-700 rounded-lg transition-colors"
-          >
-            Retry
-          </button>
-        </div>
-      </div>
-    );
-  }
-=======
+]
+
 const StarRating = ({ rating }: { rating: number }) => {
   return (
     <div className="flex gap-1">
@@ -62,12 +83,10 @@
     </div>
   )
 }
->>>>>>> 613f36cd
-
+
+export default function TestimonialsPage() {
   return (
     <div className="min-h-screen bg-gradient-hero">
-      <Analytics />
-      
       {/* Hero Section */}
       <section className="relative pt-32 pb-20 px-4">
         <div className="absolute inset-0 overflow-hidden">
@@ -101,15 +120,28 @@
       </section>
 
       {/* Stats Bar */}
-      <StatsBar
-        variant="bordered"
-        stats={[
-          { value: "100%", label: "Client Satisfaction" },
-          { value: "50+", label: "Projects Delivered" },
-          { value: "3.5x", label: "Average ROI" },
-          { value: "24hr", label: "Response Time" },
-        ]}
-      />
+      <section className="py-12 px-4 border-y border-border">
+        <div className="container-wide">
+          <div className="grid grid-cols-2 md:grid-cols-4 gap-8">
+            <div className="text-center">
+              <div className="text-responsive-lg font-black text-cyan-400">100%</div>
+              <div className="text-sm text-muted-foreground mt-1">Client Satisfaction</div>
+            </div>
+            <div className="text-center">
+              <div className="text-responsive-lg font-black text-cyan-400">50+</div>
+              <div className="text-sm text-muted-foreground mt-1">Projects Delivered</div>
+            </div>
+            <div className="text-center">
+              <div className="text-responsive-lg font-black text-cyan-400">3.5x</div>
+              <div className="text-sm text-muted-foreground mt-1">Average ROI</div>
+            </div>
+            <div className="text-center">
+              <div className="text-responsive-lg font-black text-cyan-400">24hr</div>
+              <div className="text-sm text-muted-foreground mt-1">Response Time</div>
+            </div>
+          </div>
+        </div>
+      </section>
 
       {/* Testimonials Grid */}
       <section className="py-20 px-4">
@@ -133,7 +165,7 @@
               >
                 {/* Rating */}
                 <div className="mb-4">
-                  <StarRating rating={testimonial.rating || 5} />
+                  <StarRating rating={testimonial.rating} />
                 </div>
 
                 {/* Highlight Badge */}
@@ -170,23 +202,6 @@
       </section>
 
       {/* CTA Section */}
-<<<<<<< HEAD
-      <CTASection
-        title={
-          <>
-            Ready to be our next
-            <span className="block gradient-text mt-2">
-              success story?
-            </span>
-          </>
-        }
-        description="Join the growing list of businesses that have transformed their technical capabilities with Hudson Digital Solutions."
-        buttons={[
-          { text: "Start Your Transformation", href: "/contact", variant: "primary" },
-          { text: "View Portfolio", href: "/portfolio", variant: "secondary" },
-        ]}
-      />
-=======
       <section className="py-20 px-4">
         <div className="container-wide">
           <div className="glass-section p-12 md:p-16 text-center">
@@ -222,7 +237,6 @@
           </div>
         </div>
       </section>
->>>>>>> 613f36cd
     </div>
-  );
+  )
 }