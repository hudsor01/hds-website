--- conflicted
+++ resolved
@@ -176,13 +176,8 @@
                 </div>
 
                 {/* Quote */}
-<<<<<<< HEAD
-                <div className="mb-card-content">
-                  <ChatBubbleLeftEllipsisIcon className="w-8 h-8 text-cyan-400/30 mb-subheading" />
-=======
                 <div className="mb-6">
                   <MessageCircle className="w-8 h-8 text-cyan-400/30 mb-3" />
->>>>>>> 613f36cd
                   <p className="text-muted-foreground leading-relaxed">
                     "{testimonial.content}"
                   </p>
