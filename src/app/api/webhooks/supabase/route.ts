/**
 * Supabase Webhook Handler
 * Processes database events and triggers for real-time updates
 */

import { type NextRequest, NextResponse } from 'next/server'
import { headers } from 'next/headers'
import { createServerLogger } from '@/lib/logger'
import { triggerWebhook } from '@/lib/supabase'
<<<<<<< HEAD
import { env } from '@/env'
=======
import {
  databaseChangePayloadSchema,
  authChangePayloadSchema,
  storageChangePayloadSchema,
  leadDataSchema,
  eventDataSchema,
  type DatabaseChangePayload,
  type AuthChangePayload,
  type StorageChangePayload,
} from '@/lib/schemas'
>>>>>>> 613f36cd

const logger = createServerLogger('supabase-webhook')

/**
 * Verify webhook signature using HMAC SHA-256
 * Uses Web Crypto API for Edge Runtime compatibility
 */
async function verifyWebhookSignature(
  payload: string,
  signature: string,
  secret: string
): Promise<boolean> {
  const encoder = new TextEncoder()
  const keyData = encoder.encode(secret)
  const messageData = encoder.encode(payload)

  // Import the secret key
  const key = await crypto.subtle.importKey(
    'raw',
    keyData,
    { name: 'HMAC', hash: 'SHA-256' },
    false,
    ['sign']
  )

  // Sign the message
  const signatureBuffer = await crypto.subtle.sign('HMAC', key, messageData)

  // Convert to hex string
  const computedSignature = Array.from(new Uint8Array(signatureBuffer))
    .map(byte => byte.toString(16).padStart(2, '0'))
    .join('')

  // Constant-time comparison to prevent timing attacks
  return timingSafeEqual(computedSignature, signature)
}

/**
 * Constant-time string comparison to prevent timing attacks
 */
function timingSafeEqual(a: string, b: string): boolean {
  if (a.length !== b.length) {
    return false
  }

  let result = 0
  for (let i = 0; i < a.length; i++) {
    result |= a.charCodeAt(i) ^ b.charCodeAt(i)
  }

  return result === 0
}

export async function POST(request: NextRequest) {
  try {
    const headersList = await headers()
    const signature = headersList.get('x-supabase-signature')
    const eventType = headersList.get('x-supabase-event-type')

    logger.info('Supabase webhook received', {
      eventType,
      hasSignature: !!signature,
      timestamp: new Date().toISOString(),
    })

    // Verify webhook signature exists
    if (!signature) {
      logger.warn('Missing webhook signature')
      return NextResponse.json({ error: 'Missing signature' }, { status: 401 })
    }

<<<<<<< HEAD
    // Get webhook secret
    const webhookSecret = env.SUPABASE_WEBHOOK_SECRET
    if (!webhookSecret) {
      logger.error('SUPABASE_WEBHOOK_SECRET not configured')
      return NextResponse.json(
        { error: 'Webhook verification not configured' },
        { status: 500 }
      )
    }

    // Get raw body for signature verification
    const rawBody = await request.text()
    const isValidSignature = await verifyWebhookSignature(
      rawBody,
      signature,
      webhookSecret
    )

    if (!isValidSignature) {
      logger.warn('Invalid webhook signature')
      return NextResponse.json({ error: 'Invalid signature' }, { status: 401 })
    }

    // Parse payload after signature verification
    const payload = JSON.parse(rawBody)
=======
    // Validate event type
    const validEventTypes = ['db_change', 'auth_change', 'storage_change']
    if (!eventType || !validEventTypes.includes(eventType)) {
      logger.warn('Invalid or missing event type', { eventType })
      return NextResponse.json({ error: 'Invalid event type' }, { status: 400 })
    }
>>>>>>> 613f36cd

    const rawPayload = await request.json()

    // Validate payload based on event type
    let validatedPayload
    switch (eventType) {
      case 'db_change':
        validatedPayload = databaseChangePayloadSchema.safeParse(rawPayload)
        if (!validatedPayload.success) {
          logger.error('Invalid database change payload', {
            errors: validatedPayload.error.issues,
            payload: rawPayload,
          })
          return NextResponse.json(
            { error: 'Invalid payload', details: validatedPayload.error.issues },
            { status: 400 }
          )
        }
        await handleDatabaseChange(validatedPayload.data)
        break

      case 'auth_change':
        validatedPayload = authChangePayloadSchema.safeParse(rawPayload)
        if (!validatedPayload.success) {
          logger.error('Invalid auth change payload', {
            errors: validatedPayload.error.issues,
            payload: rawPayload,
          })
          return NextResponse.json(
            { error: 'Invalid payload', details: validatedPayload.error.issues },
            { status: 400 }
          )
        }
        await handleAuthChange(validatedPayload.data)
        break

      case 'storage_change':
        validatedPayload = storageChangePayloadSchema.safeParse(rawPayload)
        if (!validatedPayload.success) {
          logger.error('Invalid storage change payload', {
            errors: validatedPayload.error.issues,
            payload: rawPayload,
          })
          return NextResponse.json(
            { error: 'Invalid payload', details: validatedPayload.error.issues },
            { status: 400 }
          )
        }
        await handleStorageChange(validatedPayload.data)
        break
    }

    logger.info('Processing webhook payload', {
      eventType,
      recordId: rawPayload.record?.id,
      table: rawPayload.table,
      type: rawPayload.type,
    })

    // Trigger any downstream webhooks
    await triggerWebhook(eventType, rawPayload)

    logger.info('Webhook processed successfully', { eventType })
    return NextResponse.json({ success: true })

  } catch (error) {
    logger.error('Webhook processing failed', error instanceof Error ? error : new Error(String(error)))
    return NextResponse.json(
      { error: 'Webhook processing failed' },
      { status: 500 }
    )
  }
}

async function handleDatabaseChange(payload: DatabaseChangePayload) {
  const { table, type, record, old_record } = payload

  logger.info('Database change detected', {
    table,
    type,
    recordId: record?.id,
  })

  // Validate record data if present
  if (!record) {
    logger.warn('Database change payload missing record data', { table, type })
    return
  }

  // Handle specific table changes
  switch (table) {
    case 'leads':
      if (type === 'INSERT') {
        const leadValidation = leadDataSchema.safeParse(record)
        if (leadValidation.success) {
          await handleNewLead(leadValidation.data)
        } else {
          logger.error('Invalid lead data', {
            errors: leadValidation.error.issues,
            record,
          })
        }
      } else if (type === 'UPDATE' && old_record) {
        const leadValidation = leadDataSchema.safeParse(record)
        if (leadValidation.success) {
          await handleLeadUpdate(leadValidation.data, old_record)
        }
      }
      break

    case 'custom_events':
      if (type === 'INSERT') {
        const eventValidation = eventDataSchema.safeParse(record)
        if (eventValidation.success) {
          await handleNewEvent(eventValidation.data)
        } else {
          logger.error('Invalid event data', {
            errors: eventValidation.error.issues,
            record,
          })
        }
      }
      break

    case 'api_logs':
      if (type === 'INSERT' && record.error_message) {
        await handleErrorLog(record)
      }
      break
  }
}

async function handleAuthChange(payload: AuthChangePayload) {
  const { user, type } = payload

  logger.info('Auth change detected', {
    userId: user?.id,
    eventType: type,
  })

  // Handle user authentication events based on type
  switch (type) {
    case 'SIGNED_IN':
      // Could trigger analytics, session logging
      break
    case 'SIGNED_OUT':
      // Could trigger session cleanup
      break
    case 'USER_UPDATED':
      // Could trigger profile update notifications
      break
    case 'USER_DELETED':
      // Could trigger cleanup, export data
      break
  }
}

async function handleStorageChange(payload: StorageChangePayload) {
  const { bucket, object, type } = payload

  logger.info('Storage change detected', {
    bucket,
    object,
    eventType: type,
  })

  // Handle file uploads, processing based on type
  switch (type) {
    case 'OBJECT_CREATED':
      // Could trigger file processing, thumbnail generation
      break
    case 'OBJECT_UPDATED':
      // Could trigger reprocessing
      break
    case 'OBJECT_REMOVED':
      // Could trigger cleanup
      break
  }
}

async function handleNewLead(lead: { email: string; first_name: string; source?: string | undefined; company?: string | undefined }) {
  logger.info('New lead created', {
    email: lead.email,
    name: lead.first_name,
    source: lead.source,
  })

  // Could trigger email sequences, notifications, etc.
  // Example: scheduleEmailSequence(lead.email, lead.first_name, 'welcome', {})
}

async function handleLeadUpdate(lead: { email: string; first_name: string; score?: number | undefined }, oldLead: Record<string, unknown>) {
  logger.info('Lead updated', {
    email: lead.email,
    scoreChanged: lead.score !== oldLead.score,
  })

  // Handle lead status changes, score updates, etc.
  // Example: If score increased significantly, trigger high-intent notification
}

async function handleNewEvent(event: { name: string; category?: string | undefined; session_id?: string | undefined }) {
  logger.info('New custom event logged', {
    eventName: event.name,
    category: event.category,
    sessionId: event.session_id,
  })

  // Could trigger real-time analytics updates
  // Example: Update real-time dashboards, trigger automations
}

async function handleErrorLog(log: Record<string, unknown>) {
  logger.error('Error logged in database', {
    endpoint: log.endpoint,
    method: log.method,
    statusCode: log.status_code,
    errorMessage: log.error_message,
  })

  // Could trigger alerts, notifications, etc.
  // Example: Send to error tracking service, create incident if critical
}<|MERGE_RESOLUTION|>--- conflicted
+++ resolved
@@ -7,9 +7,6 @@
 import { headers } from 'next/headers'
 import { createServerLogger } from '@/lib/logger'
 import { triggerWebhook } from '@/lib/supabase'
-<<<<<<< HEAD
-import { env } from '@/env'
-=======
 import {
   databaseChangePayloadSchema,
   authChangePayloadSchema,
@@ -20,59 +17,8 @@
   type AuthChangePayload,
   type StorageChangePayload,
 } from '@/lib/schemas'
->>>>>>> 613f36cd
 
 const logger = createServerLogger('supabase-webhook')
-
-/**
- * Verify webhook signature using HMAC SHA-256
- * Uses Web Crypto API for Edge Runtime compatibility
- */
-async function verifyWebhookSignature(
-  payload: string,
-  signature: string,
-  secret: string
-): Promise<boolean> {
-  const encoder = new TextEncoder()
-  const keyData = encoder.encode(secret)
-  const messageData = encoder.encode(payload)
-
-  // Import the secret key
-  const key = await crypto.subtle.importKey(
-    'raw',
-    keyData,
-    { name: 'HMAC', hash: 'SHA-256' },
-    false,
-    ['sign']
-  )
-
-  // Sign the message
-  const signatureBuffer = await crypto.subtle.sign('HMAC', key, messageData)
-
-  // Convert to hex string
-  const computedSignature = Array.from(new Uint8Array(signatureBuffer))
-    .map(byte => byte.toString(16).padStart(2, '0'))
-    .join('')
-
-  // Constant-time comparison to prevent timing attacks
-  return timingSafeEqual(computedSignature, signature)
-}
-
-/**
- * Constant-time string comparison to prevent timing attacks
- */
-function timingSafeEqual(a: string, b: string): boolean {
-  if (a.length !== b.length) {
-    return false
-  }
-
-  let result = 0
-  for (let i = 0; i < a.length; i++) {
-    result |= a.charCodeAt(i) ^ b.charCodeAt(i)
-  }
-
-  return result === 0
-}
 
 export async function POST(request: NextRequest) {
   try {
@@ -86,46 +32,18 @@
       timestamp: new Date().toISOString(),
     })
 
-    // Verify webhook signature exists
+    // Verify webhook signature
     if (!signature) {
       logger.warn('Missing webhook signature')
       return NextResponse.json({ error: 'Missing signature' }, { status: 401 })
     }
 
-<<<<<<< HEAD
-    // Get webhook secret
-    const webhookSecret = env.SUPABASE_WEBHOOK_SECRET
-    if (!webhookSecret) {
-      logger.error('SUPABASE_WEBHOOK_SECRET not configured')
-      return NextResponse.json(
-        { error: 'Webhook verification not configured' },
-        { status: 500 }
-      )
-    }
-
-    // Get raw body for signature verification
-    const rawBody = await request.text()
-    const isValidSignature = await verifyWebhookSignature(
-      rawBody,
-      signature,
-      webhookSecret
-    )
-
-    if (!isValidSignature) {
-      logger.warn('Invalid webhook signature')
-      return NextResponse.json({ error: 'Invalid signature' }, { status: 401 })
-    }
-
-    // Parse payload after signature verification
-    const payload = JSON.parse(rawBody)
-=======
     // Validate event type
     const validEventTypes = ['db_change', 'auth_change', 'storage_change']
     if (!eventType || !validEventTypes.includes(eventType)) {
       logger.warn('Invalid or missing event type', { eventType })
       return NextResponse.json({ error: 'Invalid event type' }, { status: 400 })
     }
->>>>>>> 613f36cd
 
     const rawPayload = await request.json()
 
