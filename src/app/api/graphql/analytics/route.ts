--- conflicted
+++ resolved
@@ -5,9 +5,6 @@
 
 import { type NextRequest, NextResponse } from 'next/server'
 import { createServerLogger } from '@/lib/logger'
-<<<<<<< HEAD
-import { getSupabaseAdmin, queryAnalytics } from '@/lib/supabase'
-=======
 import { supabaseAdmin, queryAnalytics } from '@/lib/supabase'
 import {
   graphqlRequestSchema,
@@ -15,7 +12,6 @@
   timeRangeSchema,
   type TimeRange,
 } from '@/lib/schemas'
->>>>>>> 613f36cd
 
 const logger = createServerLogger('graphql-analytics')
 
@@ -114,16 +110,10 @@
 }
 
 async function getPageViews(variables: Record<string, unknown>) {
-<<<<<<< HEAD
-  const supabaseAdmin = getSupabaseAdmin();
-  const { timeRange = '24h', limit = 100 } = variables
-  const limitNum = typeof limit === 'number' ? limit : 100
-=======
   const timeRangeValidation = timeRangeSchema.safeParse(variables.timeRange || '24h')
   const timeRange = timeRangeValidation.success ? timeRangeValidation.data : '24h' as TimeRange
 
   const limitNum = typeof variables.limit === 'number' ? Math.min(variables.limit, 1000) : 100
->>>>>>> 613f36cd
 
   const startTime = new Date()
   switch (timeRange) {
@@ -199,7 +189,6 @@
 }
 
 async function getWebVitals(variables: Record<string, unknown>) {
-  const supabaseAdmin = getSupabaseAdmin();
   const { timeRange = '24h', metric = null } = variables
   const metricStr = typeof metric === 'string' ? metric : null
 
@@ -266,7 +255,6 @@
 }
 
 async function getLeadStats(variables: Record<string, unknown>) {
-  const supabaseAdmin = getSupabaseAdmin();
   const { timeRange = '30d' } = variables
 
   const startTime = new Date()
@@ -329,7 +317,6 @@
 }
 
 async function getEventStats(variables: Record<string, unknown>) {
-  const supabaseAdmin = getSupabaseAdmin();
   const { timeRange = '24h', category = null } = variables
   const categoryStr = typeof category === 'string' ? category : null
 
@@ -391,7 +378,6 @@
 }
 
 async function getFunnelAnalytics(variables: Record<string, unknown>) {
-  const supabaseAdmin = getSupabaseAdmin();
   const { funnelName, timeRange = '7d' } = variables
   const funnelNameStr = typeof funnelName === 'string' ? funnelName : null
 
