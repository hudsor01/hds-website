/**
 * Analytics Processing Cron Job
 * Processes and aggregates analytics data from Supabase
 */

import { type NextRequest, NextResponse } from 'next/server'
import { createServerLogger } from '@/lib/logger'
<<<<<<< HEAD
import { getSupabaseAdmin, logCronExecution, enqueueLogProcessing } from '@/lib/supabase'
import { env } from '@/env'
=======
import { supabaseAdmin, logCronExecution, enqueueLogProcessing } from '@/lib/supabase'
import { cronAuthHeaderSchema } from '@/lib/schemas'
>>>>>>> 613f36cd

const logger = createServerLogger('analytics-cron')

export async function POST(request: NextRequest) {
  const jobName = 'analytics-processing'

  try {
    await logCronExecution(jobName, 'started')
    logger.info('Starting analytics processing cron job')

    // Verify this is a legitimate cron request
    const authHeader = request.headers.get('authorization')
<<<<<<< HEAD
    if (authHeader !== `Bearer ${env.CRON_SECRET}`) {
=======

    // Validate cron auth header format
    const authValidation = cronAuthHeaderSchema.safeParse(authHeader);
    if (!authValidation.success) {
      logger.error('Invalid cron auth header format', {
        errors: authValidation.error.issues,
        providedAuth: authHeader ? 'Bearer ***' : 'none',
      });
      return NextResponse.json({ error: 'Unauthorized' }, { status: 401 });
    }

    if (authHeader !== `Bearer ${process.env.CRON_SECRET}`) {
>>>>>>> 613f36cd
      logger.warn('Unauthorized cron request')
      return NextResponse.json({ error: 'Unauthorized' }, { status: 401 })
    }

    // Process analytics data
    const results = await Promise.all([
      processWebVitals(),
      processPageAnalytics(),
      processCustomEvents(),
      processLeadScoring(),
      processConversionFunnels(),
    ])

    const summary = {
      webVitalsProcessed: results[0],
      pageViewsProcessed: results[1],
      eventsProcessed: results[2],
      leadsScored: results[3],
      funnelsUpdated: results[4],
      timestamp: new Date().toISOString(),
    }

    logger.info('Analytics processing completed', summary)
    await logCronExecution(jobName, 'completed')

    return NextResponse.json({
      success: true,
      summary,
    })

  } catch (error) {
    logger.error('Analytics processing cron failed', error instanceof Error ? error : new Error(String(error)))
    await logCronExecution(jobName, 'failed', error instanceof Error ? error.message : String(error))

    return NextResponse.json(
      { error: 'Cron job failed' },
      { status: 500 }
    )
  }
}

async function processWebVitals(): Promise<number> {
  try {
    const supabaseAdmin = getSupabaseAdmin();
    // Get unprocessed web vitals from last hour
    const { data: vitals, error } = await supabaseAdmin
      .from('web_vitals')
      .select('*')
      .gte('timestamp', new Date(Date.now() - 60 * 60 * 1000).toISOString())

    if (error) {throw error}

    logger.info(`Processing ${vitals?.length || 0} web vitals records`)

    // Aggregate and process vitals data
    // This could calculate averages, detect performance issues, etc.
    for (const vital of vitals || []) {
      if (vital.rating === 'poor') {
        // Queue poor performance for investigation
        await enqueueLogProcessing({
          type: 'poor_performance',
          metric: vital.metric_type,
          value: vital.value,
          page: vital.page_path,
        })
      }
    }

    return vitals?.length || 0
  } catch (error) {
    logger.error('Web vitals processing failed', error instanceof Error ? error : new Error(String(error)))
    return 0
  }
}

async function processPageAnalytics(): Promise<number> {
  try {
    const supabaseAdmin = getSupabaseAdmin();
    // Get page views from last hour
    const { data: pageViews, error } = await supabaseAdmin
      .from('page_analytics')
      .select('*')
      .gte('timestamp', new Date(Date.now() - 60 * 60 * 1000).toISOString())

    if (error) {throw error}

    logger.info(`Processing ${pageViews?.length || 0} page view records`)

    // Process bounce rate, session duration, popular pages, etc.
    const pageStats = new Map()

    for (const view of pageViews || []) {
      const path = view.path
      if (!pageStats.has(path)) {
        pageStats.set(path, { views: 0, uniqueUsers: new Set() })
      }

      const stats = pageStats.get(path)
      stats.views++
      if (view.user_id) {stats.uniqueUsers.add(view.user_id)}
    }

    // Log popular pages
    const popularPages = Array.from(pageStats.entries())
      .sort(([,a], [,b]) => b.views - a.views)
      .slice(0, 5)

    logger.info('Popular pages this hour', { popularPages })

    return pageViews?.length || 0
  } catch (error) {
    logger.error('Page analytics processing failed', error instanceof Error ? error : new Error(String(error)))
    return 0
  }
}

async function processCustomEvents(): Promise<number> {
  try {
    const supabaseAdmin = getSupabaseAdmin();
    // Get custom events from last hour
    const { data: events, error } = await supabaseAdmin
      .from('custom_events')
      .select('*')
      .gte('timestamp', new Date(Date.now() - 60 * 60 * 1000).toISOString())

    if (error) {throw error}

    logger.info(`Processing ${events?.length || 0} custom events`)

    // Aggregate events by type and category
    const eventStats = new Map()

    for (const event of events || []) {
      const key = `${event.event_category}:${event.event_name}`
      eventStats.set(key, (eventStats.get(key) || 0) + 1)
    }

    // Log top events
    const topEvents = Array.from(eventStats.entries())
      .sort(([,a], [,b]) => b - a)
      .slice(0, 10)

    logger.info('Top events this hour', { topEvents })

    return events?.length || 0
  } catch (error) {
    logger.error('Custom events processing failed', error instanceof Error ? error : new Error(String(error)))
    return 0
  }
}

async function processLeadScoring(): Promise<number> {
  try {
    const supabaseAdmin = getSupabaseAdmin();
    // Get recent leads that need scoring updates
    const { data: leads, error } = await supabaseAdmin
      .from('leads')
      .select('*')
      .gte('created_at', new Date(Date.now() - 24 * 60 * 60 * 1000).toISOString())

    if (error) {throw error}

    logger.info(`Processing lead scores for ${leads?.length || 0} leads`)

    let scoredCount = 0

    for (const lead of leads || []) {
      // Calculate lead score based on various factors
      let score = 0

      // Email domain scoring
      if (lead.email?.includes('@gmail.com') || lead.email?.includes('@yahoo.com')) {
        score += 10
      } else if (lead.email && !lead.email.includes('@gmail.com')) {
        score += 20 // Business email
      }

      // Company field
      if (lead.company) {score += 15}

      // Phone number
      if (lead.phone) {score += 10}

      // Message length (indicates engagement)
      if (lead.message && lead.message.length > 100) {score += 5}

      // Source quality
      if (lead.source === 'direct') {score += 10}
      else if (lead.source === 'organic') {score += 8}
      else if (lead.source === 'referral') {score += 12}

      // Update lead score if it changed
      if (score !== lead.lead_score) {
        await supabaseAdmin
          .from('leads')
          .update({ lead_score: score, updated_at: new Date().toISOString() })
          .eq('id', lead.id)

        scoredCount++
      }
    }

    logger.info(`Updated scores for ${scoredCount} leads`)
    return scoredCount
  } catch (error) {
    logger.error('Lead scoring failed', error instanceof Error ? error : new Error(String(error)))
    return 0
  }
}

async function processConversionFunnels(): Promise<number> {
  try {
    const supabaseAdmin = getSupabaseAdmin();
    // Get funnel data from last hour
    const { data: funnelSteps, error } = await supabaseAdmin
      .from('conversion_funnel')
      .select('*')
      .gte('timestamp', new Date(Date.now() - 60 * 60 * 1000).toISOString())

    if (error) {throw error}

    logger.info(`Processing ${funnelSteps?.length || 0} funnel steps`)

    // Analyze conversion rates by funnel
    const funnelStats = new Map()

    for (const step of funnelSteps || []) {
      const key = step.funnel_name
      if (!funnelStats.has(key)) {
        funnelStats.set(key, { total: 0, completed: 0 })
      }

      const stats = funnelStats.get(key)
      stats.total++
      if (step.completed) {stats.completed++}
    }

    // Log conversion rates
    for (const [funnelName, stats] of funnelStats.entries()) {
      const rate = stats.total > 0 ? (stats.completed / stats.total * 100).toFixed(2) : 0
      logger.info(`Funnel ${funnelName} conversion rate: ${rate}%`, stats)
    }

    return funnelSteps?.length || 0
  } catch (error) {
    logger.error('Funnel processing failed', error instanceof Error ? error : new Error(String(error)))
    return 0
  }
}<|MERGE_RESOLUTION|>--- conflicted
+++ resolved
@@ -5,13 +5,8 @@
 
 import { type NextRequest, NextResponse } from 'next/server'
 import { createServerLogger } from '@/lib/logger'
-<<<<<<< HEAD
-import { getSupabaseAdmin, logCronExecution, enqueueLogProcessing } from '@/lib/supabase'
-import { env } from '@/env'
-=======
 import { supabaseAdmin, logCronExecution, enqueueLogProcessing } from '@/lib/supabase'
 import { cronAuthHeaderSchema } from '@/lib/schemas'
->>>>>>> 613f36cd
 
 const logger = createServerLogger('analytics-cron')
 
@@ -24,9 +19,6 @@
 
     // Verify this is a legitimate cron request
     const authHeader = request.headers.get('authorization')
-<<<<<<< HEAD
-    if (authHeader !== `Bearer ${env.CRON_SECRET}`) {
-=======
 
     // Validate cron auth header format
     const authValidation = cronAuthHeaderSchema.safeParse(authHeader);
@@ -39,7 +31,6 @@
     }
 
     if (authHeader !== `Bearer ${process.env.CRON_SECRET}`) {
->>>>>>> 613f36cd
       logger.warn('Unauthorized cron request')
       return NextResponse.json({ error: 'Unauthorized' }, { status: 401 })
     }
@@ -83,7 +74,6 @@
 
 async function processWebVitals(): Promise<number> {
   try {
-    const supabaseAdmin = getSupabaseAdmin();
     // Get unprocessed web vitals from last hour
     const { data: vitals, error } = await supabaseAdmin
       .from('web_vitals')
@@ -117,7 +107,6 @@
 
 async function processPageAnalytics(): Promise<number> {
   try {
-    const supabaseAdmin = getSupabaseAdmin();
     // Get page views from last hour
     const { data: pageViews, error } = await supabaseAdmin
       .from('page_analytics')
@@ -158,7 +147,6 @@
 
 async function processCustomEvents(): Promise<number> {
   try {
-    const supabaseAdmin = getSupabaseAdmin();
     // Get custom events from last hour
     const { data: events, error } = await supabaseAdmin
       .from('custom_events')
@@ -193,7 +181,6 @@
 
 async function processLeadScoring(): Promise<number> {
   try {
-    const supabaseAdmin = getSupabaseAdmin();
     // Get recent leads that need scoring updates
     const { data: leads, error } = await supabaseAdmin
       .from('leads')
@@ -252,7 +239,6 @@
 
 async function processConversionFunnels(): Promise<number> {
   try {
-    const supabaseAdmin = getSupabaseAdmin();
     // Get funnel data from last hour
     const { data: funnelSteps, error } = await supabaseAdmin
       .from('conversion_funnel')
