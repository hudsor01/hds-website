--- conflicted
+++ resolved
@@ -5,11 +5,7 @@
 } from "@/lib/scheduled-emails";
 import { applySecurityHeaders } from "@/lib/security-headers";
 import { createServerLogger, castError } from "@/lib/logger";
-<<<<<<< HEAD
-import { env } from "@/env";
-=======
 import { cronAuthHeaderSchema } from '@/lib/schemas';
->>>>>>> 613f36cd
 
 // This endpoint would typically be called by a cron job or scheduled task
 // In production, you'd want to secure this endpoint with authentication
@@ -21,7 +17,7 @@
     logger.info('Processing emails cron job started');
     // Validate authentication header
     const authHeader = request.headers.get("authorization");
-    const expectedToken = env.CRON_SECRET;
+    const expectedToken = process.env.CRON_SECRET;
 
     if (!expectedToken) {
       logger.error("CRON_SECRET environment variable is not set");
@@ -77,7 +73,7 @@
     logger.info('Email stats requested');
     // Validate authentication header
     const authHeader = request.headers.get("authorization");
-    const expectedToken = env.CRON_SECRET;
+    const expectedToken = process.env.CRON_SECRET;
 
     if (!expectedToken) {
       logger.error("CRON_SECRET environment variable is not set");
