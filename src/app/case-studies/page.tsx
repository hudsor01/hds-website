/**
 * Case Studies Page
 * Displays portfolio of completed projects with video testimonials
 */

import type { Metadata } from 'next';
import { Suspense } from 'react';
<<<<<<< HEAD
import { Button } from '@/components/ui/Button'
import Link from 'next/link'
import { ArrowRight, Clock, Users, ExternalLink } from 'lucide-react';
=======
import { CTAButton } from '@/components/cta-button';
import { Clock, Users, ExternalLink } from 'lucide-react';
>>>>>>> 4511bb1f
import { getCaseStudies } from '@/lib/case-studies';

export const metadata: Metadata = {
  title: 'Case Studies | Real Results From Real Projects',
  description: 'See how we\'ve helped businesses scale, increase conversions, and solve complex technical challenges. Real metrics, real testimonials.',
  keywords: 'case studies, portfolio, client success stories, development projects',
};

// Separate component for async data fetching
async function CaseStudiesContent() {
  const caseStudies = await getCaseStudies();

  return (
    <>
      {caseStudies.length === 0 ? (
            <div className="text-center py-12">
              <p className="text-muted-foreground text-lg">
                Case studies coming soon. Contact us to discuss your project!
              </p>
              <Button asChild variant="default" size="lg" trackConversion={true} className="mt-6">
      <Link href="/contact">
        Get Started
        <ArrowRight className="w-4 h-4" />
      </Link>
    </Button>
            </div>
          ) : (
            <div className="grid gap-8">
              {caseStudies.map((study) => (
                <div key={study.id} className="glass-card p-8">
                  <div className="grid md:grid-cols-2 gap-8">
                    {/* Left Column - Project Details */}
                    <div>
                      <div className="flex items-center gap-3 mb-4">
                        <span className="px-3 py-1 bg-cyan-900/30 border border-cyan-500/30 rounded-full text-cyan-400 text-sm font-semibold">
                          {study.industry}
                        </span>
                        {study.featured && (
                          <span className="px-3 py-1 bg-yellow-900/30 border border-yellow-500/30 rounded-full text-yellow-400 text-sm font-semibold">
                            Featured
                          </span>
                        )}
                      </div>

                      <h2 className="text-3xl font-bold text-white mb-3">
                        {study.title}
                      </h2>

                      <p className="text-lg text-muted mb-6">
                        {study.description}
                      </p>

                      {/* Metrics */}
                      <div className="grid grid-cols-2 gap-4 mb-6">
                        {study.metrics.map((metric, i) => (
                          <div key={i} className="bg-muted/50 rounded-lg p-4">
                            <div className="text-2xl font-black text-cyan-400 mb-1">
                              {metric.value}
                            </div>
                            <div className="text-sm text-muted-foreground">{metric.label}</div>
                          </div>
                        ))}
                      </div>

                      {/* Project Info */}
                      <div className="flex gap-6 text-sm text-muted-foreground mb-6">
                        <div className="flex items-center gap-2">
                          <Clock className="w-4 h-4" />
                          <span>{study.project_duration}</span>
                        </div>
                        <div className="flex items-center gap-2">
                          <Users className="w-4 h-4" />
                          <span>{study.team_size} team members</span>
                        </div>
                      </div>

                      <Button asChild variant="outline" size="default" trackConversion={true}>
                        <Link href={`/case-studies/${study.slug}`}>
                          Read Full Case Study
                          <ExternalLink className="w-4 h-4 ml-2" />
                        </Link>
                      </Button>
                    </div>

                    {/* Right Column - Testimonial */}
                    <div className="bg-muted/50 rounded-lg p-6">
                      {study.testimonial_video_url ? (
                        <div className="mb-4">
                          <div className="aspect-video rounded-lg overflow-hidden bg-muted">
                            <iframe
                              src={study.testimonial_video_url.replace('watch?v=', 'embed/')}
                              title={`Video testimonial from ${study.testimonial_author}`}
                              allow="accelerometer; autoplay; clipboard-write; encrypted-media; gyroscope; picture-in-picture"
                              allowFullScreen
                              className="w-full h-full"
                            />
                          </div>
                        </div>
                      ) : null}

                      <blockquote className="text-lg text-muted italic mb-4">
                        "{study.testimonial_text}"
                      </blockquote>

                      <div className="flex items-center gap-3">
                        <div className="w-12 h-12 rounded-full bg-cyan-500/20 flex items-center justify-center">
                          <span className="text-cyan-400 font-bold text-xl">
                            {study.testimonial_author.charAt(0)}
                          </span>
                        </div>
                        <div>
                          <div className="font-semibold text-white">
                            {study.testimonial_author}
                          </div>
                          <div className="text-sm text-muted-foreground">
                            {study.testimonial_role}
                          </div>
                          <div className="text-sm text-muted-foreground">
                            {study.client_name}
                          </div>
                        </div>
                      </div>
                    </div>
                  </div>
                </div>
              ))}
            </div>
          )}
    </>
  );
}

export default function CaseStudiesPage() {
  return (
<<<<<<< HEAD
    <main className="min-h-screen bg-cyan-600/10">
=======
    <main className="min-h-screen bg-gradient-to-b from-gray-900 via-gray-800 to-gray-900">
>>>>>>> 4511bb1f
      {/* Hero - Static, prerendered */}
      <section className="py-20 px-4">
        <div className="container-wide text-center">
          <h1 className="text-4xl md:text-6xl font-black text-white mb-6">
<<<<<<< HEAD
            Real Results From <span className="text-cyan-400">Real Projects</span>
          </h1>

          <p className="text-xl text-muted mb-8 max-w-3xl mx-auto">
=======
            Real Results From <span className="gradient-text">Real Projects</span>
          </h1>

          <p className="text-xl text-gray-300 mb-8 max-w-3xl mx-auto">
>>>>>>> 4511bb1f
            See how we've helped businesses scale, increase conversions, and solve complex technical challenges.
          </p>

          <div className="flex justify-center gap-4">
<<<<<<< HEAD
            <Button asChild variant="default" size="lg" trackConversion={true}>
      <Link href="/contact">
        Start Your Project
        <ArrowRight className="w-4 h-4" />
      </Link>
    </Button>
=======
            <CTAButton href="/contact" variant="primary" size="lg">
              Start Your Project
            </CTAButton>
>>>>>>> 4511bb1f
          </div>
        </div>
      </section>

      {/* Case Studies Grid - Dynamic with Suspense */}
      <section className="py-16 px-4">
        <div className="container-wide">
          <Suspense fallback={
            <div className="text-center py-12">
<<<<<<< HEAD
              <div className="inline-block animate-spin rounded-full h-12 w-12 border-4 border-border border-t-cyan-500" />
              <p className="text-muted-foreground text-lg mt-4">Loading case studies...</p>
=======
              <div className="inline-block animate-spin rounded-full h-12 w-12 border-4 border-gray-300 border-t-cyan-500" />
              <p className="text-gray-400 text-lg mt-4">Loading case studies...</p>
>>>>>>> 4511bb1f
            </div>
          }>
            <CaseStudiesContent />
          </Suspense>
        </div>
      </section>

      {/* CTA - Static, prerendered */}
      <section className="py-20 px-4">
        <div className="container-wide text-center">
          <div className="glass-section p-12">
            <h2 className="text-4xl font-black text-white mb-6">
              Ready to Get Results Like These?
            </h2>
            <p className="text-xl text-muted mb-8 max-w-2xl mx-auto">
              Let's discuss your project and create a custom solution that drives real business results.
            </p>
            <Button asChild variant="default" size="lg" trackConversion={true}>
      <Link href="/contact">
        Start Your Project Today
        <ArrowRight className="w-4 h-4" />
      </Link>
    </Button>
          </div>
        </div>
      </section>
    </main>
  );
}<|MERGE_RESOLUTION|>--- conflicted
+++ resolved
@@ -5,14 +5,8 @@
 
 import type { Metadata } from 'next';
 import { Suspense } from 'react';
-<<<<<<< HEAD
-import { Button } from '@/components/ui/Button'
-import Link from 'next/link'
-import { ArrowRight, Clock, Users, ExternalLink } from 'lucide-react';
-=======
 import { CTAButton } from '@/components/cta-button';
 import { Clock, Users, ExternalLink } from 'lucide-react';
->>>>>>> 4511bb1f
 import { getCaseStudies } from '@/lib/case-studies';
 
 export const metadata: Metadata = {
@@ -147,42 +141,22 @@
 
 export default function CaseStudiesPage() {
   return (
-<<<<<<< HEAD
-    <main className="min-h-screen bg-cyan-600/10">
-=======
     <main className="min-h-screen bg-gradient-to-b from-gray-900 via-gray-800 to-gray-900">
->>>>>>> 4511bb1f
       {/* Hero - Static, prerendered */}
       <section className="py-20 px-4">
         <div className="container-wide text-center">
           <h1 className="text-4xl md:text-6xl font-black text-white mb-6">
-<<<<<<< HEAD
-            Real Results From <span className="text-cyan-400">Real Projects</span>
-          </h1>
-
-          <p className="text-xl text-muted mb-8 max-w-3xl mx-auto">
-=======
             Real Results From <span className="gradient-text">Real Projects</span>
           </h1>
 
           <p className="text-xl text-gray-300 mb-8 max-w-3xl mx-auto">
->>>>>>> 4511bb1f
             See how we've helped businesses scale, increase conversions, and solve complex technical challenges.
           </p>
 
           <div className="flex justify-center gap-4">
-<<<<<<< HEAD
-            <Button asChild variant="default" size="lg" trackConversion={true}>
-      <Link href="/contact">
-        Start Your Project
-        <ArrowRight className="w-4 h-4" />
-      </Link>
-    </Button>
-=======
             <CTAButton href="/contact" variant="primary" size="lg">
               Start Your Project
             </CTAButton>
->>>>>>> 4511bb1f
           </div>
         </div>
       </section>
@@ -192,13 +166,8 @@
         <div className="container-wide">
           <Suspense fallback={
             <div className="text-center py-12">
-<<<<<<< HEAD
-              <div className="inline-block animate-spin rounded-full h-12 w-12 border-4 border-border border-t-cyan-500" />
-              <p className="text-muted-foreground text-lg mt-4">Loading case studies...</p>
-=======
               <div className="inline-block animate-spin rounded-full h-12 w-12 border-4 border-gray-300 border-t-cyan-500" />
               <p className="text-gray-400 text-lg mt-4">Loading case studies...</p>
->>>>>>> 4511bb1f
             </div>
           }>
             <CaseStudiesContent />
