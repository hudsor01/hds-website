import type { Metadata } from 'next';
import {
  Code2,
  Settings,
  BarChart3,
  Rocket,
  Users,
  Clock
} from 'lucide-react';
import { CTAButton } from '@/components/cta-button';

export const metadata: Metadata = {
  description: "Turn your website into a revenue machine. Custom web development that delivers 250% average ROI within 6 months. No templates, no compromises.",
};

export default function HomePage() {
  const solutions = [
    {
<<<<<<< HEAD
      icon: CodeBracketIcon,
      title: "Ship Features 3x Faster",
      description: "Launch revenue-driving features in days, not months. Our clients ship new products 70% faster than with in-house teams—without the overhead.",
      features: ["React/Next.js Development", "API & Database Architecture", "99.9% Uptime Guaranteed"]
    },
    {
      icon: CogIcon,
      title: "Plug Revenue Leaks Instantly",
      description: "The average business loses $50K annually to broken automation. We identify and fix these revenue leaks in your first month—guaranteed.",
      features: ["CRM Integration", "Lead Scoring Automation", "Real-time Analytics"]
    },
    {
      icon: ChartBarIcon,
      title: "Scale to 7-Figures Without Rebuilding",
      description: "Built for tomorrow's growth, not just today. Our architecture handles 10x traffic spikes while reducing your hosting costs by up to 40%.",
=======
      icon: Code2,
      title: "Ship Features Faster",
      description: "Launch new features in days, not months. We handle the entire technical stack.",
      features: ["React/Next.js Development", "API & Database Architecture", "99.9% Uptime Guaranteed"]
    },
    {
      icon: Settings,
      title: "Fix Revenue Leaks",
      description: "Stop losing 30% of leads to broken processes. Automate everything that slows you down.",
      features: ["CRM Integration", "Lead Scoring Automation", "Real-time Analytics"]
    },
    {
      icon: BarChart3,
      title: "Scale Without Breaking",
      description: "Handle 10x growth without rebuilding. We future-proof your tech from day one.",
>>>>>>> 613f36cd
      features: ["Performance Audits", "Infrastructure Planning", "Cost Optimization"]
    }
  ];

  const results = [
    { metric: "50+", label: "Projects Delivered", period: "Since 2020" },
    { metric: "250%", label: "Average ROI Increase", period: "Within 6 months" },
    { metric: "98%", label: "Client Satisfaction", period: "5-star rated" },
    { metric: "24/7", label: "Support Available", period: "When you need us" }
  ];

  return (
    <main className="min-h-screen bg-gradient-hero">
      {/* Hero Section - Seamless Layout */}
      <section className="relative section-spacing">
        <div className="container-wide">
          <div className="lg:grid lg:grid-cols-5 lg:gap-sections items-center">

            {/* Left Side - Content */}
            <div className="lg:col-span-3 lg:pr-8">
              <div className="space-y-comfortable">
                <div>
                  <h1 className="text-responsive-lg font-black text-white leading-[1.1] mb-section-title text-balance">
                    <span className="block">Turn Your Website Into a</span>
                    <span className="block gradient-text bg-clip-text text-transparent">
                      Revenue Machine
                    </span>
                    <span className="block text-responsive-md font-bold text-gray-300 mt-2">
                      Ship 3x Faster, Convert 2x Better
                    </span>
                  </h1>
                </div>

                <div className="typography">
                  <p className="lead max-w-2xl text-pretty">
                    Custom web development that pays for itself. Our clients see an average 250% ROI within 6 months—or we keep working until you do.
                    No templates. No compromises. Just results-driven engineering from day one.
                  </p>
                </div>

                <div className="flex flex-col sm:flex-row gap-content">
                  <CTAButton href="/contact" variant="primary" size="lg">
                    Get Your Free ROI Roadmap
                  </CTAButton>
                  <CTAButton href="/portfolio" variant="primary" size="lg">
                    See $3.7M+ in Results
                  </CTAButton>
                </div>

                {/* Trust Indicators */}
<<<<<<< HEAD
                <div className="flex-center gap-comfortable pt-8 border-t border-border">
                  <div className="flex-center gap-tight text-muted-foreground">
                    <ClockIcon className="w-5 h-5 text-green-400" />
                    <span className="small">250% Average ROI in 6 months</span>
                  </div>
                  <div className="flex-center gap-tight text-muted-foreground">
                    <UserGroupIcon className="w-5 h-5 text-blue-400" />
                    <span className="small">98% Client Satisfaction</span>
=======
                <div className="flex-center gap-6 pt-8 border-t border-border">
                  <div className="flex-center gap-2 text-muted-foreground">
                    <Clock className="w-5 h-5 text-green-400" />
                    <span className="small">Average 250% ROI</span>
                  </div>
                  <div className="flex-center gap-2 text-muted-foreground">
                    <Users className="w-5 h-5 text-blue-400" />
                    <span className="small">Zero onboarding time</span>
>>>>>>> 613f36cd
                  </div>
                </div>
              </div>
            </div>

            {/* Right Side - Terminal Display */}
            <div className="lg:col-span-2 mt-content-block lg:mt-0">
              <div className="relative">
                {/* Animated Background Elements */}
                <div className="absolute inset-0 bg-gradient-hero-20 rounded-3xl blur-3xl" />
                <div className="absolute top-4 right-4 w-32 h-32 bg-gradient-primary-30 rounded-full blur-2xl" />

                {/* Terminal Window */}
                <div className="relative glass-card-light overflow-hidden">
                  {/* Terminal Header */}
                  <div className="bg-card/80 border-b border-border px-4 py-2 flex-between">
                    <div className="flex-center gap-tight">
                      <div className="w-3 h-3 rounded-full bg-red-500" />
                      <div className="w-3 h-3 rounded-full bg-yellow-500" />
                      <div className="w-3 h-3 rounded-full bg-green-500" />
                    </div>
                    <div className="text-xs text-muted-foreground font-mono">hudson-deploy.sh</div>
                    <div className="w-3 h-3 bg-green-400 rounded-full" />
                  </div>

                  {/* Terminal Content */}
                  <div className="p-card-sm font-mono text-caption space-y-tight" role="log">
                    <div className="text-cyan-400">$ npm run deploy --production</div>
                    <div className="text-muted-foreground">[OK] Build completed in 1.8s</div>
                    <div className="text-muted-foreground">[OK] Tests passed (147/147)</div>
                    <div className="text-muted-foreground">[OK] Security scan clean</div>
                    <div className="text-blue-400">&gt; Deploying to production...</div>
                    <div className="text-green-400">[OK] Deployment successful</div>
                    <div className="text-yellow-400">[LIVE] at https://client-app.com</div>

                    <div className="pt-2 space-y-tight">
                      <div className="text-cyan-300">Performance: 100/100</div>
                      <div className="text-cyan-300">Accessibility: 100/100</div>
                      <div className="text-cyan-300">SEO: 98/100</div>
                    </div>

                    <div className="text-cyan-400 mt-card-content">
                      <span className="inline-block">$</span>
                      <span className="inline-block w-2 h-4 bg-cyan-400 ml-1" />
                    </div>
                  </div>
                </div>
              </div>
            </div>
          </div>
        </div>
      </section>

      {/* Solutions Grid */}
      <section className="section-spacing page-padding-x">
        <div className="container-wide">
          <div className="text-center mb-content-block typography">
            <h2 className="text-responsive-md font-black text-white mb-heading">
              How We Turn Tech Challenges Into Revenue Growth
            </h2>
            <div className="typography">
              <p className="large muted container-narrow">
                Three proven strategies that transformed 50+ businesses from overwhelmed to overperforming
              </p>
            </div>
          </div>

          <div className="grid-3">
            {solutions.map((solution, index) => (
              <div
                key={index}
                className="group relative glass-card-light card-padding card-hover-glow transition-smooth"
              >
                <div className="space-y-content">
                  <div className="flex-center gap-content">
                    <div className="px-4 py-2 rounded-xl bg-gradient-hero-20 border border-cyan-500/30 hover-lift will-change-transform transition-smooth">
                      <solution.icon className="h-6 w-6 text-cyan-400" />
                    </div>
                    <h3 className="text-subheading font-bold text-white group-hover:text-cyan-400 transition-smooth">
                      {solution.title}
                    </h3>
                  </div>

                  <div className="typography">
                    <p className="muted leading-relaxed">
                      {solution.description}
                    </p>
                  </div>

                  <div className="space-y-tight">
                    {solution.features.map((feature, featureIndex) => (
                      <div key={featureIndex} className="flex-center gap-content">
                        <div className="w-2 h-2 rounded-full bg-gradient-secondary" />
                        <span className="text-responsive-sm text-muted-foreground">{feature}</span>
                      </div>
                    ))}
                  </div>
                </div>
              </div>
            ))}
          </div>
        </div>
      </section>

      {/* Results Section - Enhanced */}
      <section className="relative section-spacing page-padding-x bg-gradient-secondary overflow-hidden">
        {/* Background Elements */}
        <div className="absolute inset-0 bg-gradient-to-br from-cyan-600/5 via-transparent to-blue-600/5" />
        <div className="absolute top-1/4 left-1/4 w-96 h-96 bg-cyan-400/5 rounded-full blur-3xl" />
        <div className="absolute bottom-1/4 right-1/4 w-96 h-96 bg-blue-400/5 rounded-full blur-3xl" />

        <div className="container-wide relative">
          <div className="text-center mb-content-block typography">
            <h2 className="text-responsive-md font-black text-white mb-heading">
              <span className="gradient-text relative">
                Proven Impact
                <span className="absolute -bottom-2 left-1/2 transform -translate-x-1/2 w-20 h-1 bg-gradient-to-r from-cyan-400 to-blue-400 rounded-full"></span>
              </span>
            </h2>

            <div className="typography max-w-2xl mx-auto">
              <p className="text-subheading text-gray-300 leading-relaxed">
                Numbers don&apos;t lie - our clients see <span className="text-cyan-400 font-semibold">measurable results</span> that transform their businesses
              </p>
            </div>
          </div>

          <div className="grid-4">
            {results.map((result, index) => (
              <div
                key={index}
                className="text-center group relative"
                style={{ animationDelay: `${index * 100}ms` }}
              >
                {/* Card with enhanced styling */}
                <div className="relative glass-card-light card-padding card-hover-glow border border-cyan-400/20 hover:border-cyan-400/40 transition-smooth group-hover:transform group-hover:scale-105">
                  {/* Top accent line */}
                  <div className="absolute top-0 left-1/2 transform -translate-x-1/2 w-16 h-1 bg-gradient-to-r from-cyan-400 to-blue-400 rounded-b-full"></div>

                  {/* Metric with enhanced styling */}
                  <div className="relative mb-subheading">
                    <div className="text-page-title font-black text-white mb-subheading group-hover:text-cyan-400 transition-all duration-300 font-mono">
                      {result.metric}
                    </div>
                    <div className="absolute -inset-4 bg-gradient-to-r from-cyan-400/10 to-blue-400/10 rounded-lg opacity-0 group-hover:opacity-100 transition-opacity duration-300 -z-10"></div>
                  </div>

                  {/* Label with enhanced typography */}
                  <div className="text-body-lg font-bold text-gray-200 mb-card-title group-hover:text-white transition-colors duration-300">
                    {result.label}
                  </div>

                  {/* Period with accent styling */}
                  <div className="text-caption text-muted-foreground font-medium px-4 py-2 bg-gray-800/50 rounded-full border border-gray-700/50">
                    {result.period}
                  </div>

                  {/* Subtle glow effect */}
                  <div className="absolute inset-0 bg-gradient-to-t from-cyan-400/5 to-transparent rounded-lg opacity-0 group-hover:opacity-100 transition-opacity duration-500 pointer-events-none"></div>
                </div>

                {/* Connecting dots for visual flow */}
                {index < results.length - 1 && (
                  <div className="hidden lg:block absolute top-1/2 -right-5 transform -translate-y-1/2">
                    <div className="w-3 h-0.5 bg-gradient-to-r from-cyan-400/50 to-transparent"></div>
                  </div>
                )}
              </div>
            ))}
          </div>

          {/* Bottom accent section */}
          <div className="text-center mt-content-block pt-8 border-t border-gray-700/30">
            <p className="text-gray-400 text-caption font-medium">
              Join <span className="text-cyan-400 font-semibold">50+ successful businesses</span> who transformed with Hudson Digital Solutions
            </p>
          </div>
        </div>
      </section>

      {/* Final CTA */}
      <section className="section-spacing page-padding-x">
        <div className="container-wide text-center">
<<<<<<< HEAD
          <div className="glass-section card-padding">
            <RocketLaunchIcon className="w-16 h-16 text-cyan-400 mx-auto mb-comfortable" />

            <h2 className="text-responsive-md font-black text-white mb-heading">
              Still Losing Deals to Slow Development?
              <span className="block gradient-text mt-subheading">
                Let&apos;s Fix That in 30 Days
=======
          <div className="glass-section p-12 md:p-16">
            <Rocket className="w-16 h-16 text-cyan-400 mx-auto mb-8" />
            
            <h2 className="text-responsive-md font-black text-white mb-6">
              Your competitors ship faster.
              <span className="block gradient-text mt-2">
                Why don&apos;t you?
>>>>>>> 613f36cd
              </span>
            </h2>

            <div className="typography">
              <p className="large text-muted-foreground mb-heading container-narrow">
                Every week you delay costs you $10K+ in lost revenue. Get a custom roadmap showing exactly how to 3x your development speed—without hiring a single developer.
              </p>
              <p className="text-cyan-400 font-semibold mb-content-block">
                Free 30-minute strategy session. No sales pitch. Just a detailed action plan you can use immediately.
              </p>
            </div>

            <div className="flex-center flex-col sm:flex-row gap-content">
              <CTAButton href="/contact" variant="primary" size="lg">
                Claim Your Free Strategy Session
              </CTAButton>
              <CTAButton href="/portfolio" variant="secondary" size="lg">
                See $3.7M+ in Proven Results
              </CTAButton>
            </div>

            {/* Social Proof */}
            <div className="mt-12 pt-8 border-t border-white/10">
              <div className="flex flex-col md:flex-row justify-center items-center gap-8 text-sm text-muted-foreground">
                <div className="flex items-center gap-2">
                  <div className="flex -space-x-2">
                    <div className="w-8 h-8 rounded-full bg-gradient-primary border-2 border-white/20" />
                    <div className="w-8 h-8 rounded-full bg-gradient-decorative-purple border-2 border-white/20" />
                    <div className="w-8 h-8 rounded-full bg-gradient-decorative-orange border-2 border-white/20" />
                  </div>
                  <span>50+ companies transformed</span>
                </div>
                <div>Response within 2 hours</div>
                <div>No commitment required</div>
              </div>
            </div>
          </div>
        </div>
      </section>
    </main>
  );
}<|MERGE_RESOLUTION|>--- conflicted
+++ resolved
@@ -16,23 +16,6 @@
 export default function HomePage() {
   const solutions = [
     {
-<<<<<<< HEAD
-      icon: CodeBracketIcon,
-      title: "Ship Features 3x Faster",
-      description: "Launch revenue-driving features in days, not months. Our clients ship new products 70% faster than with in-house teams—without the overhead.",
-      features: ["React/Next.js Development", "API & Database Architecture", "99.9% Uptime Guaranteed"]
-    },
-    {
-      icon: CogIcon,
-      title: "Plug Revenue Leaks Instantly",
-      description: "The average business loses $50K annually to broken automation. We identify and fix these revenue leaks in your first month—guaranteed.",
-      features: ["CRM Integration", "Lead Scoring Automation", "Real-time Analytics"]
-    },
-    {
-      icon: ChartBarIcon,
-      title: "Scale to 7-Figures Without Rebuilding",
-      description: "Built for tomorrow's growth, not just today. Our architecture handles 10x traffic spikes while reducing your hosting costs by up to 40%.",
-=======
       icon: Code2,
       title: "Ship Features Faster",
       description: "Launch new features in days, not months. We handle the entire technical stack.",
@@ -48,7 +31,6 @@
       icon: BarChart3,
       title: "Scale Without Breaking",
       description: "Handle 10x growth without rebuilding. We future-proof your tech from day one.",
->>>>>>> 613f36cd
       features: ["Performance Audits", "Infrastructure Planning", "Cost Optimization"]
     }
   ];
@@ -99,16 +81,6 @@
                 </div>
 
                 {/* Trust Indicators */}
-<<<<<<< HEAD
-                <div className="flex-center gap-comfortable pt-8 border-t border-border">
-                  <div className="flex-center gap-tight text-muted-foreground">
-                    <ClockIcon className="w-5 h-5 text-green-400" />
-                    <span className="small">250% Average ROI in 6 months</span>
-                  </div>
-                  <div className="flex-center gap-tight text-muted-foreground">
-                    <UserGroupIcon className="w-5 h-5 text-blue-400" />
-                    <span className="small">98% Client Satisfaction</span>
-=======
                 <div className="flex-center gap-6 pt-8 border-t border-border">
                   <div className="flex-center gap-2 text-muted-foreground">
                     <Clock className="w-5 h-5 text-green-400" />
@@ -117,7 +89,6 @@
                   <div className="flex-center gap-2 text-muted-foreground">
                     <Users className="w-5 h-5 text-blue-400" />
                     <span className="small">Zero onboarding time</span>
->>>>>>> 613f36cd
                   </div>
                 </div>
               </div>
@@ -301,15 +272,6 @@
       {/* Final CTA */}
       <section className="section-spacing page-padding-x">
         <div className="container-wide text-center">
-<<<<<<< HEAD
-          <div className="glass-section card-padding">
-            <RocketLaunchIcon className="w-16 h-16 text-cyan-400 mx-auto mb-comfortable" />
-
-            <h2 className="text-responsive-md font-black text-white mb-heading">
-              Still Losing Deals to Slow Development?
-              <span className="block gradient-text mt-subheading">
-                Let&apos;s Fix That in 30 Days
-=======
           <div className="glass-section p-12 md:p-16">
             <Rocket className="w-16 h-16 text-cyan-400 mx-auto mb-8" />
             
@@ -317,7 +279,6 @@
               Your competitors ship faster.
               <span className="block gradient-text mt-2">
                 Why don&apos;t you?
->>>>>>> 613f36cd
               </span>
             </h2>
 
