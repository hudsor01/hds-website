--- conflicted
+++ resolved
@@ -150,148 +150,7 @@
   --text-4xl--line-height: 2.5rem;
   --text-5xl: 3rem;
   --text-5xl--line-height: 1;
-  --text-6xl: 3.75rem;
-  --text-6xl--line-height: 1;
-  --text-7xl: 4.5rem;
-  --text-7xl--line-height: 1;
-
-  /* SEMANTIC TYPOGRAPHY - Use these instead of arbitrary sizes */
-  --text-hero: var(--text-6xl);
-  --text-h1: var(--text-4xl);
-  --text-h2: var(--text-3xl);
-  --text-h3: var(--text-2xl);
-  --text-h4: var(--text-xl);
-  --text-h5: var(--text-lg);
-  --text-body: var(--text-base);
-  --text-small: var(--text-sm);
-  --text-caption: var(--text-xs);
-
-  /* COLOR SYSTEM - OKLCH for consistency */
-  --color-background: oklch(1 0 0);
-  --color-foreground: oklch(0.129 0.042 264.695);
-  --color-primary: oklch(0.551 0.243 193.378);
-  --color-secondary: oklch(0.773 0.171 187.163);
-  --color-accent: oklch(0.655 0.154 156.748);
-  --color-destructive: oklch(0.577 0.245 27.325);
-  --color-muted: oklch(0.968 0.007 247.896);
-  --color-muted-foreground: oklch(0.554 0.046 257.417);
-  --color-border: oklch(0.929 0.013 255.508);
-
-  /* BRAND COLORS - Consistent cyan/blue/purple palette */
-  --color-brand-cyan: oklch(0.773 0.171 187.163);
-  --color-brand-blue: oklch(0.527 0.223 251.813);
-  --color-brand-purple: oklch(0.604 0.265 283.749);
-  --color-brand-green: oklch(0.655 0.154 156.748);
-
-  /* Specific brand color shades */
-  --color-cyan-400: oklch(0.773 0.171 187.163);
-  --color-cyan-500: oklch(0.551 0.243 193.378);
-  --color-cyan-600: oklch(0.508 0.24 195.396);
-  --color-blue-500: oklch(0.527 0.223 251.813);
-  --color-purple-500: oklch(0.604 0.265 283.749);
-
-  /* DARK MODE COLORS */
-  --color-background-dark: oklch(0.129 0.042 264.695);
-  --color-foreground-dark: oklch(0.984 0.003 247.858);
-  --color-muted-dark: oklch(0.279 0.041 260.031);
-  --color-muted-foreground-dark: oklch(0.704 0.04 256.788);
-  --color-border-dark: oklch(0.279 0.041 260.031);
-  --color-nav-dark: oklch(0.097 0.019 265.755);
-
-  /* COMPONENT TOKENS - Glass morphism, cards, buttons */
-  --card-radius: 1rem;
-  --card-padding: 2rem;
-  --card-shadow: 0 25px 50px -12px oklch(0 0 0 / 0.25);
-  --card-border: 1px solid oklch(from var(--color-border-dark) l c h / 0.5);
-
-<<<<<<< HEAD
-  --button-radius: 0.5rem;
-  --button-padding-x: 1.5rem;
-  --button-padding-y: 0.625rem;
-
-  --input-radius: 0.5rem;
-  --input-padding-x: 1rem;
-  --input-padding-y: 0.5rem;
-  --input-border: 1px solid var(--color-border);
-
-  /* ANIMATION DURATIONS - Consistent timing */
-  --duration-instant: 50ms;
-  --duration-fast: 150ms;
-  --duration-normal: 300ms;
-  --duration-slow: 500ms;
-  --duration-slower: 1000ms;
-
-  /* SHADOWS - Semantic naming */
-  --shadow-sm: 0 1px 2px 0 rgb(0 0 0 / 0.05);
-  --shadow: 0 1px 3px 0 rgb(0 0 0 / 0.1);
-  --shadow-md: 0 4px 6px -1px rgb(0 0 0 / 0.1);
-  --shadow-lg: 0 10px 15px -3px rgb(0 0 0 / 0.1);
-  --shadow-xl: 0 20px 25px -5px rgb(0 0 0 / 0.1);
-  --shadow-2xl: 0 25px 50px -12px rgb(0 0 0 / 0.25);
-  --shadow-glow: 0 0 15px oklch(from var(--color-brand-cyan) l c h / 0.3);
-
-  /* BORDER RADIUS - Consistent rounding */
-  --radius-xs: 0.25rem;
-  --radius-sm: 0.375rem;
-  --radius: 0.5rem;
-  --radius-md: 0.625rem;
-  --radius-lg: 0.75rem;
-  --radius-xl: 1rem;
-  --radius-2xl: 1.5rem;
-  --radius-full: 9999px;
-
-  /* Z-INDEX SYSTEM - Predictable layering */
-  --z-base: 0;
-  --z-dropdown: 10;
-  --z-sticky: 20;
-  --z-nav: 30;
-  --z-modal-backdrop: 40;
-  --z-modal: 50;
-  --z-toast: 60;
-  --z-tooltip: 70;
-
-  /* BLUR VALUES */
-  --blur-xs: 2px;
-  --blur-sm: 4px;
-  --blur-md: 8px;
-  --blur-lg: 16px;
-  --blur-xl: 24px;
-  --blur-2xl: 40px;
-  --blur-3xl: 64px;
-  --color-scheme: light dark;
-  --radius: 0.625rem;
-  --background: oklch(1 0 0);
-  --foreground: oklch(0.129 0.042 264.695);
-  --card: oklch(1 0 0);
-  --card-foreground: oklch(0.129 0.042 264.695);
-  --popover: oklch(1 0 0);
-  --popover-foreground: oklch(0.129 0.042 264.695);
-  --primary: oklch(0.208 0.042 265.755);
-  --primary-foreground: oklch(0.984 0.003 247.858);
-  --secondary: oklch(0.968 0.007 247.896);
-  --secondary-foreground: oklch(0.208 0.042 265.755);
-  --muted: oklch(0.968 0.007 247.896);
-  --muted-foreground: oklch(0.554 0.046 257.417);
-  --accent: oklch(0.968 0.007 247.896);
-  --accent-foreground: oklch(0.208 0.042 265.755);
-  --destructive: oklch(0.577 0.245 27.325);
-  --border: oklch(0.929 0.013 255.508);
-  --input: oklch(0.929 0.013 255.508);
-  --ring: oklch(0.704 0.04 256.788);
-  --chart-1: oklch(0.646 0.222 41.116);
-  --chart-2: oklch(0.6 0.118 184.704);
-  --chart-3: oklch(0.398 0.07 227.392);
-  --chart-4: oklch(0.828 0.189 84.429);
-  --chart-5: oklch(0.769 0.188 70.08);
-  --sidebar: oklch(0.984 0.003 247.858);
-  --sidebar-foreground: oklch(0.129 0.042 264.695);
-  --sidebar-primary: oklch(0.208 0.042 265.755);
-  --sidebar-primary-foreground: oklch(0.984 0.003 247.858);
-  --sidebar-accent: oklch(0.968 0.007 247.896);
-  --sidebar-accent-foreground: oklch(0.208 0.042 265.755);
-  --sidebar-border: oklch(0.929 0.013 255.508);
-  --sidebar-ring: oklch(0.704 0.04 256.788);
-=======
+
   /* Semantic font weights */
   --font-weight-thin: 100;
   --font-weight-extralight: 200;
@@ -328,27 +187,7 @@
   --grid-cols-12: repeat(12, minmax(0, 1fr));
 }
 
->>>>>>> 880fee6e
-
-  /* FONTS - System fallbacks */
-  --font-sans: var(--font-geist-sans, ui-sans-serif, system-ui, -apple-system, BlinkMacSystemFont, "Segoe UI", Roboto, "Helvetica Neue", Arial, sans-serif);
-  --font-mono: var(--font-geist-mono, ui-monospace, SFMono-Regular, Menlo, Monaco, Consolas, "Liberation Mono", "Courier New", monospace);
-
-  /* BREAKPOINTS */
-  --breakpoint-xs: 30rem;    /* 480px */
-  --breakpoint-sm: 40rem;    /* 640px */
-  --breakpoint-md: 48rem;    /* 768px */
-  --breakpoint-lg: 64rem;    /* 1024px */
-  --breakpoint-xl: 80rem;    /* 1280px */
-  --breakpoint-2xl: 96rem;   /* 1536px */
-  --breakpoint-3xl: 112rem;  /* 1792px */
-  --breakpoint-4xl: 128rem;  /* 2048px */
-}
-
-/**
- * BASE LAYER
- * Global resets, typography, base elements
- */
+
 @layer base {
   *,
   *::before,
@@ -392,13 +231,8 @@
     scroll-margin: calc(var(--spacing-5) * 4);
     font-size: var(--text-4xl);
     line-height: var(--text-4xl--line-height);
-<<<<<<< HEAD
-    font-weight: 800;
-    letter-spacing: -0.025em;
-=======
     font-weight: var(--font-weight-black);
     letter-spacing: var(--tracking-tight);
->>>>>>> 880fee6e
   }
 
   h2:not(.not-typography h2) {
@@ -407,157 +241,86 @@
     padding-bottom: var(--spacing-2);
     font-size: var(--text-3xl);
     line-height: var(--text-3xl--line-height);
-<<<<<<< HEAD
-    font-weight: 600;
-    letter-spacing: -0.025em;
-    margin-top: var(--spacing-section-sm);
-=======
     font-weight: var(--font-weight-bold);
     letter-spacing: var(--tracking-tight);
     margin-top: var(--spacing-12);
->>>>>>> 880fee6e
   }
   h3:not(.not-typography h3) {
     scroll-margin: calc(var(--spacing-5) * 4);
     font-size: var(--text-2xl);
     line-height: var(--text-2xl--line-height);
-<<<<<<< HEAD
-    font-weight: 600;
-    letter-spacing: -0.025em;
-    margin-top: var(--spacing-section-sm);
-=======
     font-weight: var(--font-weight-bold);
     letter-spacing: var(--tracking-tight);
     margin-top: var(--spacing-12);
->>>>>>> 880fee6e
   }
   h4:not(.not-typography h4) {
     scroll-margin: calc(var(--spacing-5) * 4);
     font-size: var(--text-xl);
     line-height: var(--text-xl--line-height);
-<<<<<<< HEAD
-    font-weight: 600;
-    letter-spacing: -0.025em;
-    margin-top: var(--spacing-section-sm);
-=======
     font-weight: var(--font-weight-bold);
     letter-spacing: var(--tracking-tight);
     margin-top: var(--spacing-12);
->>>>>>> 880fee6e
   }
 
   h5:not(.not-typography h5) {
     scroll-margin: calc(var(--spacing-5) * 4);
     font-size: var(--text-lg);
     line-height: var(--text-lg--line-height);
-<<<<<<< HEAD
-    font-weight: 600;
-    letter-spacing: -0.025em;
-    margin-top: var(--spacing-section-sm);
-=======
     font-weight: var(--font-weight-bold);
     letter-spacing: var(--tracking-tight);
     margin-top: var(--spacing-12);
->>>>>>> 880fee6e
   }
 
   h6:not(.not-typography h6) {
     scroll-margin: calc(var(--spacing-5) * 4);
     font-size: var(--text-base);
     line-height: var(--text-base--line-height);
-<<<<<<< HEAD
-    font-weight: 600;
-    letter-spacing: -0.025em;
-    margin-top: var(--spacing-section-sm);
-=======
     font-weight: var(--font-weight-bold);
     letter-spacing: var(--tracking-tight);
     margin-top: var(--spacing-12);
->>>>>>> 880fee6e
   }
 
   .typography h1:not(.not-typography h1) + p, .typography h2:not(.not-typography h2) + p, .typography h3:not(.not-typography h3) + p, .typography h4:not(.not-typography h4) + p, .typography h5:not(.not-typography h5) + p, .typography h6:not(.not-typography h6) + p {
     margin-top: 0;
   }
-
   .typography p:not(.not-typography p) {
     line-height: 1.75;
   }
-
   .typography p:not(.not-typography p):not(:first-child) {
-<<<<<<< HEAD
-    margin-top: var(--spacing-element);
-=======
     margin-top: var(--spacing-6);
->>>>>>> 880fee6e
-  }
-
+  }
   .typography li:not(.not-typography li) {
     line-height: 1.75;
   }
-
   .typography a:not(.not-typography a) {
     font-weight: var(--font-weight-medium);
     color: var(--color-brand-primary);
     text-decoration: underline;
-<<<<<<< HEAD
-    text-underline-offset: 0.25rem;
-=======
     text-underline-offset: var(--spacing-1);
->>>>>>> 880fee6e
-  }
-
+  }
   .typography blockquote:not(.not-typography blockquote) {
-<<<<<<< HEAD
-    margin-top: var(--spacing-element);
-    border-left: 2px solid var(--border);
-    padding-left: var(--spacing-element);
-=======
     margin-top: var(--spacing-6);
     border-left: 2px solid var(--color-border-primary);
     padding-left: var(--spacing-6);
->>>>>>> 880fee6e
     font-style: italic;
   }
-
   .typography table:not(.not-typography table) {
-<<<<<<< HEAD
-    margin-top: var(--spacing-element);
-    margin-bottom: var(--spacing-element);
-=======
     margin-top: var(--spacing-6);
     margin-bottom: var(--spacing-6);
->>>>>>> 880fee6e
     width: 100%;
     overflow-y: auto;
   }
-
   .typography table:not(.not-typography table) thead tr {
     margin: 0;
-<<<<<<< HEAD
-    border-top: 1px solid var(--border);
-=======
     border-top: 1px solid var(--color-border-primary);
->>>>>>> 880fee6e
     padding: 0;
   }
-
   .typography table:not(.not-typography table) thead tr:nth-child(even) {
-<<<<<<< HEAD
-    background-color: var(--muted);
-=======
     background-color: var(--color-bg-secondary);
->>>>>>> 880fee6e
-  }
-
+  }
   .typography table:not(.not-typography table) th {
-<<<<<<< HEAD
-    border: 1px solid var(--border);
-    padding: 0.5rem 1rem;
-=======
     border: 1px solid var(--color-border-primary);
     padding: var(--spacing-2) var(--spacing-4);
->>>>>>> 880fee6e
     text-align: left;
     font-weight: var(--font-weight-bold);
   }
@@ -567,33 +330,17 @@
   .typography table:not(.not-typography table) th[align='right'] {
     text-align: right;
   }
-
   .typography table:not(.not-typography table) tbody tr {
     margin: 0;
-<<<<<<< HEAD
-    border-top: 1px solid var(--border);
-=======
     border-top: 1px solid var(--color-border-primary);
->>>>>>> 880fee6e
     padding: 0;
   }
-
   .typography table:not(.not-typography table) tbody tr:nth-child(even) {
-<<<<<<< HEAD
-    background-color: var(--muted);
-=======
     background-color: var(--color-bg-secondary);
->>>>>>> 880fee6e
-  }
-
+  }
   .typography table:not(.not-typography table) td {
-<<<<<<< HEAD
-    border: 1px solid var(--border);
-    padding: 0.5rem 1rem;
-=======
     border: 1px solid var(--color-border-primary);
     padding: var(--spacing-2) var(--spacing-4);
->>>>>>> 880fee6e
     text-align: left;
   }
   .typography table:not(.not-typography table) td[align='center'] {
@@ -602,231 +349,121 @@
   .typography table:not(.not-typography table) td[align='right'] {
     text-align: right;
   }
-
   .typography ul:not(.not-typography ul) {
-<<<<<<< HEAD
-    margin-top: var(--spacing-element);
-    margin-left: var(--spacing-element);
-=======
     margin-top: var(--spacing-6);
     margin-left: var(--spacing-6);
->>>>>>> 880fee6e
     list-style: disc;
   }
-
   .typography ul:not(.not-typography ul) > li {
-<<<<<<< HEAD
-    margin-top: 0.5rem;
-=======
     margin-top: var(--spacing-2);
->>>>>>> 880fee6e
-  }
-
+  }
   .typography ul:not(.not-typography ul) p {
     margin-top: 0;
     margin-bottom: 0;
     display: inline;
   }
-
   .typography ol:not(.not-typography ol) {
-<<<<<<< HEAD
-    margin-top: var(--spacing-element);
-    margin-left: var(--spacing-element);
-=======
     margin-top: var(--spacing-6);
     margin-left: var(--spacing-6);
->>>>>>> 880fee6e
     list-style: decimal;
   }
-
   .typography ol:not(.not-typography ol) > li {
-<<<<<<< HEAD
-    margin-top: 0.5rem;
-=======
     margin-top: var(--spacing-2);
->>>>>>> 880fee6e
-  }
-
+  }
   .typography ol:not(.not-typography ol) p {
     margin-top: 0;
     margin-bottom: 0;
     display: inline;
   }
-
   .typography pre:not(.not-typography pre) {
-<<<<<<< HEAD
-    background-color: var(--muted);
-    border-radius: calc(var(--radius) - 2px);
-    padding: 1rem;
-    margin-top: var(--spacing-element);
-    margin-bottom: var(--spacing-element);
-    font-size: var(--text-small);
-=======
     background-color: var(--color-bg-secondary);
     border-radius: calc(var(--radius) - 2px);
     padding: var(--spacing-4);
     margin-top: var(--spacing-6);
     margin-bottom: var(--spacing-6);
     font-size: var(--text-sm);
->>>>>>> 880fee6e
     line-height: var(--text-sm--line-height);
     overflow-y: auto;
   }
-
   .typography code:not(pre code):not(.not-typography code) {
     position: relative;
     border-radius: var(--radius);
-<<<<<<< HEAD
-    background-color: var(--muted);
-    padding: 0.1rem 0.3rem;
-=======
     background-color: var(--color-bg-secondary);
     padding: calc(var(--spacing-1) * 0.8) calc(var(--spacing-1) * 1.2);
->>>>>>> 880fee6e
     font-family: var(--font-mono);
-    font-size: var(--text-small);
+    font-size: var(--text-sm);
     line-height: var(--text-sm--line-height);
     font-weight: var(--font-weight-semibold);
   }
-
   .typography .lead:not(.not-typography .lead) {
     font-size: var(--text-xl);
     line-height: var(--text-xl--line-height);
-<<<<<<< HEAD
-    color: var(--muted-foreground);
-=======
     color: var(--color-text-secondary);
->>>>>>> 880fee6e
-  }
-
+  }
   .typography .large:not(.not-typography .large) {
     font-size: var(--text-lg);
     line-height: var(--text-lg--line-height);
     font-weight: var(--font-weight-semibold);
   }
-
   .typography .small:not(.not-typography .small) {
-    font-size: var(--text-small);
+    font-size: var(--text-sm);
     line-height: 1;
     font-weight: var(--font-weight-medium);
   }
-
   .typography .muted:not(.not-typography .muted) {
-    font-size: var(--text-small);
+    font-size: var(--text-sm);
     line-height: var(--text-sm--line-height);
-<<<<<<< HEAD
-    color: var(--muted-foreground);
-  }
-
-  .typography img:not(.not-typography img),
-  .typography picture:not(.not-typography picture),
-  .typography video:not(.not-typography video) {
-    margin-top: var(--spacing-element);
-    margin-bottom: var(--spacing-element);
-=======
     color: var(--color-text-secondary);
   }
   .typography img:not(.not-typography img), .typography picture:not(.not-typography picture), .typography video:not(.not-typography video) {
     margin-top: var(--spacing-6);
     margin-bottom: var(--spacing-6);
->>>>>>> 880fee6e
-  }
-
+  }
   .typography picture > img:not(.not-typography picture > img) {
     margin-top: 0;
     margin-bottom: 0;
   }
-
   .typography kbd:not(.not-typography kbd) {
     border-radius: calc(var(--radius) - 2px);
-<<<<<<< HEAD
-    background-color: var(--muted);
-    padding: 0.125rem 0.375rem;
-    font-size: var(--text-caption);
-=======
     background-color: var(--color-bg-secondary);
     padding: var(--spacing-1) var(--spacing-3);
     font-size: var(--text-xs);
->>>>>>> 880fee6e
     line-height: var(--text-xs--line-height);
     font-weight: var(--font-weight-semibold);
   }
-
   .typography hr {
-<<<<<<< HEAD
-    margin-top: 2.5rem;
-    margin-bottom: 2.5rem;
-=======
     margin-top: var(--spacing-10);
     margin-bottom: var(--spacing-10);
->>>>>>> 880fee6e
-  }
-
+  }
   .typography dl:not(.not-typography dl) {
-<<<<<<< HEAD
-    margin-top: var(--spacing-element);
-    margin-bottom: var(--spacing-element);
-=======
     margin-top: var(--spacing-6);
     margin-bottom: var(--spacing-6);
->>>>>>> 880fee6e
-  }
-
+  }
   .typography dl:not(.not-typography dl) dt {
-<<<<<<< HEAD
-    font-weight: 600;
-    margin-top: var(--spacing-element);
-    letter-spacing: -0.025em;
-=======
     font-weight: var(--font-weight-semibold);
     margin-top: var(--spacing-6);
     letter-spacing: var(--tracking-tight);
->>>>>>> 880fee6e
-  }
-
+  }
   .typography dl:not(.not-typography dl) dt:first-child {
     margin-top: 0;
   }
-
   .typography details:not(.not-typography details) {
-<<<<<<< HEAD
-    margin-top: var(--spacing-element);
-=======
     margin-top: var(--spacing-6);
->>>>>>> 880fee6e
-  }
-
+  }
   .typography details:not(.not-typography details) summary {
     cursor: pointer;
-<<<<<<< HEAD
-    font-weight: 600;
-    margin-top: var(--spacing-element);
-    letter-spacing: -0.025em;
-=======
     font-weight: var(--font-weight-semibold);
     margin-top: var(--spacing-6);
     letter-spacing: var(--tracking-tight);
->>>>>>> 880fee6e
-  }
-
+  }
   .typography details:not(.not-typography details) p:first-of-type {
-<<<<<<< HEAD
-    margin-top: 0.5rem;
-=======
     margin-top: var(--spacing-2);
->>>>>>> 880fee6e
-  }
-
+  }
   .typography mark:not(.not-typography mark) {
-<<<<<<< HEAD
-    background-color: oklch(0.9 0.1 100);
-=======
     background-color: var(--color-warning);
->>>>>>> 880fee6e
-  }
-
+  }
   .typography small:not(.not-typography small) {
-    font-size: var(--text-caption);
+    font-size: var(--text-xs);
     line-height: 1;
   }
 
@@ -836,16 +473,8 @@
       line-height: var(--text-5xl--line-height);
     }
   }
-
-<<<<<<< HEAD
-  /* Data Attribute Styling */
-  [data-state="active"] {
-    @apply bg-cyan-500/10 border-cyan-500 text-cyan-600 dark:text-cyan-400;
-  }
-
-  [data-state="inactive"] {
-    @apply opacity-50 pointer-events-none;
-=======
+}
+
 html, body {
   margin: 0;
   padding: 0;
@@ -896,232 +525,50 @@
 
   .typography kbd:not(.not-typography kbd) {
     background-color: var(--color-bg-tertiary-dark);
->>>>>>> 880fee6e
-  }
-
-<<<<<<< HEAD
-  /* Aria Attribute Styling */
-  [aria-selected="true"] {
-    @apply bg-cyan-50 dark:bg-cyan-950 border-cyan-500;
-  }
-=======
+  }
+}
+
 /* Focus styles for accessibility */
 *:focus-visible {
   outline: 2px solid var(--color-brand-primary);
   outline-offset: 2px;
 }
->>>>>>> 880fee6e
-
-  [aria-disabled="true"] {
-    @apply opacity-50 cursor-not-allowed;
-  }
-
-  /* Aspect Ratio Utilities */
-  .aspect-cinema {
-    aspect-ratio: 21/9;
-  }
-
-  .aspect-ultrawide {
-    aspect-ratio: 32/9;
-  }
-
-<<<<<<< HEAD
-  /* Animations */
-  @keyframes gradient-shift {
-    0%, 100% { background-position: 0% 50%; }
-    50% { background-position: 100% 50%; }
-  }
-
-  .animate-gradient {
-    background-size: 200% 200%;
-    animation: gradient-shift 3s ease infinite;
-  }
-
-  @keyframes blob {
-    0%, 100% { transform: translate(0px, 0px) scale(1); }
-    33% { transform: translate(30px, -50px) scale(1.1); }
-    66% { transform: translate(-20px, 20px) scale(0.9); }
-  }
-
-  .animate-blob {
-    animation: blob 7s infinite;
-  }
-
-  .animation-delay-2000 {
-    animation-delay: 2s;
-  }
-
-  .animation-delay-4000 {
-    animation-delay: 4s;
-  }
-
-  /* Subgrid */
-  .subgrid {
-    display: grid;
-    grid-template-columns: subgrid;
-  }
-
-  /* Logical Properties */
-  .margin-inline-auto {
-    margin-inline: auto;
-  }
-
-  .padding-block {
-    padding-block: 1rem;
-  }
-
-  /* Touch Interaction */
-  @media (pointer: coarse) {
-    .touch\:p-4 {
-      padding: 1rem;
-    }
-
-    .touch\:text-lg {
-      font-size: 1.125rem;
-    }
-  }
-
-  @media (pointer: fine) {
-    .mouse\:hover\:scale-105:hover {
-      transform: scale(1.05);
-    }
-  }
-
-  /* Container Query */
-  .container-type-inline {
-    container-type: inline-size;
-  }
-
-  .container-type-size {
-    container-type: size;
-  }
-
-  .container-name-card {
-    container-name: card;
-  }
-}
-
-/**
- * UTILITIES LAYER
- * Atomic utility classes
- */
-@layer utilities {
-  /* ===================
-   * LAYOUT UTILITIES
-   * =================== */
-
-  /* Container Utilities - Use these across all pages */
-  .container-xs {
-    max-width: var(--container-xs);
-    margin-inline: auto;
-    padding-inline: var(--spacing-page-x);
-  }
-
-  .container-sm {
-    max-width: var(--container-sm);
-    margin-inline: auto;
-    padding-inline: var(--spacing-page-x);
-  }
-
-  .container-md {
-    max-width: var(--container-md);
-    margin-inline: auto;
-    padding-inline: var(--spacing-page-x);
-  }
-
-  .container-narrow {
-    max-width: var(--container-md);
-    margin-inline: auto;
-    padding-inline: var(--spacing-page-x);
-  }
-
-  .container-wide {
-    max-width: var(--container-xl);
-    margin-inline: auto;
-    padding-inline: var(--spacing-page-x);
-  }
-
-  .container-xl {
-    max-width: var(--container-2xl);
-    margin-inline: auto;
-    padding-inline: var(--spacing-page-x);
-  }
-
-  .container-full {
-    max-width: var(--container-max);
-    margin-inline: auto;
-    padding-inline: var(--spacing-page-x);
-  }
-
-  /* Grid System - Consistent across pages */
-  .grid-standard {
-    display: grid;
-    grid-template-columns: repeat(var(--grid-cols-mobile), 1fr);
-    gap: var(--grid-gap);
-  }
-
-  @media (min-width: 768px) {
-    .grid-standard {
-      grid-template-columns: repeat(var(--grid-cols-tablet), 1fr);
-    }
-  }
-
-  @media (min-width: 1024px) {
-    .grid-standard {
-      grid-template-columns: repeat(var(--grid-cols-desktop), 1fr);
-    }
-  }
-
-  /* Data attribute styling */
-  [data-state='active'] {
-    @apply bg-cyan-500/10 border-cyan-500 text-cyan-600 dark:text-cyan-400;
-  }
-
-  [data-state='inactive'] {
-    @apply opacity-50 pointer-events-none;
-  }
-
-  /* Aria attribute styling for accessibility */
-  [aria-selected='true'] {
-    @apply bg-cyan-50 dark:bg-cyan-950 border-cyan-500;
-  }
-
-  [aria-disabled='true'] {
-    @apply opacity-50 cursor-not-allowed;
-  }
-
-  @media (min-width: 1024px) {
-    .grid-3 {
-      grid-template-columns: repeat(3, 1fr);
-    }
-  }
-
-  .grid-4 {
-    display: grid;
-    grid-template-columns: repeat(1, 1fr);
-    gap: var(--grid-gap);
-  }
-
-  @media (min-width: 640px) {
-    .grid-4 {
-      grid-template-columns: repeat(2, 1fr);
-    }
-  }
-
-  @media (min-width: 1024px) {
-    .grid-4 {
-      grid-template-columns: repeat(4, 1fr);
-    }
-  }
-
-  /* Section Spacing - Use everywhere for consistency */
-  .section-spacing {
-    padding-block: var(--spacing-section);
-  }
-
-  .section-spacing-sm {
-    padding-block: var(--spacing-section-sm);
-=======
+
+/* Screen reader only utility */
+.sr-only {
+  position: absolute;
+  width: 1px;
+  height: 1px;
+  padding: 0;
+  margin: -1px;
+  overflow: hidden;
+  clip: rect(0, 0, 0, 0);
+  white-space: nowrap;
+  border: 0;
+}
+
+/* Reduced motion preferences */
+@media (prefers-reduced-motion: reduce) {
+  *,
+  *::before,
+  *::after {
+    animation-duration: 0.01ms !important;
+    animation-iteration-count: 1 !important;
+    transition-duration: 0.01ms !important;
+    scroll-behavior: auto !important;
+  }
+}
+
+/* High contrast mode support */
+@media (prefers-contrast: high) {
+  button,
+  input,
+  select,
+  textarea {
+    border: 2px solid currentColor !important;
+  }
+}
+
 .dark {
   --background: var(--color-bg-primary-dark);
   --foreground: var(--color-text-primary-dark);
@@ -1212,26 +659,26 @@
 
   .border-brand-secondary-30 {
     border-color: oklch(from var(--color-brand-secondary) l c h / 0.3);
->>>>>>> 880fee6e
-  }
-
-  .section-spacing-y {
-    padding-top: var(--spacing-section);
-    padding-bottom: var(--spacing-section);
-  }
-
-  /* Page Padding */
-  .page-padding-x {
-    padding-inline: var(--spacing-page-x);
-  }
-
-  .page-padding-y {
-    padding-block: var(--spacing-page-y);
-  }
-
-  /* Card Padding */
-  .card-padding {
-    padding: var(--card-padding);
+  }
+
+  /* Aspect ratio utilities */
+  .aspect-cinema {
+    aspect-ratio: 21/9;
+  }
+
+  .aspect-ultrawide {
+    aspect-ratio: 32/9;
+  }
+
+  /* Gradient animations */
+  @keyframes gradient-shift {
+    0%, 100% { background-position: 0% 50%; }
+    50% { background-position: 100% 50%; }
+  }
+
+  .animate-gradient {
+    background-size: 200% 200%;
+    animation: gradient-shift 3s ease infinite;
   }
 
   /* Blob animations for floating effects */
@@ -1263,77 +710,57 @@
     grid-template-columns: repeat(auto-fit, minmax(min(100%, 20rem), 1fr));
   }
 
-  /* Flex Layout Utilities */
-  .flex-center {
-    display: flex;
-    align-items: center;
-    justify-content: center;
-  }
-
-  .flex-between {
-    display: flex;
-    align-items: center;
-    justify-content: space-between;
-  }
-
-  .flex-start {
-    display: flex;
-    align-items: flex-start;
-    justify-content: flex-start;
-  }
-
-  .flex-end {
-    display: flex;
-    align-items: flex-end;
-    justify-content: flex-end;
-  }
-
-  /* Grid Auto Utilities */
-  .grid-auto-fit {
+  .grid-auto-fill {
+    grid-template-columns: repeat(auto-fill, minmax(min(100%, 20rem), 1fr));
+  }
+
+  /* Mask utilities for advanced effects */
+  .mask-gradient-to-b {
+    mask-image: linear-gradient(to bottom, black, transparent);
+    -webkit-mask-image: linear-gradient(to bottom, black, transparent);
+  }
+
+  .mask-gradient-to-t {
+    mask-image: linear-gradient(to top, black, transparent);
+    -webkit-mask-image: linear-gradient(to top, black, transparent);
+  }
+
+  /* Clamp utilities for responsive typography */
+  .text-clamp-sm {
+    font-size: clamp(0.875rem, 2vw, 1rem);
+  }
+
+  .text-clamp-base {
+    font-size: clamp(1rem, 2.5vw, 1.125rem);
+  }
+
+  .text-clamp-lg {
+    font-size: clamp(1.125rem, 3vw, 1.5rem);
+  }
+
+  .text-clamp-xl {
+    font-size: clamp(1.25rem, 4vw, 2rem);
+  }
+
+  .text-clamp-2xl {
+    font-size: clamp(1.5rem, 5vw, 3rem);
+  }
+
+  /* Subgrid support */
+  .subgrid {
     display: grid;
-    grid-template-columns: repeat(auto-fit, minmax(min(100%, 250px), 1fr));
-    gap: var(--grid-gap);
-  }
-
-  .grid-auto-fill {
-    display: grid;
-    grid-template-columns: repeat(auto-fill, minmax(min(100%, 250px), 1fr));
-    gap: var(--grid-gap);
-  }
-
-  /* ===================
-   * SCROLLBAR UTILITIES
-   * =================== */
-
-  /* SEMANTIC MARGIN UTILITIES - Use these instead of arbitrary mb-/mt- values */
-  .mb-section-title {
-    margin-bottom: 1.5rem; /* 24px - for spacing after section titles */
-  }
-
-  .mb-section-subtitle {
-    margin-bottom: 1rem; /* 16px - for spacing after section subtitles */
-  }
-
-  .mb-heading {
-    margin-bottom: 1.5rem; /* 24px - for spacing after h2/h3 headings */
-  }
-
-  .mb-subheading {
-    margin-bottom: 1rem; /* 16px - for spacing after h4/h5 headings */
-  }
-
-  .mb-card-title {
-    margin-bottom: 1rem; /* 16px - for spacing after card titles */
-  }
-
-<<<<<<< HEAD
-  .mb-card-content {
-    margin-bottom: 1.5rem; /* 24px - for spacing between card content sections */
-  }
-
-  .mb-content-block {
-    margin-bottom: 4rem; /* 64px - for spacing between major content blocks */
-=======
+    grid-template-columns: subgrid;
+  }
+
+  /* Logical properties for better internationalization */
+  .margin-inline-auto {
+    margin-inline: auto;
+  }
+
+  .padding-block {
+    padding-block: var(--spacing-4);
+  }
+
   /* Modern touch interaction utilities */
   @media (pointer: coarse) {
     .touch\:p-4 {
@@ -1343,266 +770,28 @@
     .touch\:text-lg {
       font-size: var(--text-lg);
     }
->>>>>>> 880fee6e
-  }
-
-  .mb-prose {
-    margin-bottom: 1.5rem; /* 24px - for spacing in prose/article content */
-  }
-
-  .mb-comfortable {
-    margin-bottom: 2rem; /* 32px - comfortable spacing after elements */
-  }
-
-  /* Top Margins */
-  .mt-subheading {
-    margin-top: 1rem; /* 16px */
-  }
-  .mt-section-title {
-    margin-top: 1.5rem; /* 24px */
-  }
-
-  .mt-heading {
-    margin-top: 1.5rem; /* 24px */
-  }
-
-  .mt-card-content {
-    margin-top: 1.5rem; /* 24px */
-  }
-
-  .mt-content-block {
-    margin-top: 4rem; /* 64px */
-  }
-
-  /* SEMANTIC GAP UTILITIES - Use these for consistent spacing in flex/grid */
-  .gap-content {
-    gap: 1rem; /* 16px - standard content gap */
-  }
-
-  .gap-cards {
-    gap: 2rem; /* 32px - standard card gap */
-  }
-
-  .gap-sections {
-    gap: 3rem; /* 48px - gap between major sections */
-  }
-
-  .gap-tight {
-    gap: 0.5rem; /* 8px - tight spacing */
-  }
-
-  .gap-comfortable {
-    gap: 1.5rem; /* 24px - comfortable spacing */
-  }
-
-  /* SEMANTIC SPACE UTILITIES - Use these for vertical spacing in stacks */
-  .space-y-content > * + * {
-    margin-top: 1.5rem; /* 24px - standard content vertical spacing */
-  }
-
-  .space-y-tight > * + * {
-    margin-top: 0.75rem; /* 12px - tight vertical spacing */
-  }
-
-  .space-y-comfortable > * + * {
-    margin-top: 2rem; /* 32px - comfortable vertical spacing */
-  }
-
-  .space-y-sections > * + * {
-    margin-top: 3rem; /* 48px - section-level vertical spacing */
-  }
-
-  /* SEMANTIC TEXT SIZE UTILITIES - Use these instead of arbitrary text-* values */
-  .text-hero-title {
-    font-size: var(--text-6xl);
-    line-height: var(--text-6xl--line-height);
-  }
-
-  .text-page-title {
-    font-size: var(--text-4xl);
-    line-height: var(--text-4xl--line-height);
-  }
-
-  .text-section-title {
-    font-size: var(--text-3xl);
-    line-height: var(--text-3xl--line-height);
-  }
-
-  .text-card-title {
-    font-size: var(--text-2xl);
-    line-height: var(--text-2xl--line-height);
-  }
-
-  .text-subheading {
-    font-size: var(--text-xl);
-    line-height: var(--text-xl--line-height);
-  }
-
-  .text-body-lg {
-    font-size: var(--text-lg);
-    line-height: var(--text-lg--line-height);
-  }
-
-  .text-body {
-    font-size: var(--text-base);
-    line-height: var(--text-base--line-height);
-  }
-
-  .text-caption {
-    font-size: var(--text-sm);
-    line-height: var(--text-sm--line-height);
-  }
-
-  /* SEMANTIC PADDING UTILITIES - Use these instead of arbitrary p-* values */
-  .p-hero {
-    padding: 5rem 1rem; /* Hero section padding */
-  }
-
-  .p-section {
-    padding: 3rem 1rem; /* Standard section padding */
-  }
-
-  .p-card {
-    padding: var(--card-padding);
-  }
-
-  .p-card-sm {
-    padding: var(--spacing-card-sm);
-  }
-
-  .p-button {
-    padding: var(--button-padding-y) var(--button-padding-x);
-  }
-
-  .p-input {
-    padding: var(--input-padding-y) var(--input-padding-x);
-  }
-
-  /* ===================
-   * SCROLLBAR UTILITIES
-   * =================== */
-  .scrollbar-hide {
-    -ms-overflow-style: none;
-    scrollbar-width: none;
-  }
-
-  .scrollbar-hide::-webkit-scrollbar {
-    display: none;
-  }
-
-  /* ===================
-   * TRANSITION UTILITIES
-   * =================== */
-  .transition-smooth {
-    transition: all var(--duration-normal) ease-in-out;
-  }
-
-  .transition-fast {
-    transition: all var(--duration-fast) ease-in-out;
-  }
-
-  .transition-slow {
-    transition: all var(--duration-slow) ease-in-out;
-  }
-
-  /* ===================
-   * HOVER EFFECTS
-   * =================== */
-  .card-hover {
-    position: relative;
-    transition: all var(--duration-normal);
-  }
-
-  .card-hover:hover {
-    transform: scale(1.02);
-    box-shadow: var(--shadow-2xl), var(--shadow-glow);
-  }
-
-  .card-hover-glow {
-    transition: all var(--duration-normal);
-  }
-
-  .card-hover-glow:hover {
-    border-color: oklch(from var(--color-brand-cyan) l c h / 0.5);
-    box-shadow: var(--shadow-xl), 0 0 15px oklch(from var(--color-brand-cyan) l c h / 0.3);
-  }
-
-  .card-hover-glow-purple {
-    transition: all var(--duration-normal);
-  }
-
-  .card-hover-glow-purple:hover {
-    border-color: oklch(from var(--color-brand-purple) l c h / 0.5);
-    box-shadow: var(--shadow-xl), 0 0 15px oklch(from var(--color-brand-purple) l c h / 0.3);
-  }
-
-  .card-hover-glow-emerald {
-    transition: all var(--duration-normal);
-  }
-
-  .card-hover-glow-emerald:hover {
-    border-color: oklch(from var(--color-brand-green) l c h / 0.5);
-    box-shadow: var(--shadow-xl), 0 0 15px oklch(from var(--color-brand-green) l c h / 0.3);
-  }
-
-  .button-hover-glow {
-    transition: all var(--duration-normal);
-  }
-
-  .button-hover-glow:hover {
-    border-color: var(--color-brand-cyan);
-    box-shadow: var(--shadow-lg), var(--shadow-glow);
-  }
-
-  .hover-lift {
-    transition: transform var(--duration-normal);
-  }
-
-  .hover-lift:hover {
-    transform: translateY(-0.25rem) scale(1.05);
-  }
-
-  .hover-glow {
-    transition: box-shadow var(--duration-normal);
-  }
-
-  .hover-glow:hover {
-    box-shadow: var(--shadow-lg), 0 0 20px oklch(from var(--color-brand-cyan) l c h / 0.4);
-  }
-
-  /* ===================
-   * LINK UTILITIES
-   * =================== */
-  .link-hover {
-    text-decoration: underline;
-    text-decoration-color: transparent;
-    transition: text-decoration-color var(--duration-normal);
-  }
-
-  .link-hover:hover {
-    text-decoration-color: var(--color-brand-cyan);
-  }
-
-  .link-primary {
-    color: var(--color-brand-cyan);
-    text-decoration: underline;
-    text-decoration-color: oklch(from var(--color-brand-cyan) l c h / 0.3);
-    text-decoration-thickness: 2px;
-    text-underline-offset: 2px;
-    transition: text-decoration-color var(--duration-normal);
-  }
-
-  .link-primary:hover {
-    text-decoration-color: var(--color-brand-cyan);
-  }
-
-  /* ===================
-   * BACKDROP UTILITIES
-   * =================== */
-  .blur-backdrop {
-    backdrop-filter: blur(var(--blur-xl)) saturate(1.5) brightness(1.1);
-  }
-
+  }
+
+  @media (pointer: fine) {
+    .mouse\:hover\:scale-105:hover {
+      transform: scale(1.05);
+    }
+  }
+
+  /* Container query utilities */
+  .container-type-inline {
+    container-type: inline-size;
+  }
+
+  .container-type-size {
+    container-type: size;
+  }
+
+  .container-name-card {
+    container-name: card;
+  }
+
+  /* Advanced backdrop filters */
   .backdrop-grayscale {
     backdrop-filter: grayscale(100%);
   }
@@ -1614,34 +803,6 @@
   .backdrop-hue-rotate-90 {
     backdrop-filter: hue-rotate(90deg);
   }
-<<<<<<< HEAD
-
-  /* ===================
-   * FOCUS UTILITIES
-   * =================== */
-  .focus-ring {
-    outline: none;
-  }
-
-  .focus-ring:focus-visible {
-    outline: 2px solid var(--color-brand-cyan);
-    outline-offset: 2px;
-    border-radius: var(--radius);
-  }
-
-  @media (prefers-color-scheme: dark) {
-    .focus-ring:focus-visible {
-      outline-offset: 2px;
-    }
-  }
-
-  /* ===================
-   * SELECTION UTILITIES
-   * =================== */
-  .selection-cyan {
-    @apply selection:bg-cyan-200 selection:text-cyan-900 dark:selection:bg-cyan-800 dark:selection:text-cyan-100;
-  }
-=======
 
   /* Performance optimizations with will-change */
   .will-change-transform {
@@ -1898,344 +1059,13 @@
   align-items: center;
   justify-content: center;
 }
->>>>>>> 880fee6e
-
-  /* ===================
-   * PERFORMANCE UTILITIES
-   * =================== */
-  .will-change-transform {
-    will-change: transform;
-  }
-
-<<<<<<< HEAD
-  .will-change-opacity {
-    will-change: opacity;
-  }
-
-  .will-change-auto {
-    will-change: auto;
-  }
-
-  .transform-gpu {
-    transform: translateZ(0);
-    backface-visibility: hidden;
-    perspective: 1000px;
-  }
-
-  /* ===================
-   * SCROLL UTILITIES
-   * =================== */
-  .scroll-smooth {
-    scroll-behavior: smooth;
-  }
-
-  @media (prefers-reduced-motion: reduce) {
-    .scroll-smooth {
-      scroll-behavior: auto;
-    }
-  }
-
-  /* ===================
-   * TEXT UTILITIES
-   * =================== */
-  .text-clamp-sm {
-    font-size: clamp(0.875rem, 2vw, 1rem);
-  }
-
-  .text-clamp-base {
-    font-size: clamp(1rem, 2.5vw, 1.125rem);
-  }
-
-  .text-clamp-lg {
-    font-size: clamp(1.125rem, 3vw, 1.5rem);
-  }
-
-  .text-clamp-xl {
-    font-size: clamp(1.25rem, 4vw, 2rem);
-  }
-
-  .text-clamp-2xl {
-    font-size: clamp(1.5rem, 5vw, 3rem);
-  }
-
-  /* ===================
-   * MASK UTILITIES
-   * =================== */
-  .mask-gradient-to-b {
-    mask-image: linear-gradient(to bottom, black, transparent);
-    -webkit-mask-image: linear-gradient(to bottom, black, transparent);
-  }
-
-  .mask-gradient-to-t {
-    mask-image: linear-gradient(to top, black, transparent);
-    -webkit-mask-image: linear-gradient(to top, black, transparent);
-  }
-
-  /* ===================
-   * BUTTON BASE
-   * =================== */
-  .button-base {
-    display: inline-flex;
-    align-items: center;
-    justify-content: center;
-    font-weight: 600;
-    border-radius: var(--button-radius);
-    padding: var(--button-padding-y) var(--button-padding-x);
-    transition: all var(--duration-normal);
-    cursor: pointer;
-  }
-
-  .button-base:focus-visible {
-    outline: 2px solid var(--color-brand-cyan);
-    outline-offset: 2px;
-  }
-}
-
-/**
- * COMPONENTS LAYER
- * Reusable component patterns
- */
-@layer components {
-  /* ===================
-   * GLASS MORPHISM COMPONENTS
-   * =================== */
-  .glass-card {
-    background: linear-gradient(135deg,
-      oklch(from var(--color-background-dark) l c h / 0.9),
-      oklch(from var(--color-muted-dark) l c h / 0.9)
-    );
-    backdrop-filter: blur(24px);
-    border: var(--card-border);
-    border-radius: var(--card-radius);
-    box-shadow: var(--card-shadow);
-  }
-
-  .glass-card-light {
-    background: linear-gradient(135deg,
-      oklch(from var(--color-background-dark) l c h / 0.5),
-      oklch(from var(--color-muted-dark) l c h / 0.5)
-    );
-    backdrop-filter: blur(8px);
-    border: var(--card-border);
-    border-radius: var(--card-radius);
-  }
-
-  .glass-section {
-    background: linear-gradient(135deg,
-      oklch(from var(--color-background-dark) l c h / 0.8),
-      oklch(from var(--color-muted-dark) l c h / 0.8)
-    );
-    backdrop-filter: blur(8px);
-    border: var(--card-border);
-    border-radius: var(--radius-2xl);
-  }
-
-  /* ===================
-   * CTA BUTTON COMPONENTS
-   * =================== */
-  .cta-primary {
-    background: linear-gradient(90deg, var(--color-brand-cyan), var(--color-brand-blue));
-    color: var(--color-background);
-    font-weight: 700;
-    font-size: var(--text-small);
-    border-radius: var(--button-radius);
-    padding: var(--button-padding-y) var(--button-padding-x);
-    transition: all var(--duration-normal);
-  }
-
-  .cta-primary:hover {
-    box-shadow: 0 10px 15px -3px oklch(from var(--color-brand-cyan) l c h / 0.25);
-    transform: translateY(-1px);
-  }
-
-  .cta-secondary {
-    background: transparent;
-    color: var(--foreground);
-    font-weight: 600;
-    font-size: var(--text-small);
-    border-radius: var(--button-radius);
-    padding: var(--button-padding-y) var(--button-padding-x);
-    border: 2px solid var(--border);
-    transition: all var(--duration-normal);
-  }
-
-  .cta-secondary:hover {
-    border-color: var(--color-brand-cyan);
-    background: oklch(from var(--color-brand-cyan) l c h / 0.05);
-    color: var(--color-brand-cyan);
-    box-shadow: 0 10px 15px -3px oklch(from var(--color-brand-cyan) l c h / 0.1);
-  }
-
-  /* ===================
-   * RESPONSIVE TEXT COMPONENTS
-   * =================== */
-  .text-responsive-sm {
-    font-size: 0.875rem;
-  }
-
-  .text-responsive-md {
-    font-size: 1.125rem;
-  }
-
-  .text-responsive-lg {
-    font-size: 1.5rem;
-  }
-
-  @media (min-width: 768px) {
-    .text-responsive-sm { font-size: 1rem; }
-    .text-responsive-md { font-size: 1.25rem; }
-    .text-responsive-lg { font-size: 1.875rem; }
-  }
-
-  @media (min-width: 1024px) {
-    .text-responsive-sm { font-size: 1.125rem; }
-    .text-responsive-md { font-size: 1.5rem; }
-    .text-responsive-lg { font-size: 2.25rem; }
-  }
-
-  /* ===================
-   * GRADIENT BACKGROUNDS
-   * =================== */
-  .bg-gradient-hero {
-    background: linear-gradient(135deg,
-      rgb(17, 24, 39),
-      rgb(15, 23, 42),
-      rgb(24, 24, 27)
-    );
-  }
-
-  .bg-gradient-primary {
-    background: linear-gradient(90deg,
-      var(--color-brand-cyan),
-      var(--color-brand-blue)
-    );
-  }
-
-  .bg-gradient-secondary {
-    background: linear-gradient(90deg,
-      rgb(30, 41, 59),
-      rgb(39, 39, 42)
-    );
-  }
-
-  .bg-gradient-accent {
-    background: linear-gradient(90deg,
-      var(--color-brand-green),
-      var(--color-brand-cyan)
-    );
-  }
-
-  /* Gradient Opacities */
-  .bg-gradient-hero-5 {
-    background: linear-gradient(135deg,
-      oklch(from var(--color-brand-cyan) l c h / 0.05),
-      oklch(from var(--color-brand-blue) l c h / 0.05),
-      oklch(from var(--color-brand-purple) l c h / 0.05)
-    );
-  }
-
-  .bg-gradient-hero-10 {
-    background: linear-gradient(135deg,
-      oklch(from var(--color-brand-cyan) l c h / 0.1),
-      oklch(from var(--color-brand-blue) l c h / 0.1),
-      oklch(from var(--color-brand-purple) l c h / 0.1)
-    );
-  }
-
-  .bg-gradient-hero-20 {
-    background: linear-gradient(135deg,
-      oklch(from var(--color-brand-cyan) l c h / 0.2),
-      oklch(from var(--color-brand-blue) l c h / 0.2),
-      oklch(from var(--color-brand-purple) l c h / 0.2)
-    );
-  }
-
-  .bg-gradient-primary-20 {
-    background: linear-gradient(90deg,
-      oklch(from var(--color-brand-cyan) l c h / 0.2),
-      oklch(from var(--color-brand-blue) l c h / 0.2)
-    );
-  }
-
-  .bg-gradient-primary-30 {
-    background: linear-gradient(90deg,
-      oklch(from var(--color-brand-cyan) l c h / 0.3),
-      oklch(from var(--color-brand-blue) l c h / 0.3)
-    );
-  }
-
-  .bg-gradient-secondary-20 {
-    background: linear-gradient(90deg,
-      oklch(from var(--color-brand-cyan) l c h / 0.2),
-      oklch(from var(--color-brand-green) l c h / 0.2)
-    );
-  }
-
-  .bg-gradient-secondary-br-20 {
-    background: linear-gradient(to bottom right,
-      oklch(from var(--color-brand-cyan) l c h / 0.2),
-      oklch(from var(--color-brand-green) l c h / 0.2)
-    );
-  }
-
-  /* Decorative Gradients */
-  .bg-gradient-decorative-purple {
-    background: linear-gradient(to bottom right,
-      oklch(0.604 0.265 283.749 / 0.2),
-      oklch(0.716 0.251 327.109 / 0.2)
-    );
-  }
-
-  .bg-gradient-decorative-purple-20 {
-    background: linear-gradient(to bottom right,
-      oklch(0.604 0.265 283.749 / 0.04),
-      oklch(0.716 0.251 327.109 / 0.04)
-    );
-  }
-
-  .bg-gradient-decorative-orange {
-    background: linear-gradient(to bottom right,
-      oklch(0.748 0.188 66.109 / 0.2),
-      oklch(0.577 0.245 27.325 / 0.2)
-    );
-  }
-
-  /* ===================
-   * SPECIAL EFFECTS
-   * =================== */
-  .shine-effect {
-    background: linear-gradient(to right,
-      transparent,
-      rgba(255, 255, 255, 0.2),
-      transparent
-    );
-  }
-
-  .gradient-text {
-    background: linear-gradient(90deg, var(--color-brand-cyan), var(--color-brand-blue), var(--color-brand-purple));
-    background-clip: text;
-    -webkit-background-clip: text;
-    -webkit-text-fill-color: transparent;
-    background-size: 200% auto;
-  }
-
-  .gradient-text-animated {
-    background: linear-gradient(90deg, var(--color-brand-cyan), var(--color-brand-blue), var(--color-brand-purple));
-    background-clip: text;
-    -webkit-background-clip: text;
-    -webkit-text-fill-color: transparent;
-    background-size: 200% auto;
-    animation: gradient-shift 3s linear infinite;
-  }
-
-  /* Grid Pattern */
-  .grid-pattern {
-    background-image:
-      linear-gradient(90deg, transparent 49%, rgba(34, 211, 238, 0.1) 50%, transparent 51%),
-      linear-gradient(0deg, transparent 49%, rgba(34, 211, 238, 0.1) 50%, transparent 51%);
-    background-size: 60px 60px;
-  }
-=======
+
+.flex-between {
+  display: flex;
+  align-items: center;
+  justify-content: space-between;
+}
+
 .flex-end {
   display: flex;
   align-items: center;
@@ -2871,46 +1701,8 @@
   box-shadow: 0 25px 50px -12px oklch(from var(--color-cyan-600) l c h / 0.25);
 }
 }
->>>>>>> 880fee6e
-
-  .grid-pattern-light {
-    background-image:
-      linear-gradient(90deg, transparent 49%, rgba(255, 255, 255, 0.05) 50%, transparent 51%),
-      linear-gradient(0deg, transparent 49%, rgba(255, 255, 255, 0.05) 50%, transparent 51%);
-    background-size: 20px 20px;
-  }
-
-  /* Gradient Border */
-  .gradient-border {
-    position: relative;
-    background: linear-gradient(var(--background), var(--background)) padding-box,
-                linear-gradient(90deg, var(--color-brand-cyan), var(--color-brand-blue)) border-box;
-    border: 2px solid transparent;
-    border-radius: var(--radius-lg);
-  }
-
-  /* Overlay Gradients */
-  .overlay-gradient-dark {
-    background: linear-gradient(to top, rgba(0, 0, 0, 0.5) 0%, transparent 100%);
-  }
-
-  .overlay-gradient-light {
-    background: linear-gradient(to top, rgba(0, 0, 0, 0.2) 0%, transparent 50%, transparent 100%);
-  }
-
-  /* Glass Morphism */
-  .glass-morphism {
-    background: rgba(255, 255, 255, 0.05);
-    backdrop-filter: blur(16px);
-    border: 1px solid rgba(255, 255, 255, 0.1);
-    border-radius: var(--card-radius);
-  }
-<<<<<<< HEAD
-}
-
-/* ===================
- * MOTION PREFERENCES
- * =================== */
+
+/* Motion Preferences Support */
 @media (prefers-reduced-motion: reduce) {
   *,
   *::before,
@@ -2920,15 +1712,24 @@
     transition-duration: 0.01ms !important;
     scroll-behavior: auto !important;
   }
-=======
->>>>>>> 880fee6e
-
+
+  /* Disable parallax effects */
   .will-change-transform {
     will-change: auto !important;
   }
 
+  /* Remove hover animations */
   .hover\:scale-105:hover,
-  .hover\:scale-110:hover,
+  .hover\:scale-110:hover {
+    transform: none !important;
+  }
+
+  /* Disable pulse animations */
+  .animate-pulse {
+    animation: none !important;
+  }
+
+  /* Disable hover transforms when reduced motion is preferred */
   .hover-lift:hover,
   [class*='hover:scale']:hover,
   .button-base:hover,
@@ -2937,14 +1738,12 @@
     scale: 1 !important;
   }
 
-  .animate-pulse {
-    animation: none !important;
-  }
-
+  /* Disable shine effects */
   .shine-effect {
     display: none !important;
   }
 
+  /* Remove will-change when motion is reduced */
   .hover-lift,
   .button-base:hover,
   .card-hover-glow:hover,
