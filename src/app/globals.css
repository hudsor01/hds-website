@import 'tailwindcss';
<<<<<<< HEAD

/* Explicit source detection for better performance */
@source "../components/**/*.{js,ts,jsx,tsx}";
@source "../app/**/*.{js,ts,jsx,tsx}";
@source "../lib/**/*.{js,ts,jsx,tsx}";

@custom-variant dark (&:is(.dark *));

@theme inline {
  /* ========================================
   * DESIGN SYSTEM TOKENS - COMPREHENSIVE
   * Update once, cascade everywhere
   * ======================================== */

  /* SPACING SYSTEM - Semantic tokens */
  --spacing-page-x: 1rem;          /* Horizontal page padding */
  --spacing-page-y: 1.25rem;       /* Vertical page padding */
  --spacing-section: 5rem;         /* Between major sections */
  --spacing-section-sm: 3rem;      /* Between minor sections */
  --spacing-card: 2rem;            /* Inside cards */
  --spacing-card-sm: 1.5rem;       /* Inside compact cards */
  --spacing-element: 1.5rem;       /* Between elements */
  --spacing-element-sm: 1rem;      /* Between small elements */
  --spacing-18: 4.5rem;
  --spacing-22: 5.5rem;

  /* LAYOUT GRID SYSTEM - Consistent across all pages */
  --grid-gap: 2rem;                /* Standard grid gap */
  --grid-gap-sm: 1rem;             /* Small grid gap */
  --grid-gap-lg: 3rem;             /* Large grid gap */
  --grid-cols-mobile: 1;           /* Mobile columns */
  --grid-cols-tablet: 2;           /* Tablet columns */
  --grid-cols-desktop: 3;          /* Desktop columns */
  --grid-cols-wide: 4;             /* Wide screen columns */

  /* CONTAINER SYSTEM - Predictable widths */
  --container-xs: 32rem;           /* 512px */
  --container-sm: 40rem;           /* 640px */
  --container-md: 48rem;           /* 768px */
  --container-lg: 64rem;           /* 1024px */
  --container-xl: 80rem;           /* 1280px */
  --container-2xl: 96rem;          /* 1536px */
  --container-max: 120rem;         /* 1920px */

  /* TYPOGRAPHY SCALE - Semantic naming */
=======
@import 'tw-animate-css';

@source "../app/**/*.{ts,tsx}";
@source "../components/**/*.{ts,tsx}";

@custom-variant dark (&:is(.dark, .dark *));

@theme {
  --font-sans:
    var(--font-spline), system-ui, -apple-system, BlinkMacSystemFont, sans-serif;
  --font-display: var(--font-spline);
  --font-mono: var(--font-mono), ui-monospace, monospace;
  --font-family: var(--font-sans);
	--font-large-title: 26px;
	--font-title-1: 22px;
	--font-title-2: 17px;
	--font-title-3: 15px;
	--font-headline: 13px;
	--font-body: 13px;
	--font-callout: 12px;
	--font-subheadline: 11px;
	--font-footnote: 10px;
	--font-caption-1: 10px;
	--font-caption-2: 9px;
	--line-height-large-title: 1.231;
	--line-height-title-1: 1.182;
	--line-height-title-2: 1.294;
	--line-height-title-3: 1.333;
	--line-height-headline: 1.231;
	--line-height-body: 1.231;
	--line-height-callout: 1.25;
	--line-height-subheadline: 1.273;
	--line-height-footnote: 1.3;
	--line-height-caption: 1.3;
	--tracking-large-title: 0px;
	--tracking-title: 0px;
	--tracking-headline: 0px;
	--tracking-body: 0px;
	--tracking-subheadline: 0px;
	--tracking-footnote: 0px;
	--tracking-caption: 0px;
  /* Core color palette using OKLCH for better color consistency */
  --color-background: oklch(1 0 0);
  --color-foreground: oklch(0.129 0.042 264.695);
  --color-primary: oklch(0.551 0.243 193.378); /* cyan-600 */
  --color-secondary: oklch(0.773 0.171 187.163); /* cyan-400 */
  --color-accent: oklch(0.655 0.154 156.748); /* emerald-500 */
  --color-destructive: oklch(0.577 0.245 27.325); /* red-500 */
  --color-muted: oklch(0.968 0.007 247.896);
  --color-muted-foreground: oklch(0.554 0.046 257.417);
  --color-border: oklch(0.929 0.013 255.508);
  --color-sidebar-ring: var(--sidebar-ring);
  --color-sidebar-border: var(--sidebar-border);
  --color-sidebar-accent-foreground: var(--sidebar-accent-foreground);
  --color-sidebar-accent: var(--sidebar-accent);
  --color-sidebar-primary-foreground: var(--sidebar-primary-foreground);
  --color-sidebar-primary: var(--sidebar-primary);
  --color-sidebar-foreground: var(--sidebar-foreground);
  --color-sidebar: var(--sidebar);
  --color-chart-5: var(--chart-5);
  --color-chart-4: var(--chart-4);
  --color-chart-3: var(--chart-3);
  --color-chart-2: var(--chart-2);
  --color-chart-1: var(--chart-1);
  --color-ring: var(--ring);
  --color-input: var(--input);
  --color-accent-foreground: var(--accent-foreground);

  /* Custom brand colors using OKLCH */
  --color-cyan-400: oklch(0.773 0.171 187.163);
  --color-cyan-500: oklch(0.551 0.243 193.378);
  --color-cyan-600: oklch(0.508 0.24 195.396);
  --color-blue-500: oklch(0.527 0.223 251.813);
  --color-purple-500: oklch(0.604 0.265 283.749);

  /* Custom spacing values */
  --spacing-18: 4.5rem;
  --spacing-22: 5.5rem;

  /* Dark mode colors using OKLCH */
  --color-background-dark: oklch(0.129 0.042 264.695);
  --color-foreground-dark: oklch(0.984 0.003 247.858);
  --color-muted-dark: oklch(0.279 0.041 260.031);
  --color-muted-foreground-dark: oklch(0.704 0.04 256.788);
  --color-border-dark: oklch(0.279 0.041 260.031);
  --color-nav-dark: oklch(0.097 0.019 265.755);

  /* Text sizes with line heights for Tailwind v4 */
>>>>>>> 479af766
  --text-xs: 0.75rem;
  --text-xs--line-height: 1rem;
  --text-sm: 0.875rem;
  --text-sm--line-height: 1.25rem;
  --text-base: 1rem;
  --text-base--line-height: 1.5rem;
  --text-lg: 1.125rem;
  --text-lg--line-height: 1.75rem;
  --text-xl: 1.25rem;
  --text-xl--line-height: 1.75rem;
  --text-2xl: 1.5rem;
  --text-2xl--line-height: 2rem;
  --text-3xl: 1.875rem;
  --text-3xl--line-height: 2.25rem;
  --text-4xl: 2.25rem;
  --text-4xl--line-height: 2.5rem;
  --text-5xl: 3rem;
  --text-5xl--line-height: 1;
  --text-6xl: 3.75rem;
  --text-6xl--line-height: 1;
  --text-7xl: 4.5rem;
  --text-7xl--line-height: 1;

  /* SEMANTIC TYPOGRAPHY - Use these instead of arbitrary sizes */
  --text-hero: var(--text-6xl);
  --text-h1: var(--text-4xl);
  --text-h2: var(--text-3xl);
  --text-h3: var(--text-2xl);
  --text-h4: var(--text-xl);
  --text-h5: var(--text-lg);
  --text-body: var(--text-base);
  --text-small: var(--text-sm);
  --text-caption: var(--text-xs);

  /* COLOR SYSTEM - OKLCH for consistency */
  --color-background: oklch(1 0 0);
  --color-foreground: oklch(0.129 0.042 264.695);
  --color-primary: oklch(0.551 0.243 193.378);
  --color-secondary: oklch(0.773 0.171 187.163);
  --color-accent: oklch(0.655 0.154 156.748);
  --color-destructive: oklch(0.577 0.245 27.325);
  --color-muted: oklch(0.968 0.007 247.896);
  --color-muted-foreground: oklch(0.554 0.046 257.417);
  --color-border: oklch(0.929 0.013 255.508);

  /* BRAND COLORS - Consistent cyan/blue/purple palette */
  --color-brand-cyan: oklch(0.773 0.171 187.163);
  --color-brand-blue: oklch(0.527 0.223 251.813);
  --color-brand-purple: oklch(0.604 0.265 283.749);
  --color-brand-green: oklch(0.655 0.154 156.748);

  /* Specific brand color shades */
  --color-cyan-400: oklch(0.773 0.171 187.163);
  --color-cyan-500: oklch(0.551 0.243 193.378);
  --color-cyan-600: oklch(0.508 0.24 195.396);
  --color-blue-500: oklch(0.527 0.223 251.813);
  --color-purple-500: oklch(0.604 0.265 283.749);

  /* DARK MODE COLORS */
  --color-background-dark: oklch(0.129 0.042 264.695);
  --color-foreground-dark: oklch(0.984 0.003 247.858);
  --color-muted-dark: oklch(0.279 0.041 260.031);
  --color-muted-foreground-dark: oklch(0.704 0.04 256.788);
  --color-border-dark: oklch(0.279 0.041 260.031);
  --color-nav-dark: oklch(0.097 0.019 265.755);

  /* COMPONENT TOKENS - Glass morphism, cards, buttons */
  --card-radius: 1rem;
  --card-padding: 2rem;
  --card-shadow: 0 25px 50px -12px oklch(0 0 0 / 0.25);
  --card-border: 1px solid oklch(from var(--color-border-dark) l c h / 0.5);

  --button-radius: 0.5rem;
  --button-padding-x: 1.5rem;
  --button-padding-y: 0.625rem;

  --input-radius: 0.5rem;
  --input-padding-x: 1rem;
  --input-padding-y: 0.5rem;
  --input-border: 1px solid var(--color-border);

  /* ANIMATION DURATIONS - Consistent timing */
  --duration-instant: 50ms;
  --duration-fast: 150ms;
  --duration-normal: 300ms;
  --duration-slow: 500ms;
  --duration-slower: 1000ms;

  /* SHADOWS - Semantic naming */
  --shadow-sm: 0 1px 2px 0 rgb(0 0 0 / 0.05);
  --shadow: 0 1px 3px 0 rgb(0 0 0 / 0.1);
  --shadow-md: 0 4px 6px -1px rgb(0 0 0 / 0.1);
  --shadow-lg: 0 10px 15px -3px rgb(0 0 0 / 0.1);
  --shadow-xl: 0 20px 25px -5px rgb(0 0 0 / 0.1);
  --shadow-2xl: 0 25px 50px -12px rgb(0 0 0 / 0.25);
  --shadow-glow: 0 0 15px oklch(from var(--color-brand-cyan) l c h / 0.3);

  /* BORDER RADIUS - Consistent rounding */
  --radius-xs: 0.25rem;
  --radius-sm: 0.375rem;
  --radius: 0.5rem;
  --radius-md: 0.625rem;
  --radius-lg: 0.75rem;
  --radius-xl: 1rem;
  --radius-2xl: 1.5rem;
  --radius-full: 9999px;

  /* Z-INDEX SYSTEM - Predictable layering */
  --z-base: 0;
  --z-dropdown: 10;
  --z-sticky: 20;
  --z-nav: 30;
  --z-modal-backdrop: 40;
  --z-modal: 50;
  --z-toast: 60;
  --z-tooltip: 70;

  /* BLUR VALUES */
  --blur-xs: 2px;
  --blur-sm: 4px;
  --blur-md: 8px;
  --blur-lg: 16px;
  --blur-xl: 24px;
  --blur-2xl: 40px;
  --blur-3xl: 64px;
<<<<<<< HEAD
=======
  --color-scheme: light dark;
  --radius: 0.625rem;
  --background: oklch(1 0 0);
  --foreground: oklch(0.129 0.042 264.695);
  --card: oklch(1 0 0);
  --card-foreground: oklch(0.129 0.042 264.695);
  --popover: oklch(1 0 0);
  --popover-foreground: oklch(0.129 0.042 264.695);
  --primary: oklch(0.208 0.042 265.755);
  --primary-foreground: oklch(0.984 0.003 247.858);
  --secondary: oklch(0.968 0.007 247.896);
  --secondary-foreground: oklch(0.208 0.042 265.755);
  --muted: oklch(0.968 0.007 247.896);
  --muted-foreground: oklch(0.554 0.046 257.417);
  --accent: oklch(0.968 0.007 247.896);
  --accent-foreground: oklch(0.208 0.042 265.755);
  --destructive: oklch(0.577 0.245 27.325);
  --border: oklch(0.929 0.013 255.508);
  --input: oklch(0.929 0.013 255.508);
  --ring: oklch(0.704 0.04 256.788);
  --chart-1: oklch(0.646 0.222 41.116);
  --chart-2: oklch(0.6 0.118 184.704);
  --chart-3: oklch(0.398 0.07 227.392);
  --chart-4: oklch(0.828 0.189 84.429);
  --chart-5: oklch(0.769 0.188 70.08);
  --sidebar: oklch(0.984 0.003 247.858);
  --sidebar-foreground: oklch(0.129 0.042 264.695);
  --sidebar-primary: oklch(0.208 0.042 265.755);
  --sidebar-primary-foreground: oklch(0.984 0.003 247.858);
  --sidebar-accent: oklch(0.968 0.007 247.896);
  --sidebar-accent-foreground: oklch(0.208 0.042 265.755);
  --sidebar-border: oklch(0.929 0.013 255.508);
  --sidebar-ring: oklch(0.704 0.04 256.788);
  }

>>>>>>> 479af766

  /* FONTS - System fallbacks */
  --font-sans: var(--font-geist-sans, ui-sans-serif, system-ui, -apple-system, BlinkMacSystemFont, "Segoe UI", Roboto, "Helvetica Neue", Arial, sans-serif);
  --font-mono: var(--font-geist-mono, ui-monospace, SFMono-Regular, Menlo, Monaco, Consolas, "Liberation Mono", "Courier New", monospace);

  /* BREAKPOINTS */
  --breakpoint-xs: 30rem;    /* 480px */
  --breakpoint-sm: 40rem;    /* 640px */
  --breakpoint-md: 48rem;    /* 768px */
  --breakpoint-lg: 64rem;    /* 1024px */
  --breakpoint-xl: 80rem;    /* 1280px */
  --breakpoint-2xl: 96rem;   /* 1536px */
  --breakpoint-3xl: 112rem;  /* 1792px */
  --breakpoint-4xl: 128rem;  /* 2048px */
}

/**
 * BASE LAYER
 * Global resets, typography, base elements
 */
@layer base {
<<<<<<< HEAD
  :root {
    --color-scheme: light dark;
    --radius: var(--radius-md);
    --background: var(--color-background);
    --foreground: var(--color-foreground);
    --card: oklch(1 0 0);
    --card-foreground: oklch(0.129 0.042 264.695);
    --popover: oklch(1 0 0);
    --popover-foreground: oklch(0.129 0.042 264.695);
    --primary: oklch(0.208 0.042 265.755);
    --primary-foreground: oklch(0.984 0.003 247.858);
    --secondary: oklch(0.968 0.007 247.896);
    --secondary-foreground: oklch(0.208 0.042 265.755);
    --muted: oklch(0.968 0.007 247.896);
    --muted-foreground: oklch(0.554 0.046 257.417);
    --accent: oklch(0.968 0.007 247.896);
    --accent-foreground: oklch(0.208 0.042 265.755);
    --destructive: oklch(0.577 0.245 27.325);
    --border: oklch(0.929 0.013 255.508);
    --input: oklch(0.929 0.013 255.508);
    --ring: oklch(0.704 0.04 256.788);
    --chart-1: oklch(0.646 0.222 41.116);
    --chart-2: oklch(0.6 0.118 184.704);
    --chart-3: oklch(0.398 0.07 227.392);
    --chart-4: oklch(0.828 0.189 84.429);
    --chart-5: oklch(0.769 0.188 70.08);
    --sidebar: oklch(0.984 0.003 247.858);
    --sidebar-foreground: oklch(0.129 0.042 264.695);
    --sidebar-primary: oklch(0.208 0.042 265.755);
    --sidebar-primary-foreground: oklch(0.984 0.003 247.858);
    --sidebar-accent: oklch(0.968 0.007 247.896);
    --sidebar-accent-foreground: oklch(0.208 0.042 265.755);
    --sidebar-border: oklch(0.929 0.013 255.508);
    --sidebar-ring: oklch(0.704 0.04 256.788);
  }

  /* Dark Mode Variables */
  .dark {
    --background: var(--color-background-dark);
    --foreground: var(--color-foreground-dark);
    --card: oklch(0.208 0.042 265.755);
    --card-foreground: oklch(0.984 0.003 247.858);
    --popover: oklch(0.208 0.042 265.755);
    --popover-foreground: oklch(0.984 0.003 247.858);
    --primary: oklch(0.929 0.013 255.508);
    --primary-foreground: oklch(0.208 0.042 265.755);
    --secondary: oklch(0.279 0.041 260.031);
    --secondary-foreground: oklch(0.984 0.003 247.858);
    --muted: var(--color-muted-dark);
    --muted-foreground: var(--color-muted-foreground-dark);
    --accent: oklch(0.279 0.041 260.031);
    --accent-foreground: oklch(0.984 0.003 247.858);
    --destructive: oklch(0.704 0.191 22.216);
    --border: oklch(1 0 0 / 10%);
    --input: oklch(1 0 0 / 15%);
    --ring: oklch(0.551 0.027 264.364);
    --chart-1: oklch(0.488 0.243 264.376);
    --chart-2: oklch(0.696 0.17 162.48);
    --chart-3: oklch(0.769 0.188 70.080);
    --chart-4: oklch(0.627 0.265 303.9);
    --chart-5: oklch(0.645 0.246 16.439);
    --sidebar: oklch(0.208 0.042 265.755);
    --sidebar-foreground: oklch(0.984 0.003 247.858);
    --sidebar-primary: oklch(0.488 0.243 264.376);
    --sidebar-primary-foreground: oklch(0.984 0.003 247.858);
    --sidebar-accent: oklch(0.279 0.041 260.031);
    --sidebar-accent-foreground: oklch(0.984 0.003 247.858);
    --sidebar-border: oklch(1 0 0 / 10%);
    --sidebar-ring: oklch(0.551 0.027 264.364);
  }

  /* Base Element Styles */
  html, body {
    margin: 0;
    padding: 0;
    overflow-x: hidden;
    max-width: 100vw;
  }

  body {
    background-color: var(--background);
    color: var(--foreground);
    font-family: var(--font-sans);
    font-size: var(--text-body);
    line-height: 1.5;
    position: relative;
  }

  /* Base Border Color */
  * {
    border-color: var(--border);
    outline-color: rgb(var(--ring) / 0.5);
  }

  /* Fix for ghost overlays */
  * {
    -webkit-tap-highlight-color: transparent;
    -webkit-touch-callout: none;
  }

  body::before,
  body::after {
    display: none !important;
  }

  /* Focus Styles */
  *:focus-visible {
    outline: 2px solid var(--color-primary);
    outline-offset: 2px;
  }

  /* Screen Reader Only */
  .sr-only {
    position: absolute;
    width: 1px;
    height: 1px;
    padding: 0;
    margin: -1px;
    overflow: hidden;
    clip: rect(0, 0, 0, 0);
    white-space: nowrap;
    border: 0;
  }

  /* Reduced Motion */
  @media (prefers-reduced-motion: reduce) {
    *,
    *::before,
    *::after {
      animation-duration: 0.01ms !important;
      animation-iteration-count: 1 !important;
      transition-duration: 0.01ms !important;
      scroll-behavior: auto !important;
    }
  }

  /* High Contrast */
  @media (prefers-contrast: high) {
    button,
    input,
    select,
    textarea {
      border: 2px solid currentColor !important;
    }
  }

  /* Typography System */
  .typography {
    max-width: 65ch;
    color: var(--foreground);
  }

  .typography h1:not(.not-typography h1) {
    scroll-margin: calc(var(--spacing-section) * 0.4);
    font-size: var(--text-h1);
=======
  *,
  *::before,
  *::after {
  box-sizing: border-box;
  border-width: 0;
  border-style: solid;
  border-color: var(--border);
  }

	html,
  body {
    tab-size: 4;
    font-feature-settings: normal;
    font-variation-settings: normal;
    -webkit-tap-highlight-color: transparent;
    scroll-behavior: smooth;
  }

  body {
		color: var(--foreground);
		background-color: var(--background);
		font-feature-settings:
			'rlig' 1,
			'calt' 1;
	}

	h1,
	h2,
	h3,
	h4,
	h5,
	h6 {
    font-weight: var(--font-weight-semibold);
    line-height: var(--line-height-tight);
    letter-spacing: -0.025em;
    color: var(--foreground);
  }

  h1:not(.not-typography h1) {
    scroll-margin: calc(var(--spacing) * 20);
    font-size: var(--text-4xl);
>>>>>>> 479af766
    line-height: var(--text-4xl--line-height);
    font-weight: 800;
    letter-spacing: -0.025em;
  }
<<<<<<< HEAD

  .typography h2:not(.not-typography h2) {
    scroll-margin: calc(var(--spacing-section) * 0.4);
    border-bottom: 1px solid var(--border);
    padding-bottom: var(--spacing-element-sm);
    font-size: var(--text-h2);
=======
  
  h2:not(.not-typography h2) {
    scroll-margin: calc(var(--spacing) * 20);
    border-bottom: 1px solid var(--color-border);
    padding-bottom: calc(var(--spacing) * 2);
    font-size: var(--text-3xl);
>>>>>>> 479af766
    line-height: var(--text-3xl--line-height);
    font-weight: 600;
    letter-spacing: -0.025em;
    margin-top: var(--spacing-section-sm);
  }
<<<<<<< HEAD

  .typography h2:not(.not-typography h2):first-child {
    margin-top: 0;
  }

  .typography h3:not(.not-typography h3) {
    scroll-margin: calc(var(--spacing-section) * 0.4);
    font-size: var(--text-h3);
=======
  h3:not(.not-typography h3) {
    scroll-margin: calc(var(--spacing) * 20);
    font-size: var(--text-2xl);
>>>>>>> 479af766
    line-height: var(--text-2xl--line-height);
    font-weight: 600;
    letter-spacing: -0.025em;
    margin-top: var(--spacing-section-sm);
  }
<<<<<<< HEAD

  .typography h3:not(.not-typography h3):first-child {
    margin-top: 0;
  }

  .typography h4:not(.not-typography h4) {
    scroll-margin: calc(var(--spacing-section) * 0.4);
    font-size: var(--text-h4);
=======
  h4:not(.not-typography h4) {
    scroll-margin: calc(var(--spacing) * 20);
    font-size: var(--text-xl);
>>>>>>> 479af766
    line-height: var(--text-xl--line-height);
    font-weight: 600;
    letter-spacing: -0.025em;
    margin-top: var(--spacing-section-sm);
  }

<<<<<<< HEAD
  .typography h4:not(.not-typography h4):first-child {
    margin-top: 0;
  }

  .typography h5:not(.not-typography h5) {
    scroll-margin: calc(var(--spacing-section) * 0.4);
    font-size: var(--text-h5);
=======
  h5:not(.not-typography h5) {
    scroll-margin: calc(var(--spacing) * 20);
    font-size: var(--text-lg);
>>>>>>> 479af766
    line-height: var(--text-lg--line-height);
    font-weight: 600;
    letter-spacing: -0.025em;
    margin-top: var(--spacing-section-sm);
  }

<<<<<<< HEAD
  .typography h5:not(.not-typography h5):first-child {
    margin-top: 0;
  }

  .typography h6:not(.not-typography h6) {
    scroll-margin: calc(var(--spacing-section) * 0.4);
    font-size: var(--text-body);
=======
  h6:not(.not-typography h6) {
    scroll-margin: calc(var(--spacing) * 20);
    font-size: var(--text-base);
>>>>>>> 479af766
    line-height: var(--text-base--line-height);
    font-weight: 600;
    letter-spacing: -0.025em;
    margin-top: var(--spacing-section-sm);
  }

<<<<<<< HEAD
  .typography h6:not(.not-typography h6):first-child {
    margin-top: 0;
  }

  .typography h1:not(.not-typography h1) + p,
  .typography h2:not(.not-typography h2) + p,
  .typography h3:not(.not-typography h3) + p,
  .typography h4:not(.not-typography h4) + p,
  .typography h5:not(.not-typography h5) + p,
  .typography h6:not(.not-typography h6) + p {
=======
  .typography h1:not(.not-typography h1) + p, .typography h2:not(.not-typography h2) + p, .typography h3:not(.not-typography h3) + p, .typography h4:not(.not-typography h4) + p, .typography h5:not(.not-typography h5) + p, .typography h6:not(.not-typography h6) + p {
>>>>>>> 479af766
    margin-top: 0;
  }

  .typography p:not(.not-typography p) {
    line-height: 1.75;
  }

  .typography p:not(.not-typography p):not(:first-child) {
    margin-top: var(--spacing-element);
  }

  .typography li:not(.not-typography li) {
    line-height: 1.75;
  }

  .typography a:not(.not-typography a) {
    font-weight: 500;
    color: var(--color-primary);
    text-decoration: underline;
    text-underline-offset: 0.25rem;
  }

  .typography blockquote:not(.not-typography blockquote) {
    margin-top: var(--spacing-element);
    border-left: 2px solid var(--border);
    padding-left: var(--spacing-element);
    font-style: italic;
  }

  .typography table:not(.not-typography table) {
    margin-top: var(--spacing-element);
    margin-bottom: var(--spacing-element);
    width: 100%;
    overflow-y: auto;
  }

  .typography table:not(.not-typography table) thead tr {
    margin: 0;
    border-top: 1px solid var(--border);
    padding: 0;
  }

  .typography table:not(.not-typography table) thead tr:nth-child(even) {
    background-color: var(--muted);
  }

  .typography table:not(.not-typography table) th {
    border: 1px solid var(--border);
    padding: 0.5rem 1rem;
    text-align: left;
    font-weight: 700;
  }
<<<<<<< HEAD

  .typography table:not(.not-typography table) th[align="center"] {
    text-align: center;
  }

  .typography table:not(.not-typography table) th[align="right"] {
=======
  .typography table:not(.not-typography table) th[align='center'] {
    text-align: center;
  }
  .typography table:not(.not-typography table) th[align='right'] {
>>>>>>> 479af766
    text-align: right;
  }

  .typography table:not(.not-typography table) tbody tr {
    margin: 0;
    border-top: 1px solid var(--border);
    padding: 0;
  }

  .typography table:not(.not-typography table) tbody tr:nth-child(even) {
    background-color: var(--muted);
  }

  .typography table:not(.not-typography table) td {
    border: 1px solid var(--border);
    padding: 0.5rem 1rem;
    text-align: left;
  }
<<<<<<< HEAD

  .typography table:not(.not-typography table) td[align="center"] {
    text-align: center;
  }

  .typography table:not(.not-typography table) td[align="right"] {
=======
  .typography table:not(.not-typography table) td[align='center'] {
    text-align: center;
  }
  .typography table:not(.not-typography table) td[align='right'] {
>>>>>>> 479af766
    text-align: right;
  }

  .typography ul:not(.not-typography ul) {
    margin-top: var(--spacing-element);
    margin-left: var(--spacing-element);
    list-style: disc;
  }

  .typography ul:not(.not-typography ul) > li {
    margin-top: 0.5rem;
  }

  .typography ul:not(.not-typography ul) p {
    margin-top: 0;
    margin-bottom: 0;
    display: inline;
  }

  .typography ol:not(.not-typography ol) {
    margin-top: var(--spacing-element);
    margin-left: var(--spacing-element);
    list-style: decimal;
  }

  .typography ol:not(.not-typography ol) > li {
    margin-top: 0.5rem;
  }

  .typography ol:not(.not-typography ol) p {
    margin-top: 0;
    margin-bottom: 0;
    display: inline;
  }

  .typography pre:not(.not-typography pre) {
    background-color: var(--muted);
    border-radius: calc(var(--radius) - 2px);
    padding: 1rem;
    margin-top: var(--spacing-element);
    margin-bottom: var(--spacing-element);
    font-size: var(--text-small);
    line-height: var(--text-sm--line-height);
    overflow-y: auto;
  }

  .typography code:not(pre code):not(.not-typography code) {
    position: relative;
    border-radius: var(--radius);
    background-color: var(--muted);
    padding: 0.1rem 0.3rem;
    font-family: var(--font-mono);
    font-size: var(--text-small);
    line-height: var(--text-sm--line-height);
    font-weight: 600;
  }

  .typography .lead:not(.not-typography .lead) {
    font-size: var(--text-xl);
    line-height: var(--text-xl--line-height);
    color: var(--muted-foreground);
  }

  .typography .large:not(.not-typography .large) {
    font-size: var(--text-lg);
    line-height: var(--text-lg--line-height);
    font-weight: 600;
  }

  .typography .small:not(.not-typography .small) {
    font-size: var(--text-small);
    line-height: 1;
    font-weight: 500;
  }

  .typography .muted:not(.not-typography .muted) {
    font-size: var(--text-small);
    line-height: var(--text-sm--line-height);
    color: var(--muted-foreground);
  }

  .typography img:not(.not-typography img),
  .typography picture:not(.not-typography picture),
  .typography video:not(.not-typography video) {
    margin-top: var(--spacing-element);
    margin-bottom: var(--spacing-element);
  }

  .typography picture > img:not(.not-typography picture > img) {
    margin-top: 0;
    margin-bottom: 0;
  }

  .typography kbd:not(.not-typography kbd) {
    border-radius: calc(var(--radius) - 2px);
    background-color: var(--muted);
    padding: 0.125rem 0.375rem;
    font-size: var(--text-caption);
    line-height: var(--text-xs--line-height);
    font-weight: 600;
  }

  .typography hr {
    margin-top: 2.5rem;
    margin-bottom: 2.5rem;
  }

  .typography dl:not(.not-typography dl) {
    margin-top: var(--spacing-element);
    margin-bottom: var(--spacing-element);
  }

  .typography dl:not(.not-typography dl) dt {
    font-weight: 600;
    margin-top: var(--spacing-element);
    letter-spacing: -0.025em;
  }

  .typography dl:not(.not-typography dl) dt:first-child {
    margin-top: 0;
  }

  .typography details:not(.not-typography details) {
    margin-top: var(--spacing-element);
  }

  .typography details:not(.not-typography details) summary {
    cursor: pointer;
    font-weight: 600;
    margin-top: var(--spacing-element);
    letter-spacing: -0.025em;
  }

  .typography details:not(.not-typography details) p:first-of-type {
    margin-top: 0.5rem;
  }

  .typography mark:not(.not-typography mark) {
    background-color: oklch(0.9 0.1 100);
  }

  .typography small:not(.not-typography small) {
    font-size: var(--text-caption);
    line-height: 1;
  }

  @media (min-width: 1024px) {
    .typography h1:not(.not-typography h1) {
      font-size: var(--text-5xl);
      line-height: var(--text-5xl--line-height);
    }
  }

  /* Data Attribute Styling */
  [data-state="active"] {
    @apply bg-cyan-500/10 border-cyan-500 text-cyan-600 dark:text-cyan-400;
  }

  [data-state="inactive"] {
    @apply opacity-50 pointer-events-none;
  }

  /* Aria Attribute Styling */
  [aria-selected="true"] {
    @apply bg-cyan-50 dark:bg-cyan-950 border-cyan-500;
  }

  [aria-disabled="true"] {
    @apply opacity-50 cursor-not-allowed;
  }

  /* Aspect Ratio Utilities */
  .aspect-cinema {
    aspect-ratio: 21/9;
  }

  .aspect-ultrawide {
    aspect-ratio: 32/9;
  }

  /* Animations */
  @keyframes gradient-shift {
    0%, 100% { background-position: 0% 50%; }
    50% { background-position: 100% 50%; }
  }

  .animate-gradient {
    background-size: 200% 200%;
    animation: gradient-shift 3s ease infinite;
  }

  @keyframes blob {
    0%, 100% { transform: translate(0px, 0px) scale(1); }
    33% { transform: translate(30px, -50px) scale(1.1); }
    66% { transform: translate(-20px, 20px) scale(0.9); }
  }

  .animate-blob {
    animation: blob 7s infinite;
  }

  .animation-delay-2000 {
    animation-delay: 2s;
  }

  .animation-delay-4000 {
    animation-delay: 4s;
  }

  /* Subgrid */
  .subgrid {
    display: grid;
    grid-template-columns: subgrid;
  }

  /* Logical Properties */
  .margin-inline-auto {
    margin-inline: auto;
  }

  .padding-block {
    padding-block: 1rem;
  }

  /* Touch Interaction */
  @media (pointer: coarse) {
    .touch\:p-4 {
      padding: 1rem;
    }

    .touch\:text-lg {
      font-size: 1.125rem;
    }
  }

  @media (pointer: fine) {
    .mouse\:hover\:scale-105:hover {
      transform: scale(1.05);
    }
  }

  /* Container Query */
  .container-type-inline {
    container-type: inline-size;
  }

  .container-type-size {
    container-type: size;
  }

  .container-name-card {
    container-name: card;
  }
}

/**
 * UTILITIES LAYER
 * Atomic utility classes
 */
@layer utilities {
  /* ===================
   * LAYOUT UTILITIES
   * =================== */

  /* Container Utilities - Use these across all pages */
  .container-xs {
    max-width: var(--container-xs);
    margin-inline: auto;
    padding-inline: var(--spacing-page-x);
  }

  .container-sm {
    max-width: var(--container-sm);
    margin-inline: auto;
    padding-inline: var(--spacing-page-x);
  }

  .container-md {
    max-width: var(--container-md);
    margin-inline: auto;
    padding-inline: var(--spacing-page-x);
  }

  .container-narrow {
    max-width: var(--container-md);
    margin-inline: auto;
    padding-inline: var(--spacing-page-x);
  }

  .container-wide {
    max-width: var(--container-xl);
    margin-inline: auto;
    padding-inline: var(--spacing-page-x);
  }

  .container-xl {
    max-width: var(--container-2xl);
    margin-inline: auto;
    padding-inline: var(--spacing-page-x);
  }

  .container-full {
    max-width: var(--container-max);
    margin-inline: auto;
    padding-inline: var(--spacing-page-x);
  }

  /* Grid System - Consistent across pages */
  .grid-standard {
    display: grid;
    grid-template-columns: repeat(var(--grid-cols-mobile), 1fr);
    gap: var(--grid-gap);
  }

  @media (min-width: 768px) {
    .grid-standard {
      grid-template-columns: repeat(var(--grid-cols-tablet), 1fr);
    }
  }

  @media (min-width: 1024px) {
    .grid-standard {
      grid-template-columns: repeat(var(--grid-cols-desktop), 1fr);
    }
  }

<<<<<<< HEAD
  .grid-2 {
    display: grid;
    grid-template-columns: repeat(1, 1fr);
    gap: var(--grid-gap);
  }

  @media (min-width: 768px) {
    .grid-2 {
      grid-template-columns: repeat(2, 1fr);
    }
  }

  .grid-3 {
    display: grid;
    grid-template-columns: repeat(1, 1fr);
    gap: var(--grid-gap);
  }

  @media (min-width: 768px) {
    .grid-3 {
      grid-template-columns: repeat(2, 1fr);
    }
=======
  /* Data attribute styling */
  [data-state='active'] {
    @apply bg-cyan-500/10 border-cyan-500 text-cyan-600 dark:text-cyan-400;
  }

  [data-state='inactive'] {
    @apply opacity-50 pointer-events-none;
  }

  /* Aria attribute styling for accessibility */
  [aria-selected='true'] {
    @apply bg-cyan-50 dark:bg-cyan-950 border-cyan-500;
  }

  [aria-disabled='true'] {
    @apply opacity-50 cursor-not-allowed;
>>>>>>> 479af766
  }

  @media (min-width: 1024px) {
    .grid-3 {
      grid-template-columns: repeat(3, 1fr);
    }
  }

  .grid-4 {
    display: grid;
    grid-template-columns: repeat(1, 1fr);
    gap: var(--grid-gap);
  }

  @media (min-width: 640px) {
    .grid-4 {
      grid-template-columns: repeat(2, 1fr);
    }
  }

  @media (min-width: 1024px) {
    .grid-4 {
      grid-template-columns: repeat(4, 1fr);
    }
  }

  /* Section Spacing - Use everywhere for consistency */
  .section-spacing {
    padding-block: var(--spacing-section);
  }

  .section-spacing-sm {
    padding-block: var(--spacing-section-sm);
  }

  .section-spacing-y {
    padding-top: var(--spacing-section);
    padding-bottom: var(--spacing-section);
  }

  /* Page Padding */
  .page-padding-x {
    padding-inline: var(--spacing-page-x);
  }

  .page-padding-y {
    padding-block: var(--spacing-page-y);
  }

  /* Card Padding */
  .card-padding {
    padding: var(--card-padding);
  }

  .card-padding-sm {
    padding: var(--spacing-card-sm);
  }

  /* Flex Layout Utilities */
  .flex-center {
    display: flex;
    align-items: center;
    justify-content: center;
  }

  .flex-between {
    display: flex;
    align-items: center;
    justify-content: space-between;
  }

  .flex-start {
    display: flex;
    align-items: flex-start;
    justify-content: flex-start;
  }

  .flex-end {
    display: flex;
    align-items: flex-end;
    justify-content: flex-end;
  }

  /* Grid Auto Utilities */
  .grid-auto-fit {
    display: grid;
    grid-template-columns: repeat(auto-fit, minmax(min(100%, 250px), 1fr));
    gap: var(--grid-gap);
  }

  .grid-auto-fill {
    display: grid;
    grid-template-columns: repeat(auto-fill, minmax(min(100%, 250px), 1fr));
    gap: var(--grid-gap);
  }

  /* ===================
   * SCROLLBAR UTILITIES
   * =================== */

  /* SEMANTIC MARGIN UTILITIES - Use these instead of arbitrary mb-/mt- values */
  .mb-section-title {
    margin-bottom: 1.5rem; /* 24px - for spacing after section titles */
  }

  .mb-section-subtitle {
    margin-bottom: 1rem; /* 16px - for spacing after section subtitles */
  }

  .mb-heading {
    margin-bottom: 1.5rem; /* 24px - for spacing after h2/h3 headings */
  }

  .mb-subheading {
    margin-bottom: 1rem; /* 16px - for spacing after h4/h5 headings */
  }

  .mb-card-title {
    margin-bottom: 1rem; /* 16px - for spacing after card titles */
  }

  .mb-card-content {
    margin-bottom: 1.5rem; /* 24px - for spacing between card content sections */
  }

  .mb-content-block {
    margin-bottom: 4rem; /* 64px - for spacing between major content blocks */
  }

  .mb-prose {
    margin-bottom: 1.5rem; /* 24px - for spacing in prose/article content */
  }

  .mb-comfortable {
    margin-bottom: 2rem; /* 32px - comfortable spacing after elements */
  }

  /* Top Margins */
  .mt-subheading {
    margin-top: 1rem; /* 16px */
  }
  .mt-section-title {
    margin-top: 1.5rem; /* 24px */
  }

  .mt-heading {
    margin-top: 1.5rem; /* 24px */
  }

  .mt-card-content {
    margin-top: 1.5rem; /* 24px */
  }

  .mt-content-block {
    margin-top: 4rem; /* 64px */
  }

  /* SEMANTIC GAP UTILITIES - Use these for consistent spacing in flex/grid */
  .gap-content {
    gap: 1rem; /* 16px - standard content gap */
  }

  .gap-cards {
    gap: 2rem; /* 32px - standard card gap */
  }

  .gap-sections {
    gap: 3rem; /* 48px - gap between major sections */
  }

  .gap-tight {
    gap: 0.5rem; /* 8px - tight spacing */
  }

  .gap-comfortable {
    gap: 1.5rem; /* 24px - comfortable spacing */
  }

  /* SEMANTIC SPACE UTILITIES - Use these for vertical spacing in stacks */
  .space-y-content > * + * {
    margin-top: 1.5rem; /* 24px - standard content vertical spacing */
  }

  .space-y-tight > * + * {
    margin-top: 0.75rem; /* 12px - tight vertical spacing */
  }

  .space-y-comfortable > * + * {
    margin-top: 2rem; /* 32px - comfortable vertical spacing */
  }

  .space-y-sections > * + * {
    margin-top: 3rem; /* 48px - section-level vertical spacing */
  }

  /* SEMANTIC TEXT SIZE UTILITIES - Use these instead of arbitrary text-* values */
  .text-hero-title {
    font-size: var(--text-6xl);
    line-height: var(--text-6xl--line-height);
  }

  .text-page-title {
    font-size: var(--text-4xl);
    line-height: var(--text-4xl--line-height);
  }

  .text-section-title {
    font-size: var(--text-3xl);
    line-height: var(--text-3xl--line-height);
  }

  .text-card-title {
    font-size: var(--text-2xl);
    line-height: var(--text-2xl--line-height);
  }

  .text-subheading {
    font-size: var(--text-xl);
    line-height: var(--text-xl--line-height);
  }

  .text-body-lg {
    font-size: var(--text-lg);
    line-height: var(--text-lg--line-height);
  }

  .text-body {
    font-size: var(--text-base);
    line-height: var(--text-base--line-height);
  }

  .text-caption {
    font-size: var(--text-sm);
    line-height: var(--text-sm--line-height);
  }

  /* SEMANTIC PADDING UTILITIES - Use these instead of arbitrary p-* values */
  .p-hero {
    padding: 5rem 1rem; /* Hero section padding */
  }

  .p-section {
    padding: 3rem 1rem; /* Standard section padding */
  }

  .p-card {
    padding: var(--card-padding);
  }

  .p-card-sm {
    padding: var(--spacing-card-sm);
  }

  .p-button {
    padding: var(--button-padding-y) var(--button-padding-x);
  }

  .p-input {
    padding: var(--input-padding-y) var(--input-padding-x);
  }

  /* ===================
   * SCROLLBAR UTILITIES
   * =================== */
  .scrollbar-hide {
    -ms-overflow-style: none;
    scrollbar-width: none;
  }

  .scrollbar-hide::-webkit-scrollbar {
    display: none;
  }

  /* ===================
   * TRANSITION UTILITIES
   * =================== */
  .transition-smooth {
    transition: all var(--duration-normal) ease-in-out;
  }

  .transition-fast {
    transition: all var(--duration-fast) ease-in-out;
  }

  .transition-slow {
    transition: all var(--duration-slow) ease-in-out;
  }

  /* ===================
   * HOVER EFFECTS
   * =================== */
  .card-hover {
    position: relative;
    transition: all var(--duration-normal);
  }

  .card-hover:hover {
    transform: scale(1.02);
    box-shadow: var(--shadow-2xl), var(--shadow-glow);
  }

  .card-hover-glow {
    transition: all var(--duration-normal);
  }

  .card-hover-glow:hover {
    border-color: oklch(from var(--color-brand-cyan) l c h / 0.5);
    box-shadow: var(--shadow-xl), 0 0 15px oklch(from var(--color-brand-cyan) l c h / 0.3);
  }

  .card-hover-glow-purple {
    transition: all var(--duration-normal);
  }

  .card-hover-glow-purple:hover {
    border-color: oklch(from var(--color-brand-purple) l c h / 0.5);
    box-shadow: var(--shadow-xl), 0 0 15px oklch(from var(--color-brand-purple) l c h / 0.3);
  }

  .card-hover-glow-emerald {
    transition: all var(--duration-normal);
  }

  .card-hover-glow-emerald:hover {
    border-color: oklch(from var(--color-brand-green) l c h / 0.5);
    box-shadow: var(--shadow-xl), 0 0 15px oklch(from var(--color-brand-green) l c h / 0.3);
  }

  .button-hover-glow {
    transition: all var(--duration-normal);
  }

  .button-hover-glow:hover {
    border-color: var(--color-brand-cyan);
    box-shadow: var(--shadow-lg), var(--shadow-glow);
  }

  .hover-lift {
    transition: transform var(--duration-normal);
  }

  .hover-lift:hover {
    transform: translateY(-0.25rem) scale(1.05);
  }

  .hover-glow {
    transition: box-shadow var(--duration-normal);
  }

  .hover-glow:hover {
    box-shadow: var(--shadow-lg), 0 0 20px oklch(from var(--color-brand-cyan) l c h / 0.4);
  }

  /* ===================
   * LINK UTILITIES
   * =================== */
  .link-hover {
    text-decoration: underline;
    text-decoration-color: transparent;
    transition: text-decoration-color var(--duration-normal);
  }

  .link-hover:hover {
    text-decoration-color: var(--color-brand-cyan);
  }

  .link-primary {
    color: var(--color-brand-cyan);
    text-decoration: underline;
    text-decoration-color: oklch(from var(--color-brand-cyan) l c h / 0.3);
    text-decoration-thickness: 2px;
    text-underline-offset: 2px;
    transition: text-decoration-color var(--duration-normal);
  }

  .link-primary:hover {
    text-decoration-color: var(--color-brand-cyan);
  }

  /* ===================
   * BACKDROP UTILITIES
   * =================== */
  .blur-backdrop {
    backdrop-filter: blur(var(--blur-xl)) saturate(1.5) brightness(1.1);
  }

  .backdrop-grayscale {
    backdrop-filter: grayscale(100%);
  }

  .backdrop-sepia {
    backdrop-filter: sepia(100%);
  }

  .backdrop-hue-rotate-90 {
    backdrop-filter: hue-rotate(90deg);
  }

  /* ===================
   * FOCUS UTILITIES
   * =================== */
  .focus-ring {
    outline: none;
  }

  .focus-ring:focus-visible {
    outline: 2px solid var(--color-brand-cyan);
    outline-offset: 2px;
    border-radius: var(--radius);
  }

  @media (prefers-color-scheme: dark) {
    .focus-ring:focus-visible {
      outline-offset: 2px;
    }
  }

  /* ===================
   * SELECTION UTILITIES
   * =================== */
  .selection-cyan {
    @apply selection:bg-cyan-200 selection:text-cyan-900 dark:selection:bg-cyan-800 dark:selection:text-cyan-100;
  }

  /* ===================
   * PERFORMANCE UTILITIES
   * =================== */
  .will-change-transform {
    will-change: transform;
  }

  .will-change-opacity {
    will-change: opacity;
  }

  .will-change-auto {
    will-change: auto;
  }

  .transform-gpu {
    transform: translateZ(0);
    backface-visibility: hidden;
    perspective: 1000px;
  }

  /* ===================
   * SCROLL UTILITIES
   * =================== */
  .scroll-smooth {
    scroll-behavior: smooth;
  }

  @media (prefers-reduced-motion: reduce) {
    .scroll-smooth {
      scroll-behavior: auto;
    }
  }

  /* ===================
   * TEXT UTILITIES
   * =================== */
  .text-clamp-sm {
    font-size: clamp(0.875rem, 2vw, 1rem);
  }

  .text-clamp-base {
    font-size: clamp(1rem, 2.5vw, 1.125rem);
  }

  .text-clamp-lg {
    font-size: clamp(1.125rem, 3vw, 1.5rem);
  }

  .text-clamp-xl {
    font-size: clamp(1.25rem, 4vw, 2rem);
  }

  .text-clamp-2xl {
    font-size: clamp(1.5rem, 5vw, 3rem);
  }

  /* ===================
   * MASK UTILITIES
   * =================== */
  .mask-gradient-to-b {
    mask-image: linear-gradient(to bottom, black, transparent);
    -webkit-mask-image: linear-gradient(to bottom, black, transparent);
  }

  .mask-gradient-to-t {
    mask-image: linear-gradient(to top, black, transparent);
    -webkit-mask-image: linear-gradient(to top, black, transparent);
  }

  /* ===================
   * BUTTON BASE
   * =================== */
  .button-base {
    display: inline-flex;
    align-items: center;
    justify-content: center;
    font-weight: 600;
    border-radius: var(--button-radius);
    padding: var(--button-padding-y) var(--button-padding-x);
    transition: all var(--duration-normal);
    cursor: pointer;
  }

  .button-base:focus-visible {
    outline: 2px solid var(--color-brand-cyan);
    outline-offset: 2px;
  }
}

/**
 * COMPONENTS LAYER
 * Reusable component patterns
 */
@layer components {
  /* ===================
   * GLASS MORPHISM COMPONENTS
   * =================== */
  .glass-card {
    background: linear-gradient(135deg,
      oklch(from var(--color-background-dark) l c h / 0.9),
      oklch(from var(--color-muted-dark) l c h / 0.9)
    );
    backdrop-filter: blur(24px);
    border: var(--card-border);
    border-radius: var(--card-radius);
    box-shadow: var(--card-shadow);
  }

  .glass-card-light {
    background: linear-gradient(135deg,
      oklch(from var(--color-background-dark) l c h / 0.5),
      oklch(from var(--color-muted-dark) l c h / 0.5)
    );
    backdrop-filter: blur(8px);
    border: var(--card-border);
    border-radius: var(--card-radius);
  }

  .glass-section {
    background: linear-gradient(135deg,
      oklch(from var(--color-background-dark) l c h / 0.8),
      oklch(from var(--color-muted-dark) l c h / 0.8)
    );
    backdrop-filter: blur(8px);
    border: var(--card-border);
    border-radius: var(--radius-2xl);
  }

  /* ===================
   * CTA BUTTON COMPONENTS
   * =================== */
  .cta-primary {
    background: linear-gradient(90deg, var(--color-brand-cyan), var(--color-brand-blue));
    color: var(--color-background);
    font-weight: 700;
    font-size: var(--text-small);
    border-radius: var(--button-radius);
    padding: var(--button-padding-y) var(--button-padding-x);
    transition: all var(--duration-normal);
  }

  .cta-primary:hover {
    box-shadow: 0 10px 15px -3px oklch(from var(--color-brand-cyan) l c h / 0.25);
    transform: translateY(-1px);
  }

  .cta-secondary {
    background: transparent;
    color: var(--foreground);
    font-weight: 600;
    font-size: var(--text-small);
    border-radius: var(--button-radius);
    padding: var(--button-padding-y) var(--button-padding-x);
    border: 2px solid var(--border);
    transition: all var(--duration-normal);
  }

  .cta-secondary:hover {
    border-color: var(--color-brand-cyan);
    background: oklch(from var(--color-brand-cyan) l c h / 0.05);
    color: var(--color-brand-cyan);
    box-shadow: 0 10px 15px -3px oklch(from var(--color-brand-cyan) l c h / 0.1);
  }

  /* ===================
   * RESPONSIVE TEXT COMPONENTS
   * =================== */
  .text-responsive-sm {
    font-size: 0.875rem;
  }

  .text-responsive-md {
    font-size: 1.125rem;
  }

  .text-responsive-lg {
    font-size: 1.5rem;
  }

  @media (min-width: 768px) {
    .text-responsive-sm { font-size: 1rem; }
    .text-responsive-md { font-size: 1.25rem; }
    .text-responsive-lg { font-size: 1.875rem; }
  }

  @media (min-width: 1024px) {
    .text-responsive-sm { font-size: 1.125rem; }
    .text-responsive-md { font-size: 1.5rem; }
    .text-responsive-lg { font-size: 2.25rem; }
  }

  /* ===================
   * GRADIENT BACKGROUNDS
   * =================== */
  .bg-gradient-hero {
    background: linear-gradient(135deg,
      rgb(17, 24, 39),
      rgb(15, 23, 42),
      rgb(24, 24, 27)
    );
  }

  .bg-gradient-primary {
    background: linear-gradient(90deg,
      var(--color-brand-cyan),
      var(--color-brand-blue)
    );
  }

  .bg-gradient-secondary {
    background: linear-gradient(90deg,
      rgb(30, 41, 59),
      rgb(39, 39, 42)
    );
  }

  .bg-gradient-accent {
    background: linear-gradient(90deg,
      var(--color-brand-green),
      var(--color-brand-cyan)
    );
  }

  /* Gradient Opacities */
  .bg-gradient-hero-5 {
    background: linear-gradient(135deg,
      oklch(from var(--color-brand-cyan) l c h / 0.05),
      oklch(from var(--color-brand-blue) l c h / 0.05),
      oklch(from var(--color-brand-purple) l c h / 0.05)
    );
  }

  .bg-gradient-hero-10 {
    background: linear-gradient(135deg,
      oklch(from var(--color-brand-cyan) l c h / 0.1),
      oklch(from var(--color-brand-blue) l c h / 0.1),
      oklch(from var(--color-brand-purple) l c h / 0.1)
    );
  }

  .bg-gradient-hero-20 {
    background: linear-gradient(135deg,
      oklch(from var(--color-brand-cyan) l c h / 0.2),
      oklch(from var(--color-brand-blue) l c h / 0.2),
      oklch(from var(--color-brand-purple) l c h / 0.2)
    );
  }

  .bg-gradient-primary-20 {
    background: linear-gradient(90deg,
      oklch(from var(--color-brand-cyan) l c h / 0.2),
      oklch(from var(--color-brand-blue) l c h / 0.2)
    );
  }

  .bg-gradient-primary-30 {
    background: linear-gradient(90deg,
      oklch(from var(--color-brand-cyan) l c h / 0.3),
      oklch(from var(--color-brand-blue) l c h / 0.3)
    );
  }

  .bg-gradient-secondary-20 {
    background: linear-gradient(90deg,
      oklch(from var(--color-brand-cyan) l c h / 0.2),
      oklch(from var(--color-brand-green) l c h / 0.2)
    );
  }

  .bg-gradient-secondary-br-20 {
    background: linear-gradient(to bottom right,
      oklch(from var(--color-brand-cyan) l c h / 0.2),
      oklch(from var(--color-brand-green) l c h / 0.2)
    );
  }

  /* Decorative Gradients */
  .bg-gradient-decorative-purple {
    background: linear-gradient(to bottom right,
      oklch(0.604 0.265 283.749 / 0.2),
      oklch(0.716 0.251 327.109 / 0.2)
    );
  }

  .bg-gradient-decorative-purple-20 {
    background: linear-gradient(to bottom right,
      oklch(0.604 0.265 283.749 / 0.04),
      oklch(0.716 0.251 327.109 / 0.04)
    );
  }

  .bg-gradient-decorative-orange {
    background: linear-gradient(to bottom right,
      oklch(0.748 0.188 66.109 / 0.2),
      oklch(0.577 0.245 27.325 / 0.2)
    );
  }

  /* ===================
   * SPECIAL EFFECTS
   * =================== */
  .shine-effect {
    background: linear-gradient(to right,
      transparent,
      rgba(255, 255, 255, 0.2),
      transparent
    );
  }

  .gradient-text {
    background: linear-gradient(90deg, var(--color-brand-cyan), var(--color-brand-blue), var(--color-brand-purple));
    background-clip: text;
    -webkit-background-clip: text;
    -webkit-text-fill-color: transparent;
    background-size: 200% auto;
  }

  .gradient-text-animated {
    background: linear-gradient(90deg, var(--color-brand-cyan), var(--color-brand-blue), var(--color-brand-purple));
    background-clip: text;
    -webkit-background-clip: text;
    -webkit-text-fill-color: transparent;
    background-size: 200% auto;
    animation: gradient-shift 3s linear infinite;
  }

  /* Grid Pattern */
  .grid-pattern {
    background-image:
      linear-gradient(90deg, transparent 49%, rgba(34, 211, 238, 0.1) 50%, transparent 51%),
      linear-gradient(0deg, transparent 49%, rgba(34, 211, 238, 0.1) 50%, transparent 51%);
    background-size: 60px 60px;
  }

  .grid-pattern-light {
    background-image:
      linear-gradient(90deg, transparent 49%, rgba(255, 255, 255, 0.05) 50%, transparent 51%),
      linear-gradient(0deg, transparent 49%, rgba(255, 255, 255, 0.05) 50%, transparent 51%);
    background-size: 20px 20px;
  }

  /* Gradient Border */
  .gradient-border {
    position: relative;
    background: linear-gradient(var(--background), var(--background)) padding-box,
                linear-gradient(90deg, var(--color-brand-cyan), var(--color-brand-blue)) border-box;
    border: 2px solid transparent;
    border-radius: var(--radius-lg);
  }

  /* Overlay Gradients */
  .overlay-gradient-dark {
    background: linear-gradient(to top, rgba(0, 0, 0, 0.5) 0%, transparent 100%);
  }

  .overlay-gradient-light {
    background: linear-gradient(to top, rgba(0, 0, 0, 0.2) 0%, transparent 50%, transparent 100%);
  }

  /* Glass Morphism */
  .glass-morphism {
    background: rgba(255, 255, 255, 0.05);
    backdrop-filter: blur(16px);
    border: 1px solid rgba(255, 255, 255, 0.1);
    border-radius: var(--card-radius);
  }
}

/* ===================
 * MOTION PREFERENCES
 * =================== */
@media (prefers-reduced-motion: reduce) {
  *,
  *::before,
  *::after {
    animation-duration: 0.01ms !important;
    animation-iteration-count: 1 !important;
    transition-duration: 0.01ms !important;
    scroll-behavior: auto !important;
  }

  .will-change-transform {
    will-change: auto !important;
  }

  .hover\:scale-105:hover,
  .hover\:scale-110:hover,
  .hover-lift:hover,
  [class*='hover:scale']:hover,
  .button-base:hover,
  button:hover {
    transform: none !important;
    scale: 1 !important;
  }

  .animate-pulse {
    animation: none !important;
  }

  .shine-effect {
    display: none !important;
  }

  .hover-lift,
  .button-base:hover,
  .card-hover-glow:hover,
  .group:hover,
  [class*='hover:scale']:hover,
  [class*='hover:translate']:hover {
    will-change: auto !important;
  }
}<|MERGE_RESOLUTION|>--- conflicted
+++ resolved
@@ -1,51 +1,4 @@
 @import 'tailwindcss';
-<<<<<<< HEAD
-
-/* Explicit source detection for better performance */
-@source "../components/**/*.{js,ts,jsx,tsx}";
-@source "../app/**/*.{js,ts,jsx,tsx}";
-@source "../lib/**/*.{js,ts,jsx,tsx}";
-
-@custom-variant dark (&:is(.dark *));
-
-@theme inline {
-  /* ========================================
-   * DESIGN SYSTEM TOKENS - COMPREHENSIVE
-   * Update once, cascade everywhere
-   * ======================================== */
-
-  /* SPACING SYSTEM - Semantic tokens */
-  --spacing-page-x: 1rem;          /* Horizontal page padding */
-  --spacing-page-y: 1.25rem;       /* Vertical page padding */
-  --spacing-section: 5rem;         /* Between major sections */
-  --spacing-section-sm: 3rem;      /* Between minor sections */
-  --spacing-card: 2rem;            /* Inside cards */
-  --spacing-card-sm: 1.5rem;       /* Inside compact cards */
-  --spacing-element: 1.5rem;       /* Between elements */
-  --spacing-element-sm: 1rem;      /* Between small elements */
-  --spacing-18: 4.5rem;
-  --spacing-22: 5.5rem;
-
-  /* LAYOUT GRID SYSTEM - Consistent across all pages */
-  --grid-gap: 2rem;                /* Standard grid gap */
-  --grid-gap-sm: 1rem;             /* Small grid gap */
-  --grid-gap-lg: 3rem;             /* Large grid gap */
-  --grid-cols-mobile: 1;           /* Mobile columns */
-  --grid-cols-tablet: 2;           /* Tablet columns */
-  --grid-cols-desktop: 3;          /* Desktop columns */
-  --grid-cols-wide: 4;             /* Wide screen columns */
-
-  /* CONTAINER SYSTEM - Predictable widths */
-  --container-xs: 32rem;           /* 512px */
-  --container-sm: 40rem;           /* 640px */
-  --container-md: 48rem;           /* 768px */
-  --container-lg: 64rem;           /* 1024px */
-  --container-xl: 80rem;           /* 1280px */
-  --container-2xl: 96rem;          /* 1536px */
-  --container-max: 120rem;         /* 1920px */
-
-  /* TYPOGRAPHY SCALE - Semantic naming */
-=======
 @import 'tw-animate-css';
 
 @source "../app/**/*.{ts,tsx}";
@@ -134,7 +87,6 @@
   --color-nav-dark: oklch(0.097 0.019 265.755);
 
   /* Text sizes with line heights for Tailwind v4 */
->>>>>>> 479af766
   --text-xs: 0.75rem;
   --text-xs--line-height: 1rem;
   --text-sm: 0.875rem;
@@ -260,8 +212,6 @@
   --blur-xl: 24px;
   --blur-2xl: 40px;
   --blur-3xl: 64px;
-<<<<<<< HEAD
-=======
   --color-scheme: light dark;
   --radius: 0.625rem;
   --background: oklch(1 0 0);
@@ -297,7 +247,6 @@
   --sidebar-ring: oklch(0.704 0.04 256.788);
   }
 
->>>>>>> 479af766
 
   /* FONTS - System fallbacks */
   --font-sans: var(--font-geist-sans, ui-sans-serif, system-ui, -apple-system, BlinkMacSystemFont, "Segoe UI", Roboto, "Helvetica Neue", Arial, sans-serif);
@@ -319,163 +268,6 @@
  * Global resets, typography, base elements
  */
 @layer base {
-<<<<<<< HEAD
-  :root {
-    --color-scheme: light dark;
-    --radius: var(--radius-md);
-    --background: var(--color-background);
-    --foreground: var(--color-foreground);
-    --card: oklch(1 0 0);
-    --card-foreground: oklch(0.129 0.042 264.695);
-    --popover: oklch(1 0 0);
-    --popover-foreground: oklch(0.129 0.042 264.695);
-    --primary: oklch(0.208 0.042 265.755);
-    --primary-foreground: oklch(0.984 0.003 247.858);
-    --secondary: oklch(0.968 0.007 247.896);
-    --secondary-foreground: oklch(0.208 0.042 265.755);
-    --muted: oklch(0.968 0.007 247.896);
-    --muted-foreground: oklch(0.554 0.046 257.417);
-    --accent: oklch(0.968 0.007 247.896);
-    --accent-foreground: oklch(0.208 0.042 265.755);
-    --destructive: oklch(0.577 0.245 27.325);
-    --border: oklch(0.929 0.013 255.508);
-    --input: oklch(0.929 0.013 255.508);
-    --ring: oklch(0.704 0.04 256.788);
-    --chart-1: oklch(0.646 0.222 41.116);
-    --chart-2: oklch(0.6 0.118 184.704);
-    --chart-3: oklch(0.398 0.07 227.392);
-    --chart-4: oklch(0.828 0.189 84.429);
-    --chart-5: oklch(0.769 0.188 70.08);
-    --sidebar: oklch(0.984 0.003 247.858);
-    --sidebar-foreground: oklch(0.129 0.042 264.695);
-    --sidebar-primary: oklch(0.208 0.042 265.755);
-    --sidebar-primary-foreground: oklch(0.984 0.003 247.858);
-    --sidebar-accent: oklch(0.968 0.007 247.896);
-    --sidebar-accent-foreground: oklch(0.208 0.042 265.755);
-    --sidebar-border: oklch(0.929 0.013 255.508);
-    --sidebar-ring: oklch(0.704 0.04 256.788);
-  }
-
-  /* Dark Mode Variables */
-  .dark {
-    --background: var(--color-background-dark);
-    --foreground: var(--color-foreground-dark);
-    --card: oklch(0.208 0.042 265.755);
-    --card-foreground: oklch(0.984 0.003 247.858);
-    --popover: oklch(0.208 0.042 265.755);
-    --popover-foreground: oklch(0.984 0.003 247.858);
-    --primary: oklch(0.929 0.013 255.508);
-    --primary-foreground: oklch(0.208 0.042 265.755);
-    --secondary: oklch(0.279 0.041 260.031);
-    --secondary-foreground: oklch(0.984 0.003 247.858);
-    --muted: var(--color-muted-dark);
-    --muted-foreground: var(--color-muted-foreground-dark);
-    --accent: oklch(0.279 0.041 260.031);
-    --accent-foreground: oklch(0.984 0.003 247.858);
-    --destructive: oklch(0.704 0.191 22.216);
-    --border: oklch(1 0 0 / 10%);
-    --input: oklch(1 0 0 / 15%);
-    --ring: oklch(0.551 0.027 264.364);
-    --chart-1: oklch(0.488 0.243 264.376);
-    --chart-2: oklch(0.696 0.17 162.48);
-    --chart-3: oklch(0.769 0.188 70.080);
-    --chart-4: oklch(0.627 0.265 303.9);
-    --chart-5: oklch(0.645 0.246 16.439);
-    --sidebar: oklch(0.208 0.042 265.755);
-    --sidebar-foreground: oklch(0.984 0.003 247.858);
-    --sidebar-primary: oklch(0.488 0.243 264.376);
-    --sidebar-primary-foreground: oklch(0.984 0.003 247.858);
-    --sidebar-accent: oklch(0.279 0.041 260.031);
-    --sidebar-accent-foreground: oklch(0.984 0.003 247.858);
-    --sidebar-border: oklch(1 0 0 / 10%);
-    --sidebar-ring: oklch(0.551 0.027 264.364);
-  }
-
-  /* Base Element Styles */
-  html, body {
-    margin: 0;
-    padding: 0;
-    overflow-x: hidden;
-    max-width: 100vw;
-  }
-
-  body {
-    background-color: var(--background);
-    color: var(--foreground);
-    font-family: var(--font-sans);
-    font-size: var(--text-body);
-    line-height: 1.5;
-    position: relative;
-  }
-
-  /* Base Border Color */
-  * {
-    border-color: var(--border);
-    outline-color: rgb(var(--ring) / 0.5);
-  }
-
-  /* Fix for ghost overlays */
-  * {
-    -webkit-tap-highlight-color: transparent;
-    -webkit-touch-callout: none;
-  }
-
-  body::before,
-  body::after {
-    display: none !important;
-  }
-
-  /* Focus Styles */
-  *:focus-visible {
-    outline: 2px solid var(--color-primary);
-    outline-offset: 2px;
-  }
-
-  /* Screen Reader Only */
-  .sr-only {
-    position: absolute;
-    width: 1px;
-    height: 1px;
-    padding: 0;
-    margin: -1px;
-    overflow: hidden;
-    clip: rect(0, 0, 0, 0);
-    white-space: nowrap;
-    border: 0;
-  }
-
-  /* Reduced Motion */
-  @media (prefers-reduced-motion: reduce) {
-    *,
-    *::before,
-    *::after {
-      animation-duration: 0.01ms !important;
-      animation-iteration-count: 1 !important;
-      transition-duration: 0.01ms !important;
-      scroll-behavior: auto !important;
-    }
-  }
-
-  /* High Contrast */
-  @media (prefers-contrast: high) {
-    button,
-    input,
-    select,
-    textarea {
-      border: 2px solid currentColor !important;
-    }
-  }
-
-  /* Typography System */
-  .typography {
-    max-width: 65ch;
-    color: var(--foreground);
-  }
-
-  .typography h1:not(.not-typography h1) {
-    scroll-margin: calc(var(--spacing-section) * 0.4);
-    font-size: var(--text-h1);
-=======
   *,
   *::before,
   *::after {
@@ -517,122 +309,57 @@
   h1:not(.not-typography h1) {
     scroll-margin: calc(var(--spacing) * 20);
     font-size: var(--text-4xl);
->>>>>>> 479af766
     line-height: var(--text-4xl--line-height);
     font-weight: 800;
     letter-spacing: -0.025em;
   }
-<<<<<<< HEAD
-
-  .typography h2:not(.not-typography h2) {
-    scroll-margin: calc(var(--spacing-section) * 0.4);
-    border-bottom: 1px solid var(--border);
-    padding-bottom: var(--spacing-element-sm);
-    font-size: var(--text-h2);
-=======
   
   h2:not(.not-typography h2) {
     scroll-margin: calc(var(--spacing) * 20);
     border-bottom: 1px solid var(--color-border);
     padding-bottom: calc(var(--spacing) * 2);
     font-size: var(--text-3xl);
->>>>>>> 479af766
     line-height: var(--text-3xl--line-height);
     font-weight: 600;
     letter-spacing: -0.025em;
     margin-top: var(--spacing-section-sm);
   }
-<<<<<<< HEAD
-
-  .typography h2:not(.not-typography h2):first-child {
-    margin-top: 0;
-  }
-
-  .typography h3:not(.not-typography h3) {
-    scroll-margin: calc(var(--spacing-section) * 0.4);
-    font-size: var(--text-h3);
-=======
   h3:not(.not-typography h3) {
     scroll-margin: calc(var(--spacing) * 20);
     font-size: var(--text-2xl);
->>>>>>> 479af766
     line-height: var(--text-2xl--line-height);
     font-weight: 600;
     letter-spacing: -0.025em;
     margin-top: var(--spacing-section-sm);
   }
-<<<<<<< HEAD
-
-  .typography h3:not(.not-typography h3):first-child {
-    margin-top: 0;
-  }
-
-  .typography h4:not(.not-typography h4) {
-    scroll-margin: calc(var(--spacing-section) * 0.4);
-    font-size: var(--text-h4);
-=======
   h4:not(.not-typography h4) {
     scroll-margin: calc(var(--spacing) * 20);
     font-size: var(--text-xl);
->>>>>>> 479af766
     line-height: var(--text-xl--line-height);
     font-weight: 600;
     letter-spacing: -0.025em;
     margin-top: var(--spacing-section-sm);
   }
 
-<<<<<<< HEAD
-  .typography h4:not(.not-typography h4):first-child {
-    margin-top: 0;
-  }
-
-  .typography h5:not(.not-typography h5) {
-    scroll-margin: calc(var(--spacing-section) * 0.4);
-    font-size: var(--text-h5);
-=======
   h5:not(.not-typography h5) {
     scroll-margin: calc(var(--spacing) * 20);
     font-size: var(--text-lg);
->>>>>>> 479af766
     line-height: var(--text-lg--line-height);
     font-weight: 600;
     letter-spacing: -0.025em;
     margin-top: var(--spacing-section-sm);
   }
 
-<<<<<<< HEAD
-  .typography h5:not(.not-typography h5):first-child {
-    margin-top: 0;
-  }
-
-  .typography h6:not(.not-typography h6) {
-    scroll-margin: calc(var(--spacing-section) * 0.4);
-    font-size: var(--text-body);
-=======
   h6:not(.not-typography h6) {
     scroll-margin: calc(var(--spacing) * 20);
     font-size: var(--text-base);
->>>>>>> 479af766
     line-height: var(--text-base--line-height);
     font-weight: 600;
     letter-spacing: -0.025em;
     margin-top: var(--spacing-section-sm);
   }
 
-<<<<<<< HEAD
-  .typography h6:not(.not-typography h6):first-child {
-    margin-top: 0;
-  }
-
-  .typography h1:not(.not-typography h1) + p,
-  .typography h2:not(.not-typography h2) + p,
-  .typography h3:not(.not-typography h3) + p,
-  .typography h4:not(.not-typography h4) + p,
-  .typography h5:not(.not-typography h5) + p,
-  .typography h6:not(.not-typography h6) + p {
-=======
   .typography h1:not(.not-typography h1) + p, .typography h2:not(.not-typography h2) + p, .typography h3:not(.not-typography h3) + p, .typography h4:not(.not-typography h4) + p, .typography h5:not(.not-typography h5) + p, .typography h6:not(.not-typography h6) + p {
->>>>>>> 479af766
     margin-top: 0;
   }
 
@@ -685,19 +412,10 @@
     text-align: left;
     font-weight: 700;
   }
-<<<<<<< HEAD
-
-  .typography table:not(.not-typography table) th[align="center"] {
-    text-align: center;
-  }
-
-  .typography table:not(.not-typography table) th[align="right"] {
-=======
   .typography table:not(.not-typography table) th[align='center'] {
     text-align: center;
   }
   .typography table:not(.not-typography table) th[align='right'] {
->>>>>>> 479af766
     text-align: right;
   }
 
@@ -716,19 +434,10 @@
     padding: 0.5rem 1rem;
     text-align: left;
   }
-<<<<<<< HEAD
-
-  .typography table:not(.not-typography table) td[align="center"] {
-    text-align: center;
-  }
-
-  .typography table:not(.not-typography table) td[align="right"] {
-=======
   .typography table:not(.not-typography table) td[align='center'] {
     text-align: center;
   }
   .typography table:not(.not-typography table) td[align='right'] {
->>>>>>> 479af766
     text-align: right;
   }
 
@@ -1055,30 +764,6 @@
     }
   }
 
-<<<<<<< HEAD
-  .grid-2 {
-    display: grid;
-    grid-template-columns: repeat(1, 1fr);
-    gap: var(--grid-gap);
-  }
-
-  @media (min-width: 768px) {
-    .grid-2 {
-      grid-template-columns: repeat(2, 1fr);
-    }
-  }
-
-  .grid-3 {
-    display: grid;
-    grid-template-columns: repeat(1, 1fr);
-    gap: var(--grid-gap);
-  }
-
-  @media (min-width: 768px) {
-    .grid-3 {
-      grid-template-columns: repeat(2, 1fr);
-    }
-=======
   /* Data attribute styling */
   [data-state='active'] {
     @apply bg-cyan-500/10 border-cyan-500 text-cyan-600 dark:text-cyan-400;
@@ -1095,7 +780,6 @@
 
   [aria-disabled='true'] {
     @apply opacity-50 cursor-not-allowed;
->>>>>>> 479af766
   }
 
   @media (min-width: 1024px) {
