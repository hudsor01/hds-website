'use client';

<<<<<<< HEAD
import { useEffect, useState, useRef } from 'react';
=======
import { useEffect, useState } from 'react';
>>>>>>> 613f36cd
import { ArrowUp } from 'lucide-react';

/**
 * ScrollToTop component with throttled scroll listener
 *
 * Performance optimized per MDN best practices:
 * https://developer.mozilla.org/en-US/docs/Web/API/Document/scroll_event
 *
 * "scroll events can fire at a high rate" - throttling prevents
 * performance degradation ("jank") during fast scrolling
 */
export default function ScrollToTop() {
  const [isVisible, setIsVisible] = useState(false);
  const tickingRef = useRef(false);
  const lastScrollPositionRef = useRef(0);

  useEffect(() => {
<<<<<<< HEAD
    const toggleVisibility = (scrollPos: number) => {
      // Lower threshold for easier testing and better UX
      if (scrollPos > 200) {
=======
    let ticking = false;

    const toggleVisibility = () => {
      const scrollY = window.scrollY;

      // Only update state if visibility actually changes
      if (scrollY > 200 && !isVisible) {
>>>>>>> 613f36cd
        setIsVisible(true);
      } else if (scrollY <= 200 && isVisible) {
        setIsVisible(false);
      }

      ticking = false;
    };

    const handleScroll = () => {
      // Throttle using requestAnimationFrame
      if (!ticking) {
        window.requestAnimationFrame(toggleVisibility);
        ticking = true;
      }
    };

    // Throttled scroll handler per MDN recommendation
    // Uses setTimeout instead of requestAnimationFrame
    const handleScroll = () => {
      lastScrollPositionRef.current = window.scrollY;

      if (!tickingRef.current) {
        setTimeout(() => {
          toggleVisibility(lastScrollPositionRef.current);
          tickingRef.current = false;
        }, 100); // Throttle to ~100ms (10fps) - good balance for scroll button
        tickingRef.current = true;
      }
    };

    // Check initial scroll position
    toggleVisibility(window.scrollY);

<<<<<<< HEAD
    // Add scroll listener with passive option for better performance
    window.addEventListener('scroll', handleScroll, { passive: true });

    return () => window.removeEventListener('scroll', handleScroll);
  }, []);
=======
    // Use passive listener for better scroll performance
    window.addEventListener('scroll', handleScroll, { passive: true });

    return () => {
      window.removeEventListener('scroll', handleScroll);
    };
  }, [isVisible]); // Add isVisible to dependencies
>>>>>>> 613f36cd

  const scrollToTop = () => {
    window.scrollTo({
      top: 0,
      behavior: 'smooth'
    });
  };

  return (
    <>
      {isVisible && (
        <button
          onClick={scrollToTop}
          className="fixed bottom-8 right-8 z-50 p-3 rounded-full bg-gradient-primary text-white shadow-lg hover:shadow-xl hover:scale-110 transition-smooth will-change-transform transform-gpu focus-ring"
          aria-label="Scroll to top"
        >
          <ArrowUp className="w-6 h-6" />
        </button>
      )}
    </>
  );
}<|MERGE_RESOLUTION|>--- conflicted
+++ resolved
@@ -1,32 +1,12 @@
 'use client';
 
-<<<<<<< HEAD
-import { useEffect, useState, useRef } from 'react';
-=======
 import { useEffect, useState } from 'react';
->>>>>>> 613f36cd
 import { ArrowUp } from 'lucide-react';
 
-/**
- * ScrollToTop component with throttled scroll listener
- *
- * Performance optimized per MDN best practices:
- * https://developer.mozilla.org/en-US/docs/Web/API/Document/scroll_event
- *
- * "scroll events can fire at a high rate" - throttling prevents
- * performance degradation ("jank") during fast scrolling
- */
 export default function ScrollToTop() {
   const [isVisible, setIsVisible] = useState(false);
-  const tickingRef = useRef(false);
-  const lastScrollPositionRef = useRef(0);
 
   useEffect(() => {
-<<<<<<< HEAD
-    const toggleVisibility = (scrollPos: number) => {
-      // Lower threshold for easier testing and better UX
-      if (scrollPos > 200) {
-=======
     let ticking = false;
 
     const toggleVisibility = () => {
@@ -34,7 +14,6 @@
 
       // Only update state if visibility actually changes
       if (scrollY > 200 && !isVisible) {
->>>>>>> 613f36cd
         setIsVisible(true);
       } else if (scrollY <= 200 && isVisible) {
         setIsVisible(false);
@@ -51,30 +30,9 @@
       }
     };
 
-    // Throttled scroll handler per MDN recommendation
-    // Uses setTimeout instead of requestAnimationFrame
-    const handleScroll = () => {
-      lastScrollPositionRef.current = window.scrollY;
+    // Check initial scroll position
+    toggleVisibility();
 
-      if (!tickingRef.current) {
-        setTimeout(() => {
-          toggleVisibility(lastScrollPositionRef.current);
-          tickingRef.current = false;
-        }, 100); // Throttle to ~100ms (10fps) - good balance for scroll button
-        tickingRef.current = true;
-      }
-    };
-
-    // Check initial scroll position
-    toggleVisibility(window.scrollY);
-
-<<<<<<< HEAD
-    // Add scroll listener with passive option for better performance
-    window.addEventListener('scroll', handleScroll, { passive: true });
-
-    return () => window.removeEventListener('scroll', handleScroll);
-  }, []);
-=======
     // Use passive listener for better scroll performance
     window.addEventListener('scroll', handleScroll, { passive: true });
 
@@ -82,7 +40,6 @@
       window.removeEventListener('scroll', handleScroll);
     };
   }, [isVisible]); // Add isVisible to dependencies
->>>>>>> 613f36cd
 
   const scrollToTop = () => {
     window.scrollTo({
