'use client'

import { lazy, Suspense } from 'react'
import { useAppForm } from '@/hooks/form-hook'
import { Button } from '@/components/ui/button'
import { Input } from '@/components/ui/input'
import { Field, FieldError } from '@/components/ui/field'
import { newsletterSchema } from '@/lib/schemas/contact'
import { useNewsletterSubscription } from '@/hooks/use-newsletter-subscription'
import { Check, Mail } from 'lucide-react'

interface NewsletterSignupProps {
  variant?: 'inline' | 'sidebar' | 'modal'
  title?: string
  description?: string
  dynamic?: boolean
}

const variantStyles = {
  inline: 'rounded-lg border border-border bg-card card-padding dark:border-border dark:bg-muted',
  sidebar: 'rounded-lg bg-primary/10 card-padding dark:from-card dark:to-background',
  modal: 'rounded-lg bg-card card-padding-lg shadow-xl dark:bg-muted',
} as const

// Internal implementation
function NewsletterSignupContent({
  variant = 'inline',
  title = 'Get Expert Insights',
<<<<<<< HEAD
  description = 'Join 500+ tech leaders receiving our weekly newsletter on scaling engineering teams.',
}: Omit<NewsletterSignupProps, 'dynamic'>) {
=======
  description = 'Join tech leaders receiving our weekly newsletter on scaling engineering teams.',
}: NewsletterSignupProps) {
>>>>>>> 27d0e40a
  const mutation = useNewsletterSubscription()

  const form = useAppForm({
    defaultValues: {
      email: '',
    },
    validators: {
      onSubmit: newsletterSchema,
    },
    onSubmit: async ({ value }) => {
      await mutation.mutateAsync({
        email: value.email,
        source: variant,
      })
    },
  })

  const isLoading = mutation.isPending
  const isSuccess = mutation.isSuccess
  const isError = mutation.isError
  const errorMessage = mutation.error?.message

  return (
    <div className={variantStyles[variant]}>
      <div className="flex items-start gap-3">
        <div className="shrink-0">
          <div className="flex h-10 w-10 items-center justify-center rounded-full bg-accent/20 dark:bg-primary-hover">
            <Mail className="h-5 w-5 text-primary dark:text-accent" />
          </div>
        </div>

        <div className="flex-1">
          <h3 className="text-lg font-semibold text-foreground dark:text-foreground">
            {title}
          </h3>
          <p className="mt-1 text-sm text-muted-foreground">
            {description}
          </p>

          <form
            onSubmit={(e) => {
              e.preventDefault()
              e.stopPropagation()
              form.handleSubmit()
            }}
            className="mt-4 space-y-3"
          >
            <div className="flex gap-tight">
              <form.Field name="email">
                {(field) => (
                  <Field data-invalid={field.state.meta.errors.length > 0} className="flex-1 gap-1">
                    <Input
                      id="newsletter-email"
                      name="email"
                      type="email"
                      value={field.state.value}
                      onChange={(e) => field.handleChange(e.target.value)}
                      onBlur={field.handleBlur}
                      placeholder="your@email.com"
                      aria-label="Email address"
                      aria-invalid={field.state.meta.errors.length > 0}
                      disabled={isLoading || isSuccess}
                    />
                  </Field>
                )}
              </form.Field>
              <Button
                type="submit"
                disabled={isLoading || isSuccess}
              >
                {isLoading ? (
                  'Subscribing...'
                ) : isSuccess ? (
                  <>
                    <Check className="h-4 w-4" />
                    Subscribed
                  </>
                ) : (
                  'Subscribe'
                )}
              </Button>
            </div>

            {/* Form-level validation errors */}
            <form.Subscribe selector={(state) => state.errors}>
              {(errors) => errors.length > 0 && (
                <FieldError errors={errors} />
              )}
            </form.Subscribe>

            {/* Field-level validation errors */}
            <form.Field name="email">
              {(field) => field.state.meta.errors.length > 0 && (
                <FieldError errors={field.state.meta.errors} />
              )}
            </form.Field>

            {/* Mutation error */}
            {isError && (
              <FieldError errors={[{ message: errorMessage || 'Something went wrong. Please try again.' }]} />
            )}

            {/* Success message */}
            {isSuccess && (
              <p className="text-sm text-success-dark dark:text-success-text flex items-center gap-2">
                <Check className="h-4 w-4" />
                Thank you! Check your email to confirm your subscription.
              </p>
            )}

            <p className="text-xs text-muted-foreground">
              No spam. Unsubscribe anytime. We respect your privacy.
            </p>
          </form>
        </div>
      </div>
    </div>
  )
}

// Lazy-loaded version for dynamic imports
const LazyNewsletterSignup = lazy(() =>
  Promise.resolve({ default: NewsletterSignupContent })
)

// Public API with optional dynamic loading
export function NewsletterSignup({ dynamic, ...props }: NewsletterSignupProps) {
  if (dynamic) {
    return (
      <Suspense
        fallback={
          <div className="rounded-lg border border-border bg-card p-6 text-sm text-muted-foreground">
            Loading newsletter form...
          </div>
        }
      >
        <LazyNewsletterSignup {...props} />
      </Suspense>
    )
  }

  return <NewsletterSignupContent {...props} />
}<|MERGE_RESOLUTION|>--- conflicted
+++ resolved
@@ -26,13 +26,8 @@
 function NewsletterSignupContent({
   variant = 'inline',
   title = 'Get Expert Insights',
-<<<<<<< HEAD
   description = 'Join 500+ tech leaders receiving our weekly newsletter on scaling engineering teams.',
 }: Omit<NewsletterSignupProps, 'dynamic'>) {
-=======
-  description = 'Join tech leaders receiving our weekly newsletter on scaling engineering teams.',
-}: NewsletterSignupProps) {
->>>>>>> 27d0e40a
   const mutation = useNewsletterSubscription()
 
   const form = useAppForm({
