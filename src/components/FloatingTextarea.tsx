'use client'

import { useState, useRef } from 'react'
import { cn } from '@/lib/utils'

export default function FloatingTextarea({
  name,
  value,
  onChange,
  onBlur,
  placeholder,
  required = false,
  disabled = false,
  className = "",
  id,
  rows = 4
}: {
  name: string;
  value: string;
  onChange: (e: React.ChangeEvent<HTMLTextAreaElement>) => void;
  onBlur?: () => void;
  placeholder: string;
  required?: boolean;
  disabled?: boolean;
  className?: string;
  rows?: number;
  id?: string;
}) {
  const [isFocused, setIsFocused] = useState(false)
  const textareaRef = useRef<HTMLTextAreaElement>(null)

  const hasValue = value.length > 0
  const shouldFloat = isFocused || hasValue

<<<<<<< HEAD
=======
  // Simplify nested ternary for label color
  const getLabelColor = () => {
    if (isFocused && shouldFloat) {return 'text-cyan-400'}
    if (shouldFloat) {return 'text-text-secondary'}
    return ''
  }

>>>>>>> 880fee6e
  return (
    <div className={cn("relative", className)}>
      <textarea
        ref={textareaRef}
        id={id}
        name={name}
        value={value}
        onChange={onChange}
        onFocus={() => setIsFocused(true)}
        onBlur={() => {
          setIsFocused(false)
          onBlur?.()
        }}
        required={required}
        disabled={disabled}
        rows={rows}
        className={cn(
          "peer w-full px-4 pt-6 pb-2 border rounded-lg text-foreground placeholder-transparent resize-none transition-smooth focus-ring",
          "bg-muted-dark/50 dark:bg-muted-dark/50",
          disabled && "border-border-dark cursor-not-allowed opacity-50",
          !disabled && isFocused && "border-secondary ring-2 ring-secondary/20 hover-glow",
          !disabled && !isFocused && "border-border-dark hover:border-muted-foreground-dark"
        )}
        placeholder={placeholder}
      />

      <label
        htmlFor={id}
<<<<<<< HEAD
        className={cn(
          "absolute left-4 pointer-events-none transition-smooth",
          shouldFloat && "top-2 text-xs",
          !shouldFloat && "top-6 text-base",
          isFocused && shouldFloat && "text-secondary",
          !isFocused && shouldFloat && "text-muted-foreground",
          !shouldFloat && "text-muted-foreground-dark"
        )}
      >
        {placeholder}
        {required && <span className="text-destructive ml-1">*</span>}
=======
        className={`
          absolute left-4 transition-all duration-200 ease-in-out pointer-events-none
          ${shouldFloat 
            ? 'top-2 text-xs text-cyan-400'
            : 'top-6 text-base text-text-muted'
          }
          ${getLabelColor()}
        `}
      >
        {placeholder}
        {required && <span className="text-danger ml-1">*</span>}
>>>>>>> 880fee6e
      </label>

      {/* Character count indicator */}
      {value.length > 0 && (
<<<<<<< HEAD
        <div className="absolute bottom-2 right-4 text-xs text-muted-foreground-dark">
=======
        <div className="absolute bottom-2 right-4 text-xs text-text-muted">
>>>>>>> 880fee6e
          {value.length} characters
        </div>
      )}

      {/* Focus ring animation */}
      <div
        className={cn(
          "absolute inset-0 rounded-lg pointer-events-none transition-smooth",
          isFocused && "ring-1 ring-secondary/30 ring-offset-1 ring-offset-transparent"
        )}
      />
    </div>
  )
}<|MERGE_RESOLUTION|>--- conflicted
+++ resolved
@@ -1,7 +1,6 @@
 'use client'
 
 import { useState, useRef } from 'react'
-import { cn } from '@/lib/utils'
 
 export default function FloatingTextarea({
   name,
@@ -32,8 +31,6 @@
   const hasValue = value.length > 0
   const shouldFloat = isFocused || hasValue
 
-<<<<<<< HEAD
-=======
   // Simplify nested ternary for label color
   const getLabelColor = () => {
     if (isFocused && shouldFloat) {return 'text-cyan-400'}
@@ -41,9 +38,8 @@
     return ''
   }
 
->>>>>>> 880fee6e
   return (
-    <div className={cn("relative", className)}>
+    <div className={`relative ${className}`}>
       <textarea
         ref={textareaRef}
         id={id}
@@ -58,31 +54,24 @@
         required={required}
         disabled={disabled}
         rows={rows}
-        className={cn(
-          "peer w-full px-4 pt-6 pb-2 border rounded-lg text-foreground placeholder-transparent resize-none transition-smooth focus-ring",
-          "bg-muted-dark/50 dark:bg-muted-dark/50",
-          disabled && "border-border-dark cursor-not-allowed opacity-50",
-          !disabled && isFocused && "border-secondary ring-2 ring-secondary/20 hover-glow",
-          !disabled && !isFocused && "border-border-dark hover:border-muted-foreground-dark"
-        )}
+        className={`
+          peer w-full px-4 pt-6 pb-2
+          bg-gray-800/50 border rounded-lg
+          text-white placeholder-transparent resize-none
+          transition-all duration-200 ease-in-out
+          ${disabled
+            ? 'border-gray-700 cursor-not-allowed opacity-50'
+            : isFocused
+              ? 'border-cyan-400 ring-2 ring-cyan-400/20 shadow-lg shadow-cyan-500/10'
+              : 'border-gray-600 hover:border-gray-500'
+          }
+          focus-ring
+        `}
         placeholder={placeholder}
       />
-
+      
       <label
         htmlFor={id}
-<<<<<<< HEAD
-        className={cn(
-          "absolute left-4 pointer-events-none transition-smooth",
-          shouldFloat && "top-2 text-xs",
-          !shouldFloat && "top-6 text-base",
-          isFocused && shouldFloat && "text-secondary",
-          !isFocused && shouldFloat && "text-muted-foreground",
-          !shouldFloat && "text-muted-foreground-dark"
-        )}
-      >
-        {placeholder}
-        {required && <span className="text-destructive ml-1">*</span>}
-=======
         className={`
           absolute left-4 transition-all duration-200 ease-in-out pointer-events-none
           ${shouldFloat 
@@ -94,26 +83,25 @@
       >
         {placeholder}
         {required && <span className="text-danger ml-1">*</span>}
->>>>>>> 880fee6e
       </label>
 
       {/* Character count indicator */}
       {value.length > 0 && (
-<<<<<<< HEAD
-        <div className="absolute bottom-2 right-4 text-xs text-muted-foreground-dark">
-=======
         <div className="absolute bottom-2 right-4 text-xs text-text-muted">
->>>>>>> 880fee6e
           {value.length} characters
         </div>
       )}
 
       {/* Focus ring animation */}
       <div
-        className={cn(
-          "absolute inset-0 rounded-lg pointer-events-none transition-smooth",
-          isFocused && "ring-1 ring-secondary/30 ring-offset-1 ring-offset-transparent"
-        )}
+        className={`
+          absolute inset-0 rounded-lg pointer-events-none
+          transition-all duration-200 ease-in-out
+          ${isFocused 
+            ? 'ring-1 ring-cyan-400/30 ring-offset-1 ring-offset-transparent' 
+            : ''
+          }
+        `}
       />
     </div>
   )
