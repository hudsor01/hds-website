"use client";
import Link from "next/link";
import { usePathname } from "next/navigation";
import { useState, memo, useCallback, useEffect } from "react";
<<<<<<< HEAD
import { Menu, X, Rocket, ArrowRight } from "lucide-react";
=======
import {
  Menu,
  X,
  Rocket,
  ArrowRight
} from "lucide-react";
>>>>>>> 613f36cd
import { cn } from "@/lib/utils";
import { ThemeToggle } from "@/components/ui/ThemeToggle";
import type { NavigationItem } from "@/types/components";
// import { brand } from "@/lib/brand";


const navigation: NavigationItem[] = [
  { name: "Services", href: "/services" },
  { name: "Portfolio", href: "/portfolio" },
  { name: "Tools", href: "/paystub-generator" },
  { name: "About", href: "/about" },
  { name: "Pricing", href: "/pricing" },
];

const NavbarLight = memo(function NavbarLight() {
  const pathname = usePathname();
  const [mobileMenuOpen, setMobileMenuOpen] = useState(false);

  const handleNavClick = useCallback(() => {
    setMobileMenuOpen(false);
  }, []);

  // Close mobile menu on route change
  // Bug fix: Properly synchronize with Next.js router (external state)
  // https://react.dev/learn/synchronizing-with-effects
  // https://react.dev/reference/react/useEffect
  // Pathname from Next.js router is external state - this is the correct pattern
  useEffect(() => {
    // Close menu when navigating - React batches and skips if already false
    // Disable set-state-in-effect as this IS synchronizing with external system
    // eslint-disable-next-line react-hooks/set-state-in-effect
    setMobileMenuOpen(false);
  }, [pathname]);

  return (
    <nav
      className="fixed top-0 left-0 right-0 z-50 bg-background/80 dark:bg-nav-dark/95 backdrop-blur-xl border-b border-border/50 dark:border-border-dark/30"
      role="navigation"
      aria-label="Main navigation"
    >

      <div className="relative container-wide sm:px-6 lg:px-8">
        <div className="flex-between h-16">
          {/* Logo - Simplified and Professional */}
          <div className="flex items-center gap-8">
            <Link 
              href="/" 
              className="group flex items-center gap-2.5 focus-ring rounded-lg"
              aria-label="Hudson Digital Solutions - Home"
            >
              <div className="relative">
                <Rocket className="w-8 h-8 text-cyan-400" />
              </div>
              <div>
                <div className="flex items-baseline gap-1">
                  <span className="text-lg font-bold text-foreground">
                    Hudson Digital Solutions
                  </span>
                </div>
                <div className="text-[10px] text-cyan-400/80 font-medium tracking-wider uppercase">
                  Ship 3x Faster, 60% Cheaper
                </div>
              </div>
            </Link>

            {/* Desktop Navigation - Moved here for better layout */}
            <div className="hidden md:flex items-center gap-1" role="menubar" aria-label="Main navigation">
              {navigation.map((item) => (
                <Link
                  key={item.name}
                  href={item.href}
                  className={cn(
                    "px-4 py-2 text-sm font-medium rounded-lg transition-smooth",
                    pathname === item.href
                      ? "text-cyan-400 bg-cyan-400/10"
                      : "text-muted-foreground hover:text-foreground hover:bg-accent"
                  )}
                  role="menuitem"
                  aria-current={pathname === item.href ? "page" : undefined}
                >
                  {item.name}
                </Link>
              ))}
            </div>
          </div>


          {/* Right side - Theme Toggle + Dual CTAs */}
          <div className="flex items-center gap-3">
            {/* Theme Toggle */}
            <ThemeToggle />

            {/* Secondary CTA - Talk to Sales */}
            <Link
              href="/contact"
              className="hidden lg:flex items-center gap-1.5 px-4 py-2 text-sm font-medium text-muted-foreground hover:text-foreground transition-smooth"
            >
              Talk to Sales
              <ArrowRight className="w-3.5 h-3.5" />
            </Link>

            {/* Primary CTA - Get Free Roadmap */}
            <div className="hidden sm:block">
              <Link
                href="/contact"
                onClick={() => handleNavClick()}
                className="button-base group cta-primary gap-2 overflow-hidden button-hover-glow"
                aria-label="Get your free roadmap"
              >
                <span className="relative">Start Shipping Faster</span>
                <ArrowRight className="relative w-4 h-4" />
              </Link>
            </div>

            {/* Mobile menu button */}
            <button
              type="button"
              className="md:hidden relative p-2 rounded-lg text-muted-foreground hover:text-foreground hover:bg-accent focus-ring"
              onClick={() => setMobileMenuOpen(!mobileMenuOpen)}
              aria-expanded={mobileMenuOpen}
              aria-controls="mobile-menu"
              aria-label={mobileMenuOpen ? "Close main menu" : "Open main menu"}
            >
              <span className="sr-only">
                {mobileMenuOpen ? "Close" : "Open"} main menu
              </span>
              {mobileMenuOpen ? (
                <X className="block h-6 w-6" />
              ) : (
                <Menu className="block h-6 w-6" />
              )}
            </button>
          </div>
        </div>
      </div>

      {/* Mobile menu - Floating style */}
      {mobileMenuOpen && (
        <div
          className="md:hidden"
          id="mobile-menu"
        >
          {/* Mobile menu background - transparent floating */}
          <div className="absolute inset-0 bg-black/30 backdrop-blur-xl" />

          <div className="relative px-4 pt-2 pb-4 space-y-1" role="menu" aria-label="Mobile navigation">
            {navigation.map((item) => (
              <Link
                key={item.name}
                href={item.href}
                onClick={() => handleNavClick()}
                className={cn(
                  "block px-4 py-3 rounded-lg text-base font-medium transition-smooth",
                  pathname === item.href
                    ? "bg-cyan-400/10 text-cyan-400"
                    : "text-muted-foreground hover:bg-accent hover:text-foreground"
                )}
                role="menuitem"
                aria-current={pathname === item.href ? "page" : undefined}
              >
                {item.name}
              </Link>
            ))}
            
            <div className="pt-4 space-y-2">
              <div className="flex justify-center pb-2">
                <ThemeToggle />
              </div>
              <Link
                href="/contact"
                onClick={() => handleNavClick()}
                className="block w-full text-center px-4 py-3 text-muted-foreground font-medium rounded-lg hover:bg-accent hover:text-foreground transition-smooth"
              >
                Talk to Sales
              </Link>
              <Link
                href="/contact"
                onClick={() => handleNavClick()}
                className="block w-full text-center cta-primary"
              >
                Get Free Roadmap
              </Link>
            </div>
          </div>
        </div>
      )}
    </nav>
  );
});

export default NavbarLight;<|MERGE_RESOLUTION|>--- conflicted
+++ resolved
@@ -2,18 +2,13 @@
 import Link from "next/link";
 import { usePathname } from "next/navigation";
 import { useState, memo, useCallback, useEffect } from "react";
-<<<<<<< HEAD
-import { Menu, X, Rocket, ArrowRight } from "lucide-react";
-=======
 import {
   Menu,
   X,
   Rocket,
   ArrowRight
 } from "lucide-react";
->>>>>>> 613f36cd
 import { cn } from "@/lib/utils";
-import { ThemeToggle } from "@/components/ui/ThemeToggle";
 import type { NavigationItem } from "@/types/components";
 // import { brand } from "@/lib/brand";
 
@@ -35,20 +30,13 @@
   }, []);
 
   // Close mobile menu on route change
-  // Bug fix: Properly synchronize with Next.js router (external state)
-  // https://react.dev/learn/synchronizing-with-effects
-  // https://react.dev/reference/react/useEffect
-  // Pathname from Next.js router is external state - this is the correct pattern
   useEffect(() => {
-    // Close menu when navigating - React batches and skips if already false
-    // Disable set-state-in-effect as this IS synchronizing with external system
-    // eslint-disable-next-line react-hooks/set-state-in-effect
     setMobileMenuOpen(false);
   }, [pathname]);
 
   return (
     <nav
-      className="fixed top-0 left-0 right-0 z-50 bg-background/80 dark:bg-nav-dark/95 backdrop-blur-xl border-b border-border/50 dark:border-border-dark/30"
+      className="fixed top-0 left-0 right-0 z-50 bg-black/20 backdrop-blur-xl"
       role="navigation"
       aria-label="Main navigation"
     >
@@ -99,11 +87,8 @@
           </div>
 
 
-          {/* Right side - Theme Toggle + Dual CTAs */}
+          {/* Right side - Dual CTAs */}
           <div className="flex items-center gap-3">
-            {/* Theme Toggle */}
-            <ThemeToggle />
-
             {/* Secondary CTA - Talk to Sales */}
             <Link
               href="/contact"
@@ -177,9 +162,6 @@
             ))}
             
             <div className="pt-4 space-y-2">
-              <div className="flex justify-center pb-2">
-                <ThemeToggle />
-              </div>
               <Link
                 href="/contact"
                 onClick={() => handleNavClick()}
