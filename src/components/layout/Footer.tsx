--- conflicted
+++ resolved
@@ -2,16 +2,12 @@
 
 import Link from "next/link";
 // import { brand } from "@/lib/brand";
-<<<<<<< HEAD
-import { Mail, Rocket, Clock, CheckCircle2 } from "lucide-react";
-=======
 import {
   Mail,
   Rocket,
   Clock,
   CheckCircle
 } from "lucide-react";
->>>>>>> 613f36cd
 import { cn } from "@/lib/utils";
 
 const footerLinks = {
@@ -61,10 +57,8 @@
 
 // Removed unused animation variants
 
-// Pre-compute year at module load time (safe for RSC)
-const currentYear = new Date().getFullYear();
-
 export default function Footer() {
+  const currentYear = new Date().getFullYear();
 
   return (
     <footer className="relative mt-auto" role="contentinfo" aria-label="Site footer">
@@ -97,19 +91,11 @@
               {/* Quick Stats */}
               <div className="space-y-2">
                 <div className="flex items-center gap-2 text-gray-300">
-<<<<<<< HEAD
-                  <CheckCircle2 className="h-4 w-4 text-cyan-400" />
-                  <span className="small">50+ Projects Delivered</span>
-                </div>
-                <div className="flex items-center gap-2 text-gray-300">
-                  <CheckCircle2 className="h-4 w-4 text-cyan-400" />
-=======
                   <CheckCircle className="h-4 w-4 text-cyan-400" />
                   <span className="small">50+ Projects Delivered</span>
                 </div>
                 <div className="flex items-center gap-2 text-gray-300">
                   <CheckCircle className="h-4 w-4 text-cyan-400" />
->>>>>>> 613f36cd
                   <span className="small">250% Average ROI</span>
                 </div>
                 <div className="flex items-center gap-2 text-gray-300">
@@ -189,7 +175,7 @@
           <div className="border-t border-white/10 pt-8">
             <div className="flex flex-col md:flex-between gap-4">
               {/* Copyright */}
-              <div className="small muted" suppressHydrationWarning>
+              <div className="small muted">
                 © {currentYear} Hudson Digital Solutions. All rights reserved.
               </div>
 
