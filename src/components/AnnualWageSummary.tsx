--- conflicted
+++ resolved
@@ -1,11 +1,7 @@
 import { FileText } from 'lucide-react'
-<<<<<<< HEAD
-import { formatCurrency, formatDate, cn } from '@/lib/utils'
-=======
 import React from 'react'
 import { getCurrentTaxData } from '@/lib/paystub-calculator/paystub-utils'
 import { formatCurrency, formatDate } from '@/lib/utils'
->>>>>>> 880fee6e
 import type { PaystubData } from '@/types/paystub'
 
 interface AnnualWageSummaryProps {
@@ -32,73 +28,138 @@
   };
 
   return (
-    <div className="relative">
+    <div style={{ position: 'relative' }}>
       {/* Save as PDF Button */}
-      <div className="no-print absolute -top-[60px] right-0 z-[1000]">
+      <div className="no-print" style={{
+        position: 'absolute',
+        top: '-60px',
+        right: '0',
+        zIndex: 1000
+      }}>
         <button
           onClick={handleSaveAsPDF}
-          className={cn(
-            "flex items-center gap-2 px-6 py-3 rounded-md text-sm font-semibold transition-smooth",
-            "bg-accent text-white border-0 shadow-sm cursor-pointer",
-            "hover:bg-accent/90 focus-ring"
-          )}
+          style={{
+            backgroundColor: '#059669',
+            color: 'white',
+            border: 'none',
+            padding: '12px 24px',
+            borderRadius: '6px',
+            fontSize: '14px',
+            fontWeight: '600',
+            cursor: 'pointer',
+            boxShadow: '0 2px 4px rgba(0, 0, 0, 0.1)',
+            transition: 'background-color 0.2s'
+          }}
+          onMouseOver={(e) => e.currentTarget.style.backgroundColor = '#047857'}
+          onMouseOut={(e) => e.currentTarget.style.backgroundColor = '#059669'}
         >
-          <FileText className="w-4 h-4" />
+          <FileText className="inline-block w-4 h-4 mr-2" />
           Save as PDF
         </button>
       </div>
 
-      <div className={cn(
-        "max-w-[8.5in] min-h-[11in] mx-auto bg-white p-[0.75in]",
-        "font-serif text-[11px] text-black leading-relaxed"
-      )}>
+      <div style={{
+        maxWidth: '8.5in',
+        minHeight: '11in',
+        margin: '0 auto',
+        backgroundColor: 'white',
+        padding: '0.75in',
+        fontFamily: 'Times, "Times New Roman", serif',
+        fontSize: '11px',
+        color: '#000',
+        lineHeight: '1.4'
+      }}>
       {/* Official Header */}
-      <div className="text-center border-b-2 border-black pb-[15px] mb-[25px] relative">
-        <div className="text-[10px] text-gray-600 mb-2 tracking-wide">
-          UNITED STATES DEPARTMENT OF LABOR
-        </div>
-        <h1 className="text-xl font-bold m-0 mb-2 tracking-widest uppercase">
-          ANNUAL WAGE AND TAX STATEMENT
-        </h1>
-        <div className="text-sm m-0 mb-2.5 font-semibold">
-          Tax Year {employeeData.taxYear}
-        </div>
+      <div style={{
+        textAlign: 'center',
+        borderBottom: '2px solid #000',
+        paddingBottom: '15px',
+        marginBottom: '25px',
+        position: 'relative'
+      }}>
+        <div style={{
+          fontSize: '10px',
+          color: '#666',
+          marginBottom: '8px',
+          letterSpacing: '0.5px'
+        }}>UNITED STATES DEPARTMENT OF LABOR</div>
+        <h1 style={{
+          fontSize: '20px',
+          fontWeight: 'bold',
+          margin: '0 0 8px 0',
+          letterSpacing: '1.5px',
+          textTransform: 'uppercase'
+        }}>ANNUAL WAGE AND TAX STATEMENT</h1>
+        <div style={{
+          fontSize: '14px',
+          margin: '0 0 10px 0',
+          fontWeight: '600'
+        }}>Tax Year {employeeData.taxYear}</div>
         {employeeData.employerName && (
-          <div className="text-xs font-semibold mt-2.5 p-1.5 border border-gray-300 inline-block bg-gray-50">
+          <div style={{
+            fontSize: '12px',
+            fontWeight: '600',
+            marginTop: '10px',
+            padding: '5px',
+            border: '1px solid #ccc',
+            display: 'inline-block',
+            backgroundColor: '#f9f9f9'
+          }}>
             EMPLOYER: {employeeData.employerName.toUpperCase()}
           </div>
         )}
-        <div className="absolute top-0 right-0 text-[8px] text-gray-400 font-sans">
-          Form W-2 Summary
-        </div>
+        <div style={{
+          position: 'absolute',
+          top: '0',
+          right: '0',
+          fontSize: '8px',
+          color: '#999',
+          fontFamily: 'Arial, sans-serif'
+        }}>Form W-2 Summary</div>
       </div>
 
       {/* Employee Information */}
-      <div className="border-2 border-black mb-5 bg-white">
-        <div className="bg-black text-white px-[15px] py-2 text-xs font-bold tracking-wider">
+      <div style={{
+        border: '2px solid #000',
+        marginBottom: '20px',
+        backgroundColor: 'white'
+      }}>
+        <div style={{
+          backgroundColor: '#000',
+          color: 'white',
+          padding: '8px 15px',
+          fontSize: '12px',
+          fontWeight: 'bold',
+          letterSpacing: '1px'
+        }}>
           EMPLOYEE INFORMATION
         </div>
-        <div className="p-[15px] grid grid-cols-2 gap-5">
+        <div style={{
+          padding: '15px',
+          display: 'grid',
+          gridTemplateColumns: '1fr 1fr',
+          gap: '20px'
+        }}>
           <div>
-            <div className="mb-2">
-              <span className="font-bold text-[10px] text-gray-600">EMPLOYEE NAME:</span><br/>
-              <span className="text-xs font-semibold">{employeeData.employeeName.toUpperCase()}</span>
+            <div style={{ marginBottom: '8px' }}>
+              <span style={{ fontWeight: 'bold', fontSize: '10px', color: '#555' }}>EMPLOYEE NAME:</span><br/>
+              <span style={{ fontSize: '12px', fontWeight: '600' }}>{employeeData.employeeName.toUpperCase()}</span>
             </div>
             {employeeData.employeeId && (
-              <div className="mb-2">
-                <span className="font-bold text-[10px] text-gray-600">EMPLOYEE ID/SSN:</span><br/>
-                <span className="text-xs font-semibold">{employeeData.employeeId}</span>
+              <div style={{ marginBottom: '8px' }}>
+                <span style={{ fontWeight: 'bold', fontSize: '10px', color: '#555' }}>EMPLOYEE ID/SSN:</span><br/>
+                <span style={{ fontSize: '12px', fontWeight: '600' }}>{employeeData.employeeId}</span>
               </div>
             )}
           </div>
           <div>
-            <div className="mb-2">
-              <span className="font-bold text-[10px] text-gray-600">PAY FREQUENCY:</span><br/>
-              <span className="text-xs">Bi-weekly (26 pay periods)</span>
-            </div>
-            <div className="mb-2">
-              <span className="font-bold text-[10px] text-gray-600">FILING STATUS:</span><br/>
-              <span className="text-xs">{
+            <div style={{ marginBottom: '8px' }}>
+              <span style={{ fontWeight: 'bold', fontSize: '10px', color: '#555' }}>PAY FREQUENCY:</span><br/>
+              <span style={{ fontSize: '12px' }}>Bi-weekly (26 pay periods)</span>
+            </div>
+            <div style={{ marginBottom: '8px' }}>
+              <span style={{ fontWeight: 'bold', fontSize: '10px', color: '#555' }}>FILING STATUS:</span><br/>
+              <span style={{ fontSize: '12px' }}>{
                 employeeData.filingStatus === 'single' ? 'Single' :
                 employeeData.filingStatus === 'marriedJoint' ? 'Married filing jointly' :
                 employeeData.filingStatus === 'marriedSeparate' ? 'Married filing separately' :
@@ -112,27 +173,71 @@
       </div>
 
       {/* Annual Totals */}
-      <div className="border-2 border-black mb-5 bg-white">
-        <div className="bg-black text-white px-[15px] py-2 text-xs font-bold tracking-wider text-center">
+      <div style={{
+        border: '2px solid #000',
+        marginBottom: '20px',
+        backgroundColor: 'white'
+      }}>
+        <div style={{
+          backgroundColor: '#000',
+          color: 'white',
+          padding: '8px 15px',
+          fontSize: '12px',
+          fontWeight: 'bold',
+          letterSpacing: '1px',
+          textAlign: 'center'
+        }}>
           ANNUAL COMPENSATION SUMMARY - {employeeData.taxYear}
         </div>
 
-        <div className="grid grid-cols-3 border-b border-black">
+        <div style={{
+          display: 'grid',
+          gridTemplateColumns: '1fr 1fr 1fr',
+          borderBottom: '1px solid #000'
+        }}>
           {/* Earnings */}
-          <div className="border-r border-black p-[15px]">
-            <div className="text-[11px] font-bold mb-2.5 text-center border-b border-gray-300 pb-1.5">
+          <div style={{
+            borderRight: '1px solid #000',
+            padding: '15px'
+          }}>
+            <div style={{
+              fontSize: '11px',
+              fontWeight: 'bold',
+              marginBottom: '10px',
+              textAlign: 'center',
+              borderBottom: '1px solid #ccc',
+              paddingBottom: '5px'
+            }}>
               GROSS EARNINGS
             </div>
-            <div className="text-[10px]">
-              <div className="flex-between py-[3px] border-b border-dotted border-gray-300">
+            <div style={{ fontSize: '10px' }}>
+              <div style={{
+                display: 'flex',
+                justifyContent: 'space-between',
+                padding: '3px 0',
+                borderBottom: '1px dotted #ccc'
+              }}>
                 <span>Total Hours:</span>
-                <span className="font-semibold">{employeeData.totals.hours}</span>
-              </div>
-              <div className="flex-between py-[3px] border-b border-dotted border-gray-300">
+                <span style={{ fontWeight: '600' }}>{employeeData.totals.hours}</span>
+              </div>
+              <div style={{
+                display: 'flex',
+                justifyContent: 'space-between',
+                padding: '3px 0',
+                borderBottom: '1px dotted #ccc'
+              }}>
                 <span>Regular Wages:</span>
-                <span className="font-semibold">{formatCurrency(employeeData.totals.grossPay)}</span>
-              </div>
-              <div className="flex-between py-2 border-t border-black font-bold text-[11px] bg-gray-50">
+                <span style={{ fontWeight: '600' }}>{formatCurrency(employeeData.totals.grossPay)}</span>
+              </div>
+              <div style={{
+                display: 'flex',
+                justifyContent: 'space-between',
+                padding: '8px 0',
+                borderTop: '1px solid #000',
+                fontWeight: 'bold',
+                fontSize: '11px',
+                backgroundColor: '#f9f9f9'
+              }}>
                 <span>TOTAL GROSS:</span>
                 <span>{formatCurrency(employeeData.totals.grossPay)}</span>
               </div>
@@ -140,24 +245,57 @@
           </div>
 
           {/* Deductions */}
-          <div className="border-r border-black p-[15px]">
-            <div className="text-[11px] font-bold mb-2.5 text-center border-b border-gray-300 pb-1.5">
+          <div style={{
+            borderRight: '1px solid #000',
+            padding: '15px'
+          }}>
+            <div style={{
+              fontSize: '11px',
+              fontWeight: 'bold',
+              marginBottom: '10px',
+              textAlign: 'center',
+              borderBottom: '1px solid #ccc',
+              paddingBottom: '5px'
+            }}>
               TAX DEDUCTIONS
             </div>
-            <div className="text-[10px]">
-              <div className="flex-between py-[3px] border-b border-dotted border-gray-300">
+            <div style={{ fontSize: '10px' }}>
+              <div style={{
+                display: 'flex',
+                justifyContent: 'space-between',
+                padding: '3px 0',
+                borderBottom: '1px dotted #ccc'
+              }}>
                 <span>Federal Income Tax:</span>
-                <span className="font-semibold">{formatCurrency(employeeData.totals.federalTax)}</span>
-              </div>
-              <div className="flex-between py-[3px] border-b border-dotted border-gray-300">
+                <span style={{ fontWeight: '600' }}>{formatCurrency(employeeData.totals.federalTax)}</span>
+              </div>
+              <div style={{
+                display: 'flex',
+                justifyContent: 'space-between',
+                padding: '3px 0',
+                borderBottom: '1px dotted #ccc'
+              }}>
                 <span>Social Security (6.2%):</span>
-                <span className="font-semibold">{formatCurrency(employeeData.totals.socialSecurity)}</span>
-              </div>
-              <div className="flex-between py-[3px] border-b border-dotted border-gray-300">
+                <span style={{ fontWeight: '600' }}>{formatCurrency(employeeData.totals.socialSecurity)}</span>
+              </div>
+              <div style={{
+                display: 'flex',
+                justifyContent: 'space-between',
+                padding: '3px 0',
+                borderBottom: '1px dotted #ccc'
+              }}>
                 <span>Medicare (1.45%):</span>
-                <span className="font-semibold">{formatCurrency(employeeData.totals.medicare)}</span>
-              </div>
-              <div className="flex-between py-2 border-t border-black font-bold text-[11px] bg-gray-50">
+                <span style={{ fontWeight: '600' }}>{formatCurrency(employeeData.totals.medicare)}</span>
+              </div>
+              <div style={{
+                display: 'flex',
+                justifyContent: 'space-between',
+                padding: '8px 0',
+                borderTop: '1px solid #000',
+                fontWeight: 'bold',
+                fontSize: '11px',
+                backgroundColor: '#f9f9f9'
+              }}>
                 <span>TOTAL TAXES:</span>
                 <span>{formatCurrency(employeeData.totals.federalTax + employeeData.totals.socialSecurity + employeeData.totals.medicare)}</span>
               </div>
@@ -165,14 +303,42 @@
           </div>
 
           {/* Net Pay */}
-          <div className="p-[15px] flex flex-col justify-center items-center bg-gray-50">
-            <div className="text-[11px] font-bold mb-2.5 text-center border-b border-gray-300 pb-1.5 w-full">
+          <div style={{
+            padding: '15px',
+            display: 'flex',
+            flexDirection: 'column',
+            justifyContent: 'center',
+            alignItems: 'center',
+            backgroundColor: '#f8f8f8'
+          }}>
+            <div style={{
+              fontSize: '11px',
+              fontWeight: 'bold',
+              marginBottom: '10px',
+              textAlign: 'center',
+              borderBottom: '1px solid #ccc',
+              paddingBottom: '5px',
+              width: '100%'
+            }}>
               NET ANNUAL PAY
             </div>
-            <div className="text-base font-bold text-center p-2.5 border-2 border-black bg-white rounded-sm">
+            <div style={{
+              fontSize: '16px',
+              fontWeight: 'bold',
+              textAlign: 'center',
+              padding: '10px',
+              border: '2px solid #000',
+              backgroundColor: 'white',
+              borderRadius: '3px'
+            }}>
               {formatCurrency(employeeData.totals.netPay)}
             </div>
-            <div className="text-[8px] text-gray-600 mt-1.5 text-center">
+            <div style={{
+              fontSize: '8px',
+              color: '#666',
+              marginTop: '5px',
+              textAlign: 'center'
+            }}>
               After all deductions
             </div>
           </div>
@@ -180,38 +346,76 @@
       </div>
 
       {/* W-2 Information */}
-      <div className="border-2 border-black p-5 mb-[30px] bg-[#fff8dc]">
-        <h3 className="m-0 mb-5 text-base text-center border-b border-black pb-2.5">
-          W-2 TAX DOCUMENT INFORMATION
-        </h3>
-
-        <div className="grid grid-cols-2 gap-[15px] text-[11px]">
-          <div className="border border-gray-300 p-2.5 bg-white">
+      <div style={{
+        border: '2px solid #000',
+        padding: '20px',
+        marginBottom: '30px',
+        backgroundColor: '#fff8dc'
+      }}>
+        <h3 style={{
+          margin: '0 0 20px 0',
+          fontSize: '16px',
+          textAlign: 'center',
+          borderBottom: '1px solid #000',
+          paddingBottom: '10px'
+        }}>W-2 TAX DOCUMENT INFORMATION</h3>
+
+        <div style={{
+          display: 'grid',
+          gridTemplateColumns: '1fr 1fr',
+          gap: '15px',
+          fontSize: '11px'
+        }}>
+          <div style={{
+            border: '1px solid #ccc',
+            padding: '10px',
+            backgroundColor: 'white'
+          }}>
             <strong>Box 1 - Wages, tips, other compensation:</strong><br/>
             {formatCurrency(employeeData.totals.grossPay)}
           </div>
 
-          <div className="border border-gray-300 p-2.5 bg-white">
+          <div style={{
+            border: '1px solid #ccc',
+            padding: '10px',
+            backgroundColor: 'white'
+          }}>
             <strong>Box 2 - Federal income tax withheld:</strong><br/>
             {formatCurrency(employeeData.totals.federalTax)}
           </div>
 
-          <div className="border border-gray-300 p-2.5 bg-white">
+          <div style={{
+            border: '1px solid #ccc',
+            padding: '10px',
+            backgroundColor: 'white'
+          }}>
             <strong>Box 3 - Social security wages:</strong><br/>
             {formatCurrency(socialSecurityWages)}
           </div>
 
-          <div className="border border-gray-300 p-2.5 bg-white">
+          <div style={{
+            border: '1px solid #ccc',
+            padding: '10px',
+            backgroundColor: 'white'
+          }}>
             <strong>Box 4 - Social security tax withheld:</strong><br/>
             {formatCurrency(employeeData.totals.socialSecurity)}
           </div>
 
-          <div className="border border-gray-300 p-2.5 bg-white">
+          <div style={{
+            border: '1px solid #ccc',
+            padding: '10px',
+            backgroundColor: 'white'
+          }}>
             <strong>Box 5 - Medicare wages and tips:</strong><br/>
             {formatCurrency(employeeData.totals.grossPay)}
           </div>
 
-          <div className="border border-gray-300 p-2.5 bg-white">
+          <div style={{
+            border: '1px solid #ccc',
+            padding: '10px',
+            backgroundColor: 'white'
+          }}>
             <strong>Box 6 - Medicare tax withheld:</strong><br/>
             {formatCurrency(employeeData.totals.medicare)}
           </div>
@@ -219,36 +423,43 @@
       </div>
 
       {/* Pay Periods Summary Table */}
-      <div className="mb-[30px]">
-        <h3 className="m-0 mb-[15px] text-base border-b border-black pb-2.5">
-          PAY PERIODS SUMMARY
-        </h3>
-
-        <div className="overflow-x-auto">
-          <table className="w-full border-collapse text-[10px]">
+      <div style={{ marginBottom: '30px' }}>
+        <h3 style={{
+          margin: '0 0 15px 0',
+          fontSize: '16px',
+          borderBottom: '1px solid #000',
+          paddingBottom: '10px'
+        }}>PAY PERIODS SUMMARY</h3>
+
+        <div style={{ overflowX: 'auto' }}>
+          <table style={{
+            width: '100%',
+            borderCollapse: 'collapse',
+            fontSize: '10px'
+          }}>
             <thead>
-              <tr className="bg-gray-100">
-                <th className="border border-black p-2 text-center">Period</th>
-                <th className="border border-black p-2 text-center">Pay Date</th>
-                <th className="border border-black p-2 text-center">Hours</th>
-                <th className="border border-black p-2 text-center">Gross Pay</th>
-                <th className="border border-black p-2 text-center">Fed Tax</th>
-                <th className="border border-black p-2 text-center">SS Tax</th>
-                <th className="border border-black p-2 text-center">Med Tax</th>
-                <th className="border border-black p-2 text-center">Net Pay</th>
+              <tr style={{ backgroundColor: '#f0f0f0' }}>
+                <th style={{ border: '1px solid #000', padding: '8px', textAlign: 'center' }}>Period</th>
+                <th style={{ border: '1px solid #000', padding: '8px', textAlign: 'center' }}>Pay Date</th>
+                <th style={{ border: '1px solid #000', padding: '8px', textAlign: 'center' }}>Hours</th>
+                <th style={{ border: '1px solid #000', padding: '8px', textAlign: 'center' }}>Gross Pay</th>
+                <th style={{ border: '1px solid #000', padding: '8px', textAlign: 'center' }}>Fed Tax</th>
+                <th style={{ border: '1px solid #000', padding: '8px', textAlign: 'center' }}>SS Tax</th>
+                <th style={{ border: '1px solid #000', padding: '8px', textAlign: 'center' }}>Med Tax</th>
+                <th style={{ border: '1px solid #000', padding: '8px', textAlign: 'center' }}>Net Pay</th>
               </tr>
             </thead>
             <tbody>
               {employeeData.payPeriods.map((period) => (
                 <tr key={period.period}>
-                  <td className="border border-gray-300 p-1.5 text-center">{period.period}</td>
-                  <td className="border border-gray-300 p-1.5 text-center">{formatDate(period.payDate)}</td>
-                  <td className="border border-gray-300 p-1.5 text-center">{period.hours}</td>
-                  <td className="border border-gray-300 p-1.5 text-right">{formatCurrency(period.grossPay)}</td>
-                  <td className="border border-gray-300 p-1.5 text-right">{formatCurrency(period.federalTax)}</td>
-                  <td className="border border-gray-300 p-1.5 text-right">{formatCurrency(period.socialSecurity)}</td>
-                  <td className="border border-gray-300 p-1.5 text-right">{formatCurrency(period.medicare)}</td>
-                  <td className="border border-gray-300 p-1.5 text-right">{formatCurrency(period.netPay)}</td>
+                  <td style={{ border: '1px solid #ccc', padding: '6px', textAlign: 'center' }}>{period.period}</td>
+                  <td style={{ border: '1px solid #ccc', padding: '6px', textAlign: 'center' }}>{formatDate(period.payDate)}</td>
+                  <td style={{ border: '1px solid #ccc', padding: '6px', textAlign: 'center' }}>{period.hours}</td>
+                  <td style={{ border: '1px solid #ccc', padding: '6px', textAlign: 'right' }}>{formatCurrency(period.grossPay)}</td>
+                  <td style={{ border: '1px solid #ccc', padding: '6px', textAlign: 'right' }}>{formatCurrency(period.federalTax)}</td>
+                  <td style={{ border: '1px solid #ccc', padding: '6px', textAlign: 'right' }}>{formatCurrency(period.socialSecurity)}</td>
+                  <td style={{ border: '1px solid #ccc', padding: '6px', textAlign: 'right' }}>{formatCurrency(period.medicare)}</td>
+                  <td style={{ border: '1px solid #ccc', padding: '6px', textAlign: 'right' }}>{formatCurrency(period.netPay)}</td>
                 </tr>
               ))}
             </tbody>
@@ -257,11 +468,29 @@
       </div>
 
       {/* Official Footer */}
-      <div className="mt-[25px] p-[15px] border border-black bg-gray-100 text-[9px] text-gray-800">
-        <div className="text-center font-bold text-[10px] mb-2.5 tracking-wide">
+      <div style={{
+        marginTop: '25px',
+        padding: '15px',
+        border: '1px solid #000',
+        backgroundColor: '#f5f5f5',
+        fontSize: '9px',
+        color: '#333'
+      }}>
+        <div style={{
+          textAlign: 'center',
+          fontWeight: 'bold',
+          fontSize: '10px',
+          marginBottom: '10px',
+          letterSpacing: '0.5px'
+        }}>
           OFFICIAL ANNUAL WAGE AND TAX STATEMENT
         </div>
-        <div className="grid grid-cols-2 gap-5 mb-2.5">
+        <div style={{
+          display: 'grid',
+          gridTemplateColumns: '1fr 1fr',
+          gap: '20px',
+          marginBottom: '10px'
+        }}>
           <div>
             <strong>EMPLOYER CERTIFICATION:</strong><br/>
             This document certifies that the above information accurately reflects all compensation paid and taxes withheld for the employee during the specified tax year in compliance with federal tax regulations.
@@ -271,7 +500,13 @@
             Retain this document for tax filing purposes. This statement contains information required for completing your federal income tax return and should be kept with your permanent tax records.
           </div>
         </div>
-        <div className="text-center border-t border-gray-300 pt-2.5 text-[8px] text-gray-600">
+        <div style={{
+          textAlign: 'center',
+          borderTop: '1px solid #ccc',
+          paddingTop: '10px',
+          fontSize: '8px',
+          color: '#666'
+        }}>
           <div>
             <strong>Document Generated:</strong> {new Date().toLocaleDateString('en-US', {
               year: 'numeric',
@@ -279,7 +514,7 @@
               day: 'numeric'
             })} | <strong>Reference:</strong> AWS-{employeeData.taxYear}-{generateReferenceId()}
           </div>
-          <div className="mt-1.5">
+          <div style={{ marginTop: '5px' }}>
             This is an electronically generated document. No signature required for official use.
           </div>
         </div>
