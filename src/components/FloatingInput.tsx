--- conflicted
+++ resolved
@@ -1,7 +1,6 @@
 'use client'
 
 import { useState, useRef } from 'react'
-import { cn } from '@/lib/utils'
 
 export default function FloatingInput({
   type = 'text',
@@ -34,8 +33,6 @@
   const hasValue = value.length > 0
   const shouldFloat = isFocused || hasValue
 
-<<<<<<< HEAD
-=======
   // Simplify nested ternary for label color
   const getLabelColor = () => {
     if (isFocused && shouldFloat) {return 'text-cyan-400'}
@@ -43,9 +40,8 @@
     return ''
   }
 
->>>>>>> 880fee6e
   return (
-    <div className={cn("relative", className)}>
+    <div className={`relative ${className}`}>
       <input
         ref={inputRef}
         type={type}
@@ -61,31 +57,24 @@
         required={required}
         disabled={disabled}
         autoComplete={autoComplete}
-        className={cn(
-          "peer w-full px-4 pt-6 pb-2 border rounded-lg text-foreground placeholder-transparent transition-smooth focus-ring",
-          "bg-muted-dark/50 dark:bg-muted-dark/50",
-          disabled && "border-border-dark cursor-not-allowed opacity-50",
-          !disabled && isFocused && "border-secondary ring-2 ring-secondary/20 hover-glow",
-          !disabled && !isFocused && "border-border-dark hover:border-muted-foreground-dark"
-        )}
+        className={`
+          peer w-full px-4 pt-6 pb-2
+          bg-gray-800/50 border rounded-lg
+          text-white placeholder-transparent
+          transition-all duration-200 ease-in-out
+          ${disabled
+            ? 'border-gray-700 cursor-not-allowed opacity-50'
+            : isFocused
+              ? 'border-cyan-400 ring-2 ring-cyan-400/20 shadow-lg shadow-cyan-500/10'
+              : 'border-gray-600 hover:border-gray-500'
+          }
+          focus-ring
+        `}
         placeholder={placeholder}
       />
-
+      
       <label
         htmlFor={id}
-<<<<<<< HEAD
-        className={cn(
-          "absolute left-4 pointer-events-none transition-smooth",
-          shouldFloat && "top-2 text-xs",
-          !shouldFloat && "top-1/2 -translate-y-1/2 text-base",
-          isFocused && shouldFloat && "text-secondary",
-          !isFocused && shouldFloat && "text-muted-foreground",
-          !shouldFloat && "text-muted-foreground-dark"
-        )}
-      >
-        {placeholder}
-        {required && <span className="text-destructive ml-1">*</span>}
-=======
         className={`
           absolute left-4 transition-all duration-200 ease-in-out pointer-events-none
           ${shouldFloat 
@@ -97,15 +86,18 @@
       >
         {placeholder}
         {required && <span className="text-danger ml-1">*</span>}
->>>>>>> 880fee6e
       </label>
 
       {/* Focus ring animation */}
       <div
-        className={cn(
-          "absolute inset-0 rounded-lg pointer-events-none transition-smooth",
-          isFocused && "ring-1 ring-secondary/30 ring-offset-1 ring-offset-transparent"
-        )}
+        className={`
+          absolute inset-0 rounded-lg pointer-events-none
+          transition-all duration-200 ease-in-out
+          ${isFocused 
+            ? 'ring-1 ring-cyan-400/30 ring-offset-1 ring-offset-transparent' 
+            : ''
+          }
+        `}
       />
     </div>
   )
