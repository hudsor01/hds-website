--- conflicted
+++ resolved
@@ -1,19 +1,11 @@
 'use client'
 
+import { submitContactForm, type ContactFormState } from '@/app/actions/contact'
+import { getBudgetOptions, getContactTimeOptions, getServiceOptions, getTimelineOptions } from '@/lib/form-utils'
+import { logger } from '@/lib/logger'
 import { useActionState, useEffect } from 'react'
 import { useFormStatus } from 'react-dom'
-import { submitContactForm, type ContactFormState } from '@/app/actions/contact'
-import { getServiceOptions, getContactTimeOptions, getBudgetOptions, getTimelineOptions } from '@/lib/form-utils'
-import { logger } from '@/lib/logger'
 import { toast } from 'sonner'
-<<<<<<< HEAD
-import { Input } from '@/components/ui/input'
-import { Textarea } from '@/components/ui/textarea'
-import { Button } from '@/components/ui/Button'
-import { Alert, AlertDescription } from '@/components/ui/alert'
-import { CheckCircle2 } from 'lucide-react'
-=======
->>>>>>> bb0fafc8
 
 // Submit button with built-in pending state
 function SubmitButton() {
