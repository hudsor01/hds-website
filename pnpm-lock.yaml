lockfileVersion: '9.0'

settings:
  autoInstallPeers: true
  excludeLinksFromLockfile: false

overrides:
  esbuild: '>=0.25.0'
  path-to-regexp: '>=6.3.0'
  undici: '>=6.22.0'

importers:

  .:
    dependencies:
      '@hookform/resolvers':
        specifier: 5.2.2
        version: 5.2.2(react-hook-form@7.66.1(react@19.2.0))
      '@radix-ui/react-accordion':
        specifier: 1.2.12
        version: 1.2.12(@types/react-dom@19.2.3(@types/react@19.2.7))(@types/react@19.2.7)(react-dom@19.2.0(react@19.2.0))(react@19.2.0)
      '@radix-ui/react-alert-dialog':
        specifier: 1.1.15
        version: 1.1.15(@types/react-dom@19.2.3(@types/react@19.2.7))(@types/react@19.2.7)(react-dom@19.2.0(react@19.2.0))(react@19.2.0)
      '@radix-ui/react-aspect-ratio':
        specifier: 1.1.8
        version: 1.1.8(@types/react-dom@19.2.3(@types/react@19.2.7))(@types/react@19.2.7)(react-dom@19.2.0(react@19.2.0))(react@19.2.0)
      '@radix-ui/react-avatar':
        specifier: 1.1.11
        version: 1.1.11(@types/react-dom@19.2.3(@types/react@19.2.7))(@types/react@19.2.7)(react-dom@19.2.0(react@19.2.0))(react@19.2.0)
      '@radix-ui/react-checkbox':
        specifier: 1.3.3
        version: 1.3.3(@types/react-dom@19.2.3(@types/react@19.2.7))(@types/react@19.2.7)(react-dom@19.2.0(react@19.2.0))(react@19.2.0)
      '@radix-ui/react-collapsible':
        specifier: 1.1.12
        version: 1.1.12(@types/react-dom@19.2.3(@types/react@19.2.7))(@types/react@19.2.7)(react-dom@19.2.0(react@19.2.0))(react@19.2.0)
      '@radix-ui/react-context-menu':
        specifier: 2.2.16
        version: 2.2.16(@types/react-dom@19.2.3(@types/react@19.2.7))(@types/react@19.2.7)(react-dom@19.2.0(react@19.2.0))(react@19.2.0)
      '@radix-ui/react-dialog':
        specifier: 1.1.15
        version: 1.1.15(@types/react-dom@19.2.3(@types/react@19.2.7))(@types/react@19.2.7)(react-dom@19.2.0(react@19.2.0))(react@19.2.0)
      '@radix-ui/react-dropdown-menu':
        specifier: 2.1.16
        version: 2.1.16(@types/react-dom@19.2.3(@types/react@19.2.7))(@types/react@19.2.7)(react-dom@19.2.0(react@19.2.0))(react@19.2.0)
      '@radix-ui/react-hover-card':
        specifier: 1.1.15
        version: 1.1.15(@types/react-dom@19.2.3(@types/react@19.2.7))(@types/react@19.2.7)(react-dom@19.2.0(react@19.2.0))(react@19.2.0)
      '@radix-ui/react-icons':
        specifier: ^1.3.2
        version: 1.3.2(react@19.2.0)
      '@radix-ui/react-label':
        specifier: 2.1.8
        version: 2.1.8(@types/react-dom@19.2.3(@types/react@19.2.7))(@types/react@19.2.7)(react-dom@19.2.0(react@19.2.0))(react@19.2.0)
      '@radix-ui/react-menubar':
        specifier: 1.1.16
        version: 1.1.16(@types/react-dom@19.2.3(@types/react@19.2.7))(@types/react@19.2.7)(react-dom@19.2.0(react@19.2.0))(react@19.2.0)
      '@radix-ui/react-navigation-menu':
        specifier: 1.2.14
        version: 1.2.14(@types/react-dom@19.2.3(@types/react@19.2.7))(@types/react@19.2.7)(react-dom@19.2.0(react@19.2.0))(react@19.2.0)
      '@radix-ui/react-popover':
        specifier: 1.1.15
        version: 1.1.15(@types/react-dom@19.2.3(@types/react@19.2.7))(@types/react@19.2.7)(react-dom@19.2.0(react@19.2.0))(react@19.2.0)
      '@radix-ui/react-progress':
        specifier: 1.1.8
        version: 1.1.8(@types/react-dom@19.2.3(@types/react@19.2.7))(@types/react@19.2.7)(react-dom@19.2.0(react@19.2.0))(react@19.2.0)
      '@radix-ui/react-radio-group':
        specifier: 1.3.8
        version: 1.3.8(@types/react-dom@19.2.3(@types/react@19.2.7))(@types/react@19.2.7)(react-dom@19.2.0(react@19.2.0))(react@19.2.0)
      '@radix-ui/react-scroll-area':
        specifier: 1.2.10
        version: 1.2.10(@types/react-dom@19.2.3(@types/react@19.2.7))(@types/react@19.2.7)(react-dom@19.2.0(react@19.2.0))(react@19.2.0)
      '@radix-ui/react-select':
        specifier: ^2.2.6
        version: 2.2.6(@types/react-dom@19.2.3(@types/react@19.2.7))(@types/react@19.2.7)(react-dom@19.2.0(react@19.2.0))(react@19.2.0)
      '@radix-ui/react-separator':
        specifier: ^1.1.7
        version: 1.1.8(@types/react-dom@19.2.3(@types/react@19.2.7))(@types/react@19.2.7)(react-dom@19.2.0(react@19.2.0))(react@19.2.0)
      '@radix-ui/react-slider':
        specifier: 1.3.6
        version: 1.3.6(@types/react-dom@19.2.3(@types/react@19.2.7))(@types/react@19.2.7)(react-dom@19.2.0(react@19.2.0))(react@19.2.0)
      '@radix-ui/react-slot':
        specifier: ^1.2.3
        version: 1.2.4(@types/react@19.2.7)(react@19.2.0)
      '@radix-ui/react-switch':
        specifier: 1.2.6
        version: 1.2.6(@types/react-dom@19.2.3(@types/react@19.2.7))(@types/react@19.2.7)(react-dom@19.2.0(react@19.2.0))(react@19.2.0)
      '@radix-ui/react-tabs':
        specifier: ^1.1.13
        version: 1.1.13(@types/react-dom@19.2.3(@types/react@19.2.7))(@types/react@19.2.7)(react-dom@19.2.0(react@19.2.0))(react@19.2.0)
      '@radix-ui/react-toggle':
        specifier: 1.1.10
        version: 1.1.10(@types/react-dom@19.2.3(@types/react@19.2.7))(@types/react@19.2.7)(react-dom@19.2.0(react@19.2.0))(react@19.2.0)
      '@radix-ui/react-toggle-group':
        specifier: 1.1.11
        version: 1.1.11(@types/react-dom@19.2.3(@types/react@19.2.7))(@types/react@19.2.7)(react-dom@19.2.0(react@19.2.0))(react@19.2.0)
      '@radix-ui/react-tooltip':
        specifier: 1.2.8
        version: 1.2.8(@types/react-dom@19.2.3(@types/react@19.2.7))(@types/react@19.2.7)(react-dom@19.2.0(react@19.2.0))(react@19.2.0)
      '@react-email/render':
        specifier: 2.0.0
        version: 2.0.0(react-dom@19.2.0(react@19.2.0))(react@19.2.0)
      '@supabase/supabase-js':
        specifier: ^2.57.4
        version: 2.84.0
      '@t3-oss/env-nextjs':
        specifier: 0.13.8
        version: 0.13.8(typescript@5.9.3)(zod@4.1.13)
      '@tailwindcss/typography':
        specifier: ^0.5.16
        version: 0.5.19(tailwindcss@4.1.17)
      '@tanstack/react-form':
        specifier: 1.25.0
        version: 1.25.0(react-dom@19.2.0(react@19.2.0))(react@19.2.0)
      '@tanstack/react-query':
        specifier: 5.90.10
        version: 5.90.10(react@19.2.0)
      '@tryghost/content-api':
        specifier: ^1.12.0
        version: 1.12.2
      '@vercel/analytics':
        specifier: ^1.5.0
        version: 1.5.0(next@16.0.4(@babel/core@7.28.5)(@playwright/test@1.56.1)(babel-plugin-react-compiler@1.0.0)(react-dom@19.2.0(react@19.2.0))(react@19.2.0))(react@19.2.0)
      '@vercel/kv':
        specifier: 3.0.0
        version: 3.0.0
      '@vercel/speed-insights':
        specifier: 1.2.0
        version: 1.2.0(next@16.0.4(@babel/core@7.28.5)(@playwright/test@1.56.1)(babel-plugin-react-compiler@1.0.0)(react-dom@19.2.0(react@19.2.0))(react@19.2.0))(react@19.2.0)
      class-variance-authority:
        specifier: ^0.7.1
        version: 0.7.1
      clsx:
        specifier: ^2.1.1
        version: 2.1.1
      cmdk:
        specifier: 1.1.1
        version: 1.1.1(@types/react-dom@19.2.3(@types/react@19.2.7))(@types/react@19.2.7)(react-dom@19.2.0(react@19.2.0))(react@19.2.0)
      dompurify:
        specifier: 3.3.0
        version: 3.3.0
      embla-carousel-react:
        specifier: 8.6.0
        version: 8.6.0(react@19.2.0)
      lucide-react:
        specifier: ^0.554.0
        version: 0.554.0(react@19.2.0)
      next-themes:
        specifier: 0.4.6
        version: 0.4.6(react-dom@19.2.0(react@19.2.0))(react@19.2.0)
      p-ratelimit:
        specifier: ^1.0.1
        version: 1.0.1
      postcss:
        specifier: ^8.5.6
        version: 8.5.6
      prettier:
        specifier: 3.6.2
        version: 3.6.2
      react-error-boundary:
        specifier: ^6.0.0
        version: 6.0.0(react@19.2.0)
      react-hook-form:
        specifier: 7.66.1
        version: 7.66.1(react@19.2.0)
      react-resizable-panels:
        specifier: 3.0.6
        version: 3.0.6(react-dom@19.2.0(react@19.2.0))(react@19.2.0)
      resend:
        specifier: ^6.1.0
        version: 6.5.2(@react-email/render@2.0.0(react-dom@19.2.0(react@19.2.0))(react@19.2.0))
      sonner:
        specifier: ^2.0.7
        version: 2.0.7(react-dom@19.2.0(react@19.2.0))(react@19.2.0)
      tailwind-merge:
        specifier: ^3.3.1
        version: 3.4.0
      zod:
        specifier: ^4.1.8
        version: 4.1.13
    devDependencies:
      '@axe-core/playwright':
        specifier: ^4.10.2
        version: 4.11.0(playwright-core@1.56.1)
      '@playwright/test':
        specifier: ^1.55.0
        version: 1.56.1
      '@tailwindcss/postcss':
        specifier: ^4.1.13
        version: 4.1.17
      '@testing-library/jest-dom':
        specifier: ^6.8.0
        version: 6.9.1
      '@testing-library/react':
        specifier: ^16.3.0
        version: 16.3.0(@testing-library/dom@10.4.1)(@types/react-dom@19.2.3(@types/react@19.2.7))(@types/react@19.2.7)(react-dom@19.2.0(react@19.2.0))(react@19.2.0)
      '@testing-library/user-event':
        specifier: ^14.6.1
        version: 14.6.1(@testing-library/dom@10.4.1)
      '@types/node':
        specifier: ^24.5.0
        version: 24.10.1
      '@types/react':
        specifier: 19.2.7
        version: 19.2.7
      '@types/react-dom':
        specifier: 19.2.3
        version: 19.2.3(@types/react@19.2.7)
      '@vitejs/plugin-react':
        specifier: ^5.0.2
        version: 5.1.1(vite@7.2.4(@types/node@24.10.1)(jiti@2.6.1)(lightningcss@1.30.2)(tsx@4.20.6))
      '@vitest/coverage-v8':
        specifier: ^3.2.4
        version: 3.2.4(vitest@3.2.4)
      '@vitest/ui':
        specifier: ^3.2.4
        version: 3.2.4(vitest@3.2.4)
      babel-plugin-react-compiler:
        specifier: 1.0.0
        version: 1.0.0
      dotenv-cli:
        specifier: ^11.0.0
        version: 11.0.0
      eslint:
        specifier: ^9.35.0
        version: 9.39.1(jiti@2.6.1)
      eslint-config-next:
        specifier: 16.0.4
        version: 16.0.4(@typescript-eslint/parser@8.48.0(eslint@9.39.1(jiti@2.6.1))(typescript@5.9.3))(eslint@9.39.1(jiti@2.6.1))(typescript@5.9.3)
      happy-dom:
        specifier: ^20.0.7
        version: 20.0.10
      husky:
        specifier: 9.1.7
        version: 9.1.7
      msw:
        specifier: ^2.12.2
        version: 2.12.3(@types/node@24.10.1)(typescript@5.9.3)
      next:
        specifier: 16.0.4
        version: 16.0.4(@babel/core@7.28.5)(@playwright/test@1.56.1)(babel-plugin-react-compiler@1.0.0)(react-dom@19.2.0(react@19.2.0))(react@19.2.0)
      playwright:
        specifier: ^1.55.0
        version: 1.56.1
      react:
        specifier: 19.2.0
        version: 19.2.0
      react-dom:
        specifier: 19.2.0
        version: 19.2.0(react@19.2.0)
      tailwindcss:
        specifier: ^4.1.13
        version: 4.1.17
      tsx:
        specifier: 4.20.6
        version: 4.20.6
      tw-animate-css:
        specifier: 1.4.0
        version: 1.4.0
      typescript:
        specifier: ^5.9.2
        version: 5.9.3
      vitest:
        specifier: ^3.2.4
        version: 3.2.4(@edge-runtime/vm@3.2.0)(@types/node@24.10.1)(@vitest/ui@3.2.4)(happy-dom@20.0.10)(jiti@2.6.1)(lightningcss@1.30.2)(msw@2.12.3(@types/node@24.10.1)(typescript@5.9.3))(tsx@4.20.6)
      webpack-bundle-analyzer:
        specifier: ^5.0.1
        version: 5.0.1

packages:

  '@adobe/css-tools@4.4.4':
    resolution: {integrity: sha512-Elp+iwUx5rN5+Y8xLt5/GRoG20WGoDCQ/1Fb+1LiGtvwbDavuSk0jhD/eZdckHAuzcDzccnkv+rEjyWfRx18gg==}

  '@alloc/quick-lru@5.2.0':
    resolution: {integrity: sha512-UrcABB+4bUrFABwbluTIBErXwvbsU/V7TZWfmbgJfbkwiBuziS9gxdODUyuiecfdGQ85jglMW6juS3+z5TsKLw==}
    engines: {node: '>=10'}

  '@ampproject/remapping@2.3.0':
    resolution: {integrity: sha512-30iZtAPgz+LTIYoeivqYo853f02jBYSd5uGnGpkFV0M3xOt9aN73erkgYAmZU43x4VfqcnLxW9Kpg3R5LC4YYw==}
    engines: {node: '>=6.0.0'}

  '@axe-core/playwright@4.11.0':
    resolution: {integrity: sha512-70vBT/Ylqpm65RQz2iCG2o0JJCEG/WCNyefTr2xcOcr1CoSee60gNQYUMZZ7YukoKkFLv26I/jjlsvwwp532oQ==}
    peerDependencies:
      playwright-core: '>= 1.0.0'

  '@babel/code-frame@7.27.1':
    resolution: {integrity: sha512-cjQ7ZlQ0Mv3b47hABuTevyTuYN4i+loJKGeV9flcCgIK37cCXRh+L1bd3iBHlynerhQ7BhCkn2BPbQUL+rGqFg==}
    engines: {node: '>=6.9.0'}

  '@babel/compat-data@7.28.5':
    resolution: {integrity: sha512-6uFXyCayocRbqhZOB+6XcuZbkMNimwfVGFji8CTZnCzOHVGvDqzvitu1re2AU5LROliz7eQPhB8CpAMvnx9EjA==}
    engines: {node: '>=6.9.0'}

  '@babel/core@7.28.5':
    resolution: {integrity: sha512-e7jT4DxYvIDLk1ZHmU/m/mB19rex9sv0c2ftBtjSBv+kVM/902eh0fINUzD7UwLLNR+jU585GxUJ8/EBfAM5fw==}
    engines: {node: '>=6.9.0'}

  '@babel/generator@7.28.5':
    resolution: {integrity: sha512-3EwLFhZ38J4VyIP6WNtt2kUdW9dokXA9Cr4IVIFHuCpZ3H8/YFOl5JjZHisrn1fATPBmKKqXzDFvh9fUwHz6CQ==}
    engines: {node: '>=6.9.0'}

  '@babel/helper-compilation-targets@7.27.2':
    resolution: {integrity: sha512-2+1thGUUWWjLTYTHZWK1n8Yga0ijBz1XAhUXcKy81rd5g6yh7hGqMp45v7cadSbEHc9G3OTv45SyneRN3ps4DQ==}
    engines: {node: '>=6.9.0'}

  '@babel/helper-globals@7.28.0':
    resolution: {integrity: sha512-+W6cISkXFa1jXsDEdYA8HeevQT/FULhxzR99pxphltZcVaugps53THCeiWA8SguxxpSp3gKPiuYfSWopkLQ4hw==}
    engines: {node: '>=6.9.0'}

  '@babel/helper-module-imports@7.27.1':
    resolution: {integrity: sha512-0gSFWUPNXNopqtIPQvlD5WgXYI5GY2kP2cCvoT8kczjbfcfuIljTbcWrulD1CIPIX2gt1wghbDy08yE1p+/r3w==}
    engines: {node: '>=6.9.0'}

  '@babel/helper-module-transforms@7.28.3':
    resolution: {integrity: sha512-gytXUbs8k2sXS9PnQptz5o0QnpLL51SwASIORY6XaBKF88nsOT0Zw9szLqlSGQDP/4TljBAD5y98p2U1fqkdsw==}
    engines: {node: '>=6.9.0'}
    peerDependencies:
      '@babel/core': ^7.0.0

  '@babel/helper-plugin-utils@7.27.1':
    resolution: {integrity: sha512-1gn1Up5YXka3YYAHGKpbideQ5Yjf1tDa9qYcgysz+cNCXukyLl6DjPXhD3VRwSb8c0J9tA4b2+rHEZtc6R0tlw==}
    engines: {node: '>=6.9.0'}

  '@babel/helper-string-parser@7.27.1':
    resolution: {integrity: sha512-qMlSxKbpRlAridDExk92nSobyDdpPijUq2DW6oDnUqd0iOGxmQjyqhMIihI9+zv4LPyZdRje2cavWPbCbWm3eA==}
    engines: {node: '>=6.9.0'}

  '@babel/helper-validator-identifier@7.28.5':
    resolution: {integrity: sha512-qSs4ifwzKJSV39ucNjsvc6WVHs6b7S03sOh2OcHF9UHfVPqWWALUsNUVzhSBiItjRZoLHx7nIarVjqKVusUZ1Q==}
    engines: {node: '>=6.9.0'}

  '@babel/helper-validator-option@7.27.1':
    resolution: {integrity: sha512-YvjJow9FxbhFFKDSuFnVCe2WxXk1zWc22fFePVNEaWJEu8IrZVlda6N0uHwzZrUM1il7NC9Mlp4MaJYbYd9JSg==}
    engines: {node: '>=6.9.0'}

  '@babel/helpers@7.28.4':
    resolution: {integrity: sha512-HFN59MmQXGHVyYadKLVumYsA9dBFun/ldYxipEjzA4196jpLZd8UjEEBLkbEkvfYreDqJhZxYAWFPtrfhNpj4w==}
    engines: {node: '>=6.9.0'}

  '@babel/parser@7.28.5':
    resolution: {integrity: sha512-KKBU1VGYR7ORr3At5HAtUQ+TV3SzRCXmA/8OdDZiLDBIZxVyzXuztPjfLd3BV1PRAQGCMWWSHYhL0F8d5uHBDQ==}
    engines: {node: '>=6.0.0'}
    hasBin: true

  '@babel/plugin-transform-react-jsx-self@7.27.1':
    resolution: {integrity: sha512-6UzkCs+ejGdZ5mFFC/OCUrv028ab2fp1znZmCZjAOBKiBK2jXD1O+BPSfX8X2qjJ75fZBMSnQn3Rq2mrBJK2mw==}
    engines: {node: '>=6.9.0'}
    peerDependencies:
      '@babel/core': ^7.0.0-0

  '@babel/plugin-transform-react-jsx-source@7.27.1':
    resolution: {integrity: sha512-zbwoTsBruTeKB9hSq73ha66iFeJHuaFkUbwvqElnygoNbj/jHRsSeokowZFN3CZ64IvEqcmmkVe89OPXc7ldAw==}
    engines: {node: '>=6.9.0'}
    peerDependencies:
      '@babel/core': ^7.0.0-0

  '@babel/runtime@7.28.4':
    resolution: {integrity: sha512-Q/N6JNWvIvPnLDvjlE1OUBLPQHH6l3CltCEsHIujp45zQUSSh8K+gHnaEX45yAT1nyngnINhvWtzN+Nb9D8RAQ==}
    engines: {node: '>=6.9.0'}

  '@babel/template@7.27.2':
    resolution: {integrity: sha512-LPDZ85aEJyYSd18/DkjNh4/y1ntkE5KwUHWTiqgRxruuZL2F1yuHligVHLvcHY2vMHXttKFpJn6LwfI7cw7ODw==}
    engines: {node: '>=6.9.0'}

  '@babel/traverse@7.28.5':
    resolution: {integrity: sha512-TCCj4t55U90khlYkVV/0TfkJkAkUg3jZFA3Neb7unZT8CPok7iiRfaX0F+WnqWqt7OxhOn0uBKXCw4lbL8W0aQ==}
    engines: {node: '>=6.9.0'}

  '@babel/types@7.28.5':
    resolution: {integrity: sha512-qQ5m48eI/MFLQ5PxQj4PFaprjyCTLI37ElWMmNs0K8Lk3dVeOdNpB3ks8jc7yM5CDmVC73eMVk/trk3fgmrUpA==}
    engines: {node: '>=6.9.0'}

  '@bcoe/v8-coverage@1.0.2':
    resolution: {integrity: sha512-6zABk/ECA/QYSCQ1NGiVwwbQerUCZ+TQbp64Q3AgmfNvurHH0j8TtXa1qbShXA6qqkpAj4V5W8pP6mLe1mcMqA==}
    engines: {node: '>=18'}

  '@discoveryjs/json-ext@0.5.7':
    resolution: {integrity: sha512-dBVuXR082gk3jsFp7Rd/JI4kytwGHecnCoTtXFb7DB6CNHp4rg5k1bhg0nWdLGLnOV71lmDzGQaLMy8iPLY0pw==}
    engines: {node: '>=10.0.0'}

  '@edge-runtime/primitives@4.1.0':
    resolution: {integrity: sha512-Vw0lbJ2lvRUqc7/soqygUX216Xb8T3WBZ987oywz6aJqRxcwSVWwr9e+Nqo2m9bxobA9mdbWNNoRY6S9eko1EQ==}
    engines: {node: '>=16'}

  '@edge-runtime/vm@3.2.0':
    resolution: {integrity: sha512-0dEVyRLM/lG4gp1R/Ik5bfPl/1wX00xFwd5KcNH602tzBa09oF7pbTKETEhR1GjZ75K6OJnYFu8II2dyMhONMw==}
    engines: {node: '>=16'}

  '@emnapi/core@1.7.1':
    resolution: {integrity: sha512-o1uhUASyo921r2XtHYOHy7gdkGLge8ghBEQHMWmyJFoXlpU58kIrhhN3w26lpQb6dspetweapMn2CSNwQ8I4wg==}

  '@emnapi/runtime@1.7.1':
    resolution: {integrity: sha512-PVtJr5CmLwYAU9PZDMITZoR5iAOShYREoR45EyyLrbntV50mdePTgUn4AmOw90Ifcj+x2kRjdzr1HP3RrNiHGA==}

  '@emnapi/wasi-threads@1.1.0':
    resolution: {integrity: sha512-WI0DdZ8xFSbgMjR1sFsKABJ/C5OnRrjT06JXbZKexJGrDuPTzZdDYfFlsgcCXCyf+suG5QU2e/y1Wo2V/OapLQ==}

  '@esbuild/aix-ppc64@0.25.12':
    resolution: {integrity: sha512-Hhmwd6CInZ3dwpuGTF8fJG6yoWmsToE+vYgD4nytZVxcu1ulHpUQRAB1UJ8+N1Am3Mz4+xOByoQoSZf4D+CpkA==}
    engines: {node: '>=18'}
    cpu: [ppc64]
    os: [aix]

  '@esbuild/android-arm64@0.25.12':
    resolution: {integrity: sha512-6AAmLG7zwD1Z159jCKPvAxZd4y/VTO0VkprYy+3N2FtJ8+BQWFXU+OxARIwA46c5tdD9SsKGZ/1ocqBS/gAKHg==}
    engines: {node: '>=18'}
    cpu: [arm64]
    os: [android]

  '@esbuild/android-arm@0.25.12':
    resolution: {integrity: sha512-VJ+sKvNA/GE7Ccacc9Cha7bpS8nyzVv0jdVgwNDaR4gDMC/2TTRc33Ip8qrNYUcpkOHUT5OZ0bUcNNVZQ9RLlg==}
    engines: {node: '>=18'}
    cpu: [arm]
    os: [android]

  '@esbuild/android-x64@0.25.12':
    resolution: {integrity: sha512-5jbb+2hhDHx5phYR2By8GTWEzn6I9UqR11Kwf22iKbNpYrsmRB18aX/9ivc5cabcUiAT/wM+YIZ6SG9QO6a8kg==}
    engines: {node: '>=18'}
    cpu: [x64]
    os: [android]

  '@esbuild/darwin-arm64@0.25.12':
    resolution: {integrity: sha512-N3zl+lxHCifgIlcMUP5016ESkeQjLj/959RxxNYIthIg+CQHInujFuXeWbWMgnTo4cp5XVHqFPmpyu9J65C1Yg==}
    engines: {node: '>=18'}
    cpu: [arm64]
    os: [darwin]

  '@esbuild/darwin-x64@0.25.12':
    resolution: {integrity: sha512-HQ9ka4Kx21qHXwtlTUVbKJOAnmG1ipXhdWTmNXiPzPfWKpXqASVcWdnf2bnL73wgjNrFXAa3yYvBSd9pzfEIpA==}
    engines: {node: '>=18'}
    cpu: [x64]
    os: [darwin]

  '@esbuild/freebsd-arm64@0.25.12':
    resolution: {integrity: sha512-gA0Bx759+7Jve03K1S0vkOu5Lg/85dou3EseOGUes8flVOGxbhDDh/iZaoek11Y8mtyKPGF3vP8XhnkDEAmzeg==}
    engines: {node: '>=18'}
    cpu: [arm64]
    os: [freebsd]

  '@esbuild/freebsd-x64@0.25.12':
    resolution: {integrity: sha512-TGbO26Yw2xsHzxtbVFGEXBFH0FRAP7gtcPE7P5yP7wGy7cXK2oO7RyOhL5NLiqTlBh47XhmIUXuGciXEqYFfBQ==}
    engines: {node: '>=18'}
    cpu: [x64]
    os: [freebsd]

  '@esbuild/linux-arm64@0.25.12':
    resolution: {integrity: sha512-8bwX7a8FghIgrupcxb4aUmYDLp8pX06rGh5HqDT7bB+8Rdells6mHvrFHHW2JAOPZUbnjUpKTLg6ECyzvas2AQ==}
    engines: {node: '>=18'}
    cpu: [arm64]
    os: [linux]

  '@esbuild/linux-arm@0.25.12':
    resolution: {integrity: sha512-lPDGyC1JPDou8kGcywY0YILzWlhhnRjdof3UlcoqYmS9El818LLfJJc3PXXgZHrHCAKs/Z2SeZtDJr5MrkxtOw==}
    engines: {node: '>=18'}
    cpu: [arm]
    os: [linux]

  '@esbuild/linux-ia32@0.25.12':
    resolution: {integrity: sha512-0y9KrdVnbMM2/vG8KfU0byhUN+EFCny9+8g202gYqSSVMonbsCfLjUO+rCci7pM0WBEtz+oK/PIwHkzxkyharA==}
    engines: {node: '>=18'}
    cpu: [ia32]
    os: [linux]

  '@esbuild/linux-loong64@0.25.12':
    resolution: {integrity: sha512-h///Lr5a9rib/v1GGqXVGzjL4TMvVTv+s1DPoxQdz7l/AYv6LDSxdIwzxkrPW438oUXiDtwM10o9PmwS/6Z0Ng==}
    engines: {node: '>=18'}
    cpu: [loong64]
    os: [linux]

  '@esbuild/linux-mips64el@0.25.12':
    resolution: {integrity: sha512-iyRrM1Pzy9GFMDLsXn1iHUm18nhKnNMWscjmp4+hpafcZjrr2WbT//d20xaGljXDBYHqRcl8HnxbX6uaA/eGVw==}
    engines: {node: '>=18'}
    cpu: [mips64el]
    os: [linux]

  '@esbuild/linux-ppc64@0.25.12':
    resolution: {integrity: sha512-9meM/lRXxMi5PSUqEXRCtVjEZBGwB7P/D4yT8UG/mwIdze2aV4Vo6U5gD3+RsoHXKkHCfSxZKzmDssVlRj1QQA==}
    engines: {node: '>=18'}
    cpu: [ppc64]
    os: [linux]

  '@esbuild/linux-riscv64@0.25.12':
    resolution: {integrity: sha512-Zr7KR4hgKUpWAwb1f3o5ygT04MzqVrGEGXGLnj15YQDJErYu/BGg+wmFlIDOdJp0PmB0lLvxFIOXZgFRrdjR0w==}
    engines: {node: '>=18'}
    cpu: [riscv64]
    os: [linux]

  '@esbuild/linux-s390x@0.25.12':
    resolution: {integrity: sha512-MsKncOcgTNvdtiISc/jZs/Zf8d0cl/t3gYWX8J9ubBnVOwlk65UIEEvgBORTiljloIWnBzLs4qhzPkJcitIzIg==}
    engines: {node: '>=18'}
    cpu: [s390x]
    os: [linux]

  '@esbuild/linux-x64@0.25.12':
    resolution: {integrity: sha512-uqZMTLr/zR/ed4jIGnwSLkaHmPjOjJvnm6TVVitAa08SLS9Z0VM8wIRx7gWbJB5/J54YuIMInDquWyYvQLZkgw==}
    engines: {node: '>=18'}
    cpu: [x64]
    os: [linux]

  '@esbuild/netbsd-arm64@0.25.12':
    resolution: {integrity: sha512-xXwcTq4GhRM7J9A8Gv5boanHhRa/Q9KLVmcyXHCTaM4wKfIpWkdXiMog/KsnxzJ0A1+nD+zoecuzqPmCRyBGjg==}
    engines: {node: '>=18'}
    cpu: [arm64]
    os: [netbsd]

  '@esbuild/netbsd-x64@0.25.12':
    resolution: {integrity: sha512-Ld5pTlzPy3YwGec4OuHh1aCVCRvOXdH8DgRjfDy/oumVovmuSzWfnSJg+VtakB9Cm0gxNO9BzWkj6mtO1FMXkQ==}
    engines: {node: '>=18'}
    cpu: [x64]
    os: [netbsd]

  '@esbuild/openbsd-arm64@0.25.12':
    resolution: {integrity: sha512-fF96T6KsBo/pkQI950FARU9apGNTSlZGsv1jZBAlcLL1MLjLNIWPBkj5NlSz8aAzYKg+eNqknrUJ24QBybeR5A==}
    engines: {node: '>=18'}
    cpu: [arm64]
    os: [openbsd]

  '@esbuild/openbsd-x64@0.25.12':
    resolution: {integrity: sha512-MZyXUkZHjQxUvzK7rN8DJ3SRmrVrke8ZyRusHlP+kuwqTcfWLyqMOE3sScPPyeIXN/mDJIfGXvcMqCgYKekoQw==}
    engines: {node: '>=18'}
    cpu: [x64]
    os: [openbsd]

  '@esbuild/openharmony-arm64@0.25.12':
    resolution: {integrity: sha512-rm0YWsqUSRrjncSXGA7Zv78Nbnw4XL6/dzr20cyrQf7ZmRcsovpcRBdhD43Nuk3y7XIoW2OxMVvwuRvk9XdASg==}
    engines: {node: '>=18'}
    cpu: [arm64]
    os: [openharmony]

  '@esbuild/sunos-x64@0.25.12':
    resolution: {integrity: sha512-3wGSCDyuTHQUzt0nV7bocDy72r2lI33QL3gkDNGkod22EsYl04sMf0qLb8luNKTOmgF/eDEDP5BFNwoBKH441w==}
    engines: {node: '>=18'}
    cpu: [x64]
    os: [sunos]

  '@esbuild/win32-arm64@0.25.12':
    resolution: {integrity: sha512-rMmLrur64A7+DKlnSuwqUdRKyd3UE7oPJZmnljqEptesKM8wx9J8gx5u0+9Pq0fQQW8vqeKebwNXdfOyP+8Bsg==}
    engines: {node: '>=18'}
    cpu: [arm64]
    os: [win32]

  '@esbuild/win32-ia32@0.25.12':
    resolution: {integrity: sha512-HkqnmmBoCbCwxUKKNPBixiWDGCpQGVsrQfJoVGYLPT41XWF8lHuE5N6WhVia2n4o5QK5M4tYr21827fNhi4byQ==}
    engines: {node: '>=18'}
    cpu: [ia32]
    os: [win32]

  '@esbuild/win32-x64@0.25.12':
    resolution: {integrity: sha512-alJC0uCZpTFrSL0CCDjcgleBXPnCrEAhTBILpeAp7M/OFgoqtAetfBzX0xM00MUsVVPpVjlPuMbREqnZCXaTnA==}
    engines: {node: '>=18'}
    cpu: [x64]
    os: [win32]

  '@eslint-community/eslint-utils@4.9.0':
    resolution: {integrity: sha512-ayVFHdtZ+hsq1t2Dy24wCmGXGe4q9Gu3smhLYALJrr473ZH27MsnSL+LKUlimp4BWJqMDMLmPpx/Q9R3OAlL4g==}
    engines: {node: ^12.22.0 || ^14.17.0 || >=16.0.0}
    peerDependencies:
      eslint: ^6.0.0 || ^7.0.0 || >=8.0.0

  '@eslint-community/regexpp@4.12.2':
    resolution: {integrity: sha512-EriSTlt5OC9/7SXkRSCAhfSxxoSUgBm33OH+IkwbdpgoqsSsUg7y3uh+IICI/Qg4BBWr3U2i39RpmycbxMq4ew==}
    engines: {node: ^12.0.0 || ^14.0.0 || >=16.0.0}

  '@eslint/config-array@0.21.1':
    resolution: {integrity: sha512-aw1gNayWpdI/jSYVgzN5pL0cfzU02GT3NBpeT/DXbx1/1x7ZKxFPd9bwrzygx/qiwIQiJ1sw/zD8qY/kRvlGHA==}
    engines: {node: ^18.18.0 || ^20.9.0 || >=21.1.0}

  '@eslint/config-helpers@0.4.2':
    resolution: {integrity: sha512-gBrxN88gOIf3R7ja5K9slwNayVcZgK6SOUORm2uBzTeIEfeVaIhOpCtTox3P6R7o2jLFwLFTLnC7kU/RGcYEgw==}
    engines: {node: ^18.18.0 || ^20.9.0 || >=21.1.0}

  '@eslint/core@0.17.0':
    resolution: {integrity: sha512-yL/sLrpmtDaFEiUj1osRP4TI2MDz1AddJL+jZ7KSqvBuliN4xqYY54IfdN8qD8Toa6g1iloph1fxQNkjOxrrpQ==}
    engines: {node: ^18.18.0 || ^20.9.0 || >=21.1.0}

  '@eslint/eslintrc@3.3.1':
    resolution: {integrity: sha512-gtF186CXhIl1p4pJNGZw8Yc6RlshoePRvE0X91oPGb3vZ8pM3qOS9W9NGPat9LziaBV7XrJWGylNQXkGcnM3IQ==}
    engines: {node: ^18.18.0 || ^20.9.0 || >=21.1.0}

  '@eslint/js@9.39.1':
    resolution: {integrity: sha512-S26Stp4zCy88tH94QbBv3XCuzRQiZ9yXofEILmglYTh/Ug/a9/umqvgFtYBAo3Lp0nsI/5/qH1CCrbdK3AP1Tw==}
    engines: {node: ^18.18.0 || ^20.9.0 || >=21.1.0}

  '@eslint/object-schema@2.1.7':
    resolution: {integrity: sha512-VtAOaymWVfZcmZbp6E2mympDIHvyjXs/12LqWYjVw6qjrfF+VK+fyG33kChz3nnK+SU5/NeHOqrTEHS8sXO3OA==}
    engines: {node: ^18.18.0 || ^20.9.0 || >=21.1.0}

  '@eslint/plugin-kit@0.4.1':
    resolution: {integrity: sha512-43/qtrDUokr7LJqoF2c3+RInu/t4zfrpYdoSDfYyhg52rwLV6TnOvdG4fXm7IkSB3wErkcmJS9iEhjVtOSEjjA==}
    engines: {node: ^18.18.0 || ^20.9.0 || >=21.1.0}

  '@floating-ui/core@1.7.3':
    resolution: {integrity: sha512-sGnvb5dmrJaKEZ+LDIpguvdX3bDlEllmv4/ClQ9awcmCZrlx5jQyyMWFM5kBI+EyNOCDDiKk8il0zeuX3Zlg/w==}

  '@floating-ui/dom@1.7.4':
    resolution: {integrity: sha512-OOchDgh4F2CchOX94cRVqhvy7b3AFb+/rQXyswmzmGakRfkMgoWVjfnLWkRirfLEfuD4ysVW16eXzwt3jHIzKA==}

  '@floating-ui/react-dom@2.1.6':
    resolution: {integrity: sha512-4JX6rEatQEvlmgU80wZyq9RT96HZJa88q8hp0pBd+LrczeDI4o6uA2M+uvxngVHo4Ihr8uibXxH6+70zhAFrVw==}
    peerDependencies:
      react: '>=16.8.0'
      react-dom: '>=16.8.0'

  '@floating-ui/utils@0.2.10':
    resolution: {integrity: sha512-aGTxbpbg8/b5JfU1HXSrbH3wXZuLPJcNEcZQFMxLs3oSzgtVu6nFPkbbGGUvBcUjKV2YyB9Wxxabo+HEH9tcRQ==}

  '@hookform/resolvers@5.2.2':
    resolution: {integrity: sha512-A/IxlMLShx3KjV/HeTcTfaMxdwy690+L/ZADoeaTltLx+CVuzkeVIPuybK3jrRfw7YZnmdKsVVHAlEPIAEUNlA==}
    peerDependencies:
      react-hook-form: ^7.55.0

  '@humanfs/core@0.19.1':
    resolution: {integrity: sha512-5DyQ4+1JEUzejeK1JGICcideyfUbGixgS9jNgex5nqkW+cY7WZhxBigmieN5Qnw9ZosSNVC9KQKyb+GUaGyKUA==}
    engines: {node: '>=18.18.0'}

  '@humanfs/node@0.16.7':
    resolution: {integrity: sha512-/zUx+yOsIrG4Y43Eh2peDeKCxlRt/gET6aHfaKpuq267qXdYDFViVHfMaLyygZOnl0kGWxFIgsBy8QFuTLUXEQ==}
    engines: {node: '>=18.18.0'}

  '@humanwhocodes/module-importer@1.0.1':
    resolution: {integrity: sha512-bxveV4V8v5Yb4ncFTT3rPSgZBOpCkjfK0y4oVVVJwIuDVBRMDXrPyXRL988i5ap9m9bnyEEjWfm5WkBmtffLfA==}
    engines: {node: '>=12.22'}

  '@humanwhocodes/retry@0.4.3':
    resolution: {integrity: sha512-bV0Tgo9K4hfPCek+aMAn81RppFKv2ySDQeMoSZuvTASywNTnVJCArCZE2FWqpvIatKu7VMRLWlR1EazvVhDyhQ==}
    engines: {node: '>=18.18'}

  '@img/colour@1.0.0':
    resolution: {integrity: sha512-A5P/LfWGFSl6nsckYtjw9da+19jB8hkJ6ACTGcDfEJ0aE+l2n2El7dsVM7UVHZQ9s2lmYMWlrS21YLy2IR1LUw==}
    engines: {node: '>=18'}

  '@img/sharp-darwin-arm64@0.34.5':
    resolution: {integrity: sha512-imtQ3WMJXbMY4fxb/Ndp6HBTNVtWCUI0WdobyheGf5+ad6xX8VIDO8u2xE4qc/fr08CKG/7dDseFtn6M6g/r3w==}
    engines: {node: ^18.17.0 || ^20.3.0 || >=21.0.0}
    cpu: [arm64]
    os: [darwin]

  '@img/sharp-darwin-x64@0.34.5':
    resolution: {integrity: sha512-YNEFAF/4KQ/PeW0N+r+aVVsoIY0/qxxikF2SWdp+NRkmMB7y9LBZAVqQ4yhGCm/H3H270OSykqmQMKLBhBJDEw==}
    engines: {node: ^18.17.0 || ^20.3.0 || >=21.0.0}
    cpu: [x64]
    os: [darwin]

  '@img/sharp-libvips-darwin-arm64@1.2.4':
    resolution: {integrity: sha512-zqjjo7RatFfFoP0MkQ51jfuFZBnVE2pRiaydKJ1G/rHZvnsrHAOcQALIi9sA5co5xenQdTugCvtb1cuf78Vf4g==}
    cpu: [arm64]
    os: [darwin]

  '@img/sharp-libvips-darwin-x64@1.2.4':
    resolution: {integrity: sha512-1IOd5xfVhlGwX+zXv2N93k0yMONvUlANylbJw1eTah8K/Jtpi15KC+WSiaX/nBmbm2HxRM1gZ0nSdjSsrZbGKg==}
    cpu: [x64]
    os: [darwin]

  '@img/sharp-libvips-linux-arm64@1.2.4':
    resolution: {integrity: sha512-excjX8DfsIcJ10x1Kzr4RcWe1edC9PquDRRPx3YVCvQv+U5p7Yin2s32ftzikXojb1PIFc/9Mt28/y+iRklkrw==}
    cpu: [arm64]
    os: [linux]

  '@img/sharp-libvips-linux-arm@1.2.4':
    resolution: {integrity: sha512-bFI7xcKFELdiNCVov8e44Ia4u2byA+l3XtsAj+Q8tfCwO6BQ8iDojYdvoPMqsKDkuoOo+X6HZA0s0q11ANMQ8A==}
    cpu: [arm]
    os: [linux]

  '@img/sharp-libvips-linux-ppc64@1.2.4':
    resolution: {integrity: sha512-FMuvGijLDYG6lW+b/UvyilUWu5Ayu+3r2d1S8notiGCIyYU/76eig1UfMmkZ7vwgOrzKzlQbFSuQfgm7GYUPpA==}
    cpu: [ppc64]
    os: [linux]

  '@img/sharp-libvips-linux-riscv64@1.2.4':
    resolution: {integrity: sha512-oVDbcR4zUC0ce82teubSm+x6ETixtKZBh/qbREIOcI3cULzDyb18Sr/Wcyx7NRQeQzOiHTNbZFF1UwPS2scyGA==}
    cpu: [riscv64]
    os: [linux]

  '@img/sharp-libvips-linux-s390x@1.2.4':
    resolution: {integrity: sha512-qmp9VrzgPgMoGZyPvrQHqk02uyjA0/QrTO26Tqk6l4ZV0MPWIW6LTkqOIov+J1yEu7MbFQaDpwdwJKhbJvuRxQ==}
    cpu: [s390x]
    os: [linux]

  '@img/sharp-libvips-linux-x64@1.2.4':
    resolution: {integrity: sha512-tJxiiLsmHc9Ax1bz3oaOYBURTXGIRDODBqhveVHonrHJ9/+k89qbLl0bcJns+e4t4rvaNBxaEZsFtSfAdquPrw==}
    cpu: [x64]
    os: [linux]

  '@img/sharp-libvips-linuxmusl-arm64@1.2.4':
    resolution: {integrity: sha512-FVQHuwx1IIuNow9QAbYUzJ+En8KcVm9Lk5+uGUQJHaZmMECZmOlix9HnH7n1TRkXMS0pGxIJokIVB9SuqZGGXw==}
    cpu: [arm64]
    os: [linux]

  '@img/sharp-libvips-linuxmusl-x64@1.2.4':
    resolution: {integrity: sha512-+LpyBk7L44ZIXwz/VYfglaX/okxezESc6UxDSoyo2Ks6Jxc4Y7sGjpgU9s4PMgqgjj1gZCylTieNamqA1MF7Dg==}
    cpu: [x64]
    os: [linux]

  '@img/sharp-linux-arm64@0.34.5':
    resolution: {integrity: sha512-bKQzaJRY/bkPOXyKx5EVup7qkaojECG6NLYswgktOZjaXecSAeCWiZwwiFf3/Y+O1HrauiE3FVsGxFg8c24rZg==}
    engines: {node: ^18.17.0 || ^20.3.0 || >=21.0.0}
    cpu: [arm64]
    os: [linux]

  '@img/sharp-linux-arm@0.34.5':
    resolution: {integrity: sha512-9dLqsvwtg1uuXBGZKsxem9595+ujv0sJ6Vi8wcTANSFpwV/GONat5eCkzQo/1O6zRIkh0m/8+5BjrRr7jDUSZw==}
    engines: {node: ^18.17.0 || ^20.3.0 || >=21.0.0}
    cpu: [arm]
    os: [linux]

  '@img/sharp-linux-ppc64@0.34.5':
    resolution: {integrity: sha512-7zznwNaqW6YtsfrGGDA6BRkISKAAE1Jo0QdpNYXNMHu2+0dTrPflTLNkpc8l7MUP5M16ZJcUvysVWWrMefZquA==}
    engines: {node: ^18.17.0 || ^20.3.0 || >=21.0.0}
    cpu: [ppc64]
    os: [linux]

  '@img/sharp-linux-riscv64@0.34.5':
    resolution: {integrity: sha512-51gJuLPTKa7piYPaVs8GmByo7/U7/7TZOq+cnXJIHZKavIRHAP77e3N2HEl3dgiqdD/w0yUfiJnII77PuDDFdw==}
    engines: {node: ^18.17.0 || ^20.3.0 || >=21.0.0}
    cpu: [riscv64]
    os: [linux]

  '@img/sharp-linux-s390x@0.34.5':
    resolution: {integrity: sha512-nQtCk0PdKfho3eC5MrbQoigJ2gd1CgddUMkabUj+rBevs8tZ2cULOx46E7oyX+04WGfABgIwmMC0VqieTiR4jg==}
    engines: {node: ^18.17.0 || ^20.3.0 || >=21.0.0}
    cpu: [s390x]
    os: [linux]

  '@img/sharp-linux-x64@0.34.5':
    resolution: {integrity: sha512-MEzd8HPKxVxVenwAa+JRPwEC7QFjoPWuS5NZnBt6B3pu7EG2Ge0id1oLHZpPJdn3OQK+BQDiw9zStiHBTJQQQQ==}
    engines: {node: ^18.17.0 || ^20.3.0 || >=21.0.0}
    cpu: [x64]
    os: [linux]

  '@img/sharp-linuxmusl-arm64@0.34.5':
    resolution: {integrity: sha512-fprJR6GtRsMt6Kyfq44IsChVZeGN97gTD331weR1ex1c1rypDEABN6Tm2xa1wE6lYb5DdEnk03NZPqA7Id21yg==}
    engines: {node: ^18.17.0 || ^20.3.0 || >=21.0.0}
    cpu: [arm64]
    os: [linux]

  '@img/sharp-linuxmusl-x64@0.34.5':
    resolution: {integrity: sha512-Jg8wNT1MUzIvhBFxViqrEhWDGzqymo3sV7z7ZsaWbZNDLXRJZoRGrjulp60YYtV4wfY8VIKcWidjojlLcWrd8Q==}
    engines: {node: ^18.17.0 || ^20.3.0 || >=21.0.0}
    cpu: [x64]
    os: [linux]

  '@img/sharp-wasm32@0.34.5':
    resolution: {integrity: sha512-OdWTEiVkY2PHwqkbBI8frFxQQFekHaSSkUIJkwzclWZe64O1X4UlUjqqqLaPbUpMOQk6FBu/HtlGXNblIs0huw==}
    engines: {node: ^18.17.0 || ^20.3.0 || >=21.0.0}
    cpu: [wasm32]

  '@img/sharp-win32-arm64@0.34.5':
    resolution: {integrity: sha512-WQ3AgWCWYSb2yt+IG8mnC6Jdk9Whs7O0gxphblsLvdhSpSTtmu69ZG1Gkb6NuvxsNACwiPV6cNSZNzt0KPsw7g==}
    engines: {node: ^18.17.0 || ^20.3.0 || >=21.0.0}
    cpu: [arm64]
    os: [win32]

  '@img/sharp-win32-ia32@0.34.5':
    resolution: {integrity: sha512-FV9m/7NmeCmSHDD5j4+4pNI8Cp3aW+JvLoXcTUo0IqyjSfAZJ8dIUmijx1qaJsIiU+Hosw6xM5KijAWRJCSgNg==}
    engines: {node: ^18.17.0 || ^20.3.0 || >=21.0.0}
    cpu: [ia32]
    os: [win32]

  '@img/sharp-win32-x64@0.34.5':
    resolution: {integrity: sha512-+29YMsqY2/9eFEiW93eqWnuLcWcufowXewwSNIT6UwZdUUCrM3oFjMWH/Z6/TMmb4hlFenmfAVbpWeup2jryCw==}
    engines: {node: ^18.17.0 || ^20.3.0 || >=21.0.0}
    cpu: [x64]
    os: [win32]

  '@inquirer/ansi@1.0.2':
    resolution: {integrity: sha512-S8qNSZiYzFd0wAcyG5AXCvUHC5Sr7xpZ9wZ2py9XR88jUz8wooStVx5M6dRzczbBWjic9NP7+rY0Xi7qqK/aMQ==}
    engines: {node: '>=18'}

  '@inquirer/confirm@5.1.21':
    resolution: {integrity: sha512-KR8edRkIsUayMXV+o3Gv+q4jlhENF9nMYUZs9PA2HzrXeHI8M5uDag70U7RJn9yyiMZSbtF5/UexBtAVtZGSbQ==}
    engines: {node: '>=18'}
    peerDependencies:
      '@types/node': '>=18'
    peerDependenciesMeta:
      '@types/node':
        optional: true

  '@inquirer/core@10.3.2':
    resolution: {integrity: sha512-43RTuEbfP8MbKzedNqBrlhhNKVwoK//vUFNW3Q3vZ88BLcrs4kYpGg+B2mm5p2K/HfygoCxuKwJJiv8PbGmE0A==}
    engines: {node: '>=18'}
    peerDependencies:
      '@types/node': '>=18'
    peerDependenciesMeta:
      '@types/node':
        optional: true

  '@inquirer/figures@1.0.15':
    resolution: {integrity: sha512-t2IEY+unGHOzAaVM5Xx6DEWKeXlDDcNPeDyUpsRc6CUhBfU3VQOEl+Vssh7VNp1dR8MdUJBWhuObjXCsVpjN5g==}
    engines: {node: '>=18'}

  '@inquirer/type@3.0.10':
    resolution: {integrity: sha512-BvziSRxfz5Ov8ch0z/n3oijRSEcEsHnhggm4xFZe93DHcUCTlutlq9Ox4SVENAfcRD22UQq7T/atg9Wr3k09eA==}
    engines: {node: '>=18'}
    peerDependencies:
      '@types/node': '>=18'
    peerDependenciesMeta:
      '@types/node':
        optional: true

  '@isaacs/cliui@8.0.2':
    resolution: {integrity: sha512-O8jcjabXaleOG9DQ0+ARXWZBTfnP4WNAqzuiJK7ll44AmxGKv/J2M4TPjxjY3znBCfvBXFzucm1twdyFybFqEA==}
    engines: {node: '>=12'}

  '@istanbuljs/schema@0.1.3':
    resolution: {integrity: sha512-ZXRY4jNvVgSVQ8DL3LTcakaAtXwTVUxE81hslsyD2AtoXW/wVob10HkOJ1X/pAlcI7D+2YoZKg5do8G/w6RYgA==}
    engines: {node: '>=8'}

  '@jridgewell/gen-mapping@0.3.13':
    resolution: {integrity: sha512-2kkt/7niJ6MgEPxF0bYdQ6etZaA+fQvDcLKckhy1yIQOzaoKjBBjSj63/aLVjYE3qhRt5dvM+uUyfCg6UKCBbA==}

  '@jridgewell/remapping@2.3.5':
    resolution: {integrity: sha512-LI9u/+laYG4Ds1TDKSJW2YPrIlcVYOwi2fUC6xB43lueCjgxV4lffOCZCtYFiH6TNOX+tQKXx97T4IKHbhyHEQ==}

  '@jridgewell/resolve-uri@3.1.2':
    resolution: {integrity: sha512-bRISgCIjP20/tbWSPWMEi54QVPRZExkuD9lJL+UIxUKtwVJA8wW1Trb1jMs1RFXo1CBTNZ/5hpC9QvmKWdopKw==}
    engines: {node: '>=6.0.0'}

  '@jridgewell/sourcemap-codec@1.5.5':
    resolution: {integrity: sha512-cYQ9310grqxueWbl+WuIUIaiUaDcj7WOq5fVhEljNVgRfOUhY9fy2zTvfoqWsnebh8Sl70VScFbICvJnLKB0Og==}

  '@jridgewell/trace-mapping@0.3.31':
    resolution: {integrity: sha512-zzNR+SdQSDJzc8joaeP8QQoCQr8NuYx2dIIytl1QeBEZHJ9uW6hebsrYgbz8hJwUQao3TWCMtmfV8Nu1twOLAw==}

  '@mswjs/interceptors@0.40.0':
    resolution: {integrity: sha512-EFd6cVbHsgLa6wa4RljGj6Wk75qoHxUSyc5asLyyPSyuhIcdS2Q3Phw6ImS1q+CkALthJRShiYfKANcQMuMqsQ==}
    engines: {node: '>=18'}

  '@napi-rs/wasm-runtime@0.2.12':
    resolution: {integrity: sha512-ZVWUcfwY4E/yPitQJl481FjFo3K22D6qF0DuFH6Y/nbnE11GY5uguDxZMGXPQ8WQ0128MXQD7TnfHyK4oWoIJQ==}

  '@next/env@16.0.4':
    resolution: {integrity: sha512-FDPaVoB1kYhtOz6Le0Jn2QV7RZJ3Ngxzqri7YX4yu3Ini+l5lciR7nA9eNDpKTmDm7LWZtxSju+/CQnwRBn2pA==}

  '@next/eslint-plugin-next@16.0.4':
    resolution: {integrity: sha512-0emoVyL4Z5NEkRNb63ko/BqLC9OFULcY7mJ3lSerBCqgh/UFcjnvodyikV2bTl7XygwcamJxJAfxCo1oAVfH6g==}

  '@next/swc-darwin-arm64@16.0.4':
    resolution: {integrity: sha512-TN0cfB4HT2YyEio9fLwZY33J+s+vMIgC84gQCOLZOYusW7ptgjIn8RwxQt0BUpoo9XRRVVWEHLld0uhyux1ZcA==}
    engines: {node: '>= 10'}
    cpu: [arm64]
    os: [darwin]

  '@next/swc-darwin-x64@16.0.4':
    resolution: {integrity: sha512-XsfI23jvimCaA7e+9f3yMCoVjrny2D11G6H8NCcgv+Ina/TQhKPXB9P4q0WjTuEoyZmcNvPdrZ+XtTh3uPfH7Q==}
    engines: {node: '>= 10'}
    cpu: [x64]
    os: [darwin]

  '@next/swc-linux-arm64-gnu@16.0.4':
    resolution: {integrity: sha512-uo8X7qHDy4YdJUhaoJDMAbL8VT5Ed3lijip2DdBHIB4tfKAvB1XBih6INH2L4qIi4jA0Qq1J0ErxcOocBmUSwg==}
    engines: {node: '>= 10'}
    cpu: [arm64]
    os: [linux]

  '@next/swc-linux-arm64-musl@16.0.4':
    resolution: {integrity: sha512-pvR/AjNIAxsIz0PCNcZYpH+WmNIKNLcL4XYEfo+ArDi7GsxKWFO5BvVBLXbhti8Coyv3DE983NsitzUsGH5yTw==}
    engines: {node: '>= 10'}
    cpu: [arm64]
    os: [linux]

  '@next/swc-linux-x64-gnu@16.0.4':
    resolution: {integrity: sha512-2hebpsd5MRRtgqmT7Jj/Wze+wG+ZEXUK2KFFL4IlZ0amEEFADo4ywsifJNeFTQGsamH3/aXkKWymDvgEi+pc2Q==}
    engines: {node: '>= 10'}
    cpu: [x64]
    os: [linux]

  '@next/swc-linux-x64-musl@16.0.4':
    resolution: {integrity: sha512-pzRXf0LZZ8zMljH78j8SeLncg9ifIOp3ugAFka+Bq8qMzw6hPXOc7wydY7ardIELlczzzreahyTpwsim/WL3Sg==}
    engines: {node: '>= 10'}
    cpu: [x64]
    os: [linux]

  '@next/swc-win32-arm64-msvc@16.0.4':
    resolution: {integrity: sha512-7G/yJVzum52B5HOqqbQYX9bJHkN+c4YyZ2AIvEssMHQlbAWOn3iIJjD4sM6ihWsBxuljiTKJovEYlD1K8lCUHw==}
    engines: {node: '>= 10'}
    cpu: [arm64]
    os: [win32]

  '@next/swc-win32-x64-msvc@16.0.4':
    resolution: {integrity: sha512-0Vy4g8SSeVkuU89g2OFHqGKM4rxsQtihGfenjx2tRckPrge5+gtFnRWGAAwvGXr0ty3twQvcnYjEyOrLHJ4JWA==}
    engines: {node: '>= 10'}
    cpu: [x64]
    os: [win32]

  '@nodelib/fs.scandir@2.1.5':
    resolution: {integrity: sha512-vq24Bq3ym5HEQm2NKCr3yXDwjc7vTsEThRDnkp2DK9p1uqLR+DHurm/NOTo0KG7HYHU7eppKZj3MyqYuMBf62g==}
    engines: {node: '>= 8'}

  '@nodelib/fs.stat@2.0.5':
    resolution: {integrity: sha512-RkhPPp2zrqDAQA/2jNhnztcPAlv64XdhIp7a7454A5ovI7Bukxgt7MX7udwAu3zg1DcpPU0rz3VV1SeaqvY4+A==}
    engines: {node: '>= 8'}

  '@nodelib/fs.walk@1.2.8':
    resolution: {integrity: sha512-oGB+UxlgWcgQkgwo8GcEGwemoTFt3FIO9ababBmaGwXIoBKZ+GTy0pP185beGg7Llih/NSHSV2XAs1lnznocSg==}
    engines: {node: '>= 8'}

  '@nolyfill/is-core-module@1.0.39':
    resolution: {integrity: sha512-nn5ozdjYQpUCZlWGuxcJY/KpxkWQs4DcbMCmKojjyrYDEAGy4Ce19NN4v5MduafTwJlbKc99UA8YhSVqq9yPZA==}
    engines: {node: '>=12.4.0'}

  '@open-draft/deferred-promise@2.2.0':
    resolution: {integrity: sha512-CecwLWx3rhxVQF6V4bAgPS5t+So2sTbPgAzafKkVizyi7tlwpcFpdFqq+wqF2OwNBmqFuu6tOyouTuxgpMfzmA==}

  '@open-draft/logger@0.3.0':
    resolution: {integrity: sha512-X2g45fzhxH238HKO4xbSr7+wBS8Fvw6ixhTDuvLd5mqh6bJJCFAPwU9mPDxbcrRtfxv4u5IHCEH77BmxvXmmxQ==}

  '@open-draft/until@2.1.0':
    resolution: {integrity: sha512-U69T3ItWHvLwGg5eJ0n3I62nWuE6ilHlmz7zM0npLBRvPRd7e6NYmg54vvRtP5mZG7kZqZCFVdsTWo7BPtBujg==}

  '@pkgjs/parseargs@0.11.0':
    resolution: {integrity: sha512-+1VkjdD0QBLPodGrJUeqarH8VAIvQODIbwh9XpP5Syisf7YoQgsJKPNFoqqLQlu+VQ/tVSshMR6loPMn8U+dPg==}
    engines: {node: '>=14'}

  '@playwright/test@1.56.1':
    resolution: {integrity: sha512-vSMYtL/zOcFpvJCW71Q/OEGQb7KYBPAdKh35WNSkaZA75JlAO8ED8UN6GUNTm3drWomcbcqRPFqQbLae8yBTdg==}
    engines: {node: '>=18'}
    hasBin: true

  '@polka/url@1.0.0-next.29':
    resolution: {integrity: sha512-wwQAWhWSuHaag8c4q/KN/vCoeOJYshAIvMQwD4GpSb3OiZklFfvAgmj0VCBBImRpuF/aFgIRzllXlVX93Jevww==}

  '@radix-ui/number@1.1.1':
    resolution: {integrity: sha512-MkKCwxlXTgz6CFoJx3pCwn07GKp36+aZyu/u2Ln2VrA5DcdyCZkASEDBTd8x5whTQQL5CiYf4prXKLcgQdv29g==}

  '@radix-ui/primitive@1.1.3':
    resolution: {integrity: sha512-JTF99U/6XIjCBo0wqkU5sK10glYe27MRRsfwoiq5zzOEZLHU3A3KCMa5X/azekYRCJ0HlwI0crAXS/5dEHTzDg==}

  '@radix-ui/react-accordion@1.2.12':
    resolution: {integrity: sha512-T4nygeh9YE9dLRPhAHSeOZi7HBXo+0kYIPJXayZfvWOWA0+n3dESrZbjfDPUABkUNym6Hd+f2IR113To8D2GPA==}
    peerDependencies:
      '@types/react': '*'
      '@types/react-dom': '*'
      react: ^16.8 || ^17.0 || ^18.0 || ^19.0 || ^19.0.0-rc
      react-dom: ^16.8 || ^17.0 || ^18.0 || ^19.0 || ^19.0.0-rc
    peerDependenciesMeta:
      '@types/react':
        optional: true
      '@types/react-dom':
        optional: true

  '@radix-ui/react-alert-dialog@1.1.15':
    resolution: {integrity: sha512-oTVLkEw5GpdRe29BqJ0LSDFWI3qu0vR1M0mUkOQWDIUnY/QIkLpgDMWuKxP94c2NAC2LGcgVhG1ImF3jkZ5wXw==}
    peerDependencies:
      '@types/react': '*'
      '@types/react-dom': '*'
      react: ^16.8 || ^17.0 || ^18.0 || ^19.0 || ^19.0.0-rc
      react-dom: ^16.8 || ^17.0 || ^18.0 || ^19.0 || ^19.0.0-rc
    peerDependenciesMeta:
      '@types/react':
        optional: true
      '@types/react-dom':
        optional: true

  '@radix-ui/react-arrow@1.1.7':
    resolution: {integrity: sha512-F+M1tLhO+mlQaOWspE8Wstg+z6PwxwRd8oQ8IXceWz92kfAmalTRf0EjrouQeo7QssEPfCn05B4Ihs1K9WQ/7w==}
    peerDependencies:
      '@types/react': '*'
      '@types/react-dom': '*'
      react: ^16.8 || ^17.0 || ^18.0 || ^19.0 || ^19.0.0-rc
      react-dom: ^16.8 || ^17.0 || ^18.0 || ^19.0 || ^19.0.0-rc
    peerDependenciesMeta:
      '@types/react':
        optional: true
      '@types/react-dom':
        optional: true

  '@radix-ui/react-aspect-ratio@1.1.8':
    resolution: {integrity: sha512-5nZrJTF7gH+e0nZS7/QxFz6tJV4VimhQb1avEgtsJxvvIp5JilL+c58HICsKzPxghdwaDt48hEfPM1au4zGy+w==}
    peerDependencies:
      '@types/react': '*'
      '@types/react-dom': '*'
      react: ^16.8 || ^17.0 || ^18.0 || ^19.0 || ^19.0.0-rc
      react-dom: ^16.8 || ^17.0 || ^18.0 || ^19.0 || ^19.0.0-rc
    peerDependenciesMeta:
      '@types/react':
        optional: true
      '@types/react-dom':
        optional: true

  '@radix-ui/react-avatar@1.1.11':
    resolution: {integrity: sha512-0Qk603AHGV28BOBO34p7IgD5m+V5Sg/YovfayABkoDDBM5d3NCx0Mp4gGrjzLGes1jV5eNOE1r3itqOR33VC6Q==}
    peerDependencies:
      '@types/react': '*'
      '@types/react-dom': '*'
      react: ^16.8 || ^17.0 || ^18.0 || ^19.0 || ^19.0.0-rc
      react-dom: ^16.8 || ^17.0 || ^18.0 || ^19.0 || ^19.0.0-rc
    peerDependenciesMeta:
      '@types/react':
        optional: true
      '@types/react-dom':
        optional: true

  '@radix-ui/react-checkbox@1.3.3':
    resolution: {integrity: sha512-wBbpv+NQftHDdG86Qc0pIyXk5IR3tM8Vd0nWLKDcX8nNn4nXFOFwsKuqw2okA/1D/mpaAkmuyndrPJTYDNZtFw==}
    peerDependencies:
      '@types/react': '*'
      '@types/react-dom': '*'
      react: ^16.8 || ^17.0 || ^18.0 || ^19.0 || ^19.0.0-rc
      react-dom: ^16.8 || ^17.0 || ^18.0 || ^19.0 || ^19.0.0-rc
    peerDependenciesMeta:
      '@types/react':
        optional: true
      '@types/react-dom':
        optional: true

  '@radix-ui/react-collapsible@1.1.12':
    resolution: {integrity: sha512-Uu+mSh4agx2ib1uIGPP4/CKNULyajb3p92LsVXmH2EHVMTfZWpll88XJ0j4W0z3f8NK1eYl1+Mf/szHPmcHzyA==}
    peerDependencies:
      '@types/react': '*'
      '@types/react-dom': '*'
      react: ^16.8 || ^17.0 || ^18.0 || ^19.0 || ^19.0.0-rc
      react-dom: ^16.8 || ^17.0 || ^18.0 || ^19.0 || ^19.0.0-rc
    peerDependenciesMeta:
      '@types/react':
        optional: true
      '@types/react-dom':
        optional: true

  '@radix-ui/react-collection@1.1.7':
    resolution: {integrity: sha512-Fh9rGN0MoI4ZFUNyfFVNU4y9LUz93u9/0K+yLgA2bwRojxM8JU1DyvvMBabnZPBgMWREAJvU2jjVzq+LrFUglw==}
    peerDependencies:
      '@types/react': '*'
      '@types/react-dom': '*'
      react: ^16.8 || ^17.0 || ^18.0 || ^19.0 || ^19.0.0-rc
      react-dom: ^16.8 || ^17.0 || ^18.0 || ^19.0 || ^19.0.0-rc
    peerDependenciesMeta:
      '@types/react':
        optional: true
      '@types/react-dom':
        optional: true

  '@radix-ui/react-compose-refs@1.1.2':
    resolution: {integrity: sha512-z4eqJvfiNnFMHIIvXP3CY57y2WJs5g2v3X0zm9mEJkrkNv4rDxu+sg9Jh8EkXyeqBkB7SOcboo9dMVqhyrACIg==}
    peerDependencies:
      '@types/react': '*'
      react: ^16.8 || ^17.0 || ^18.0 || ^19.0 || ^19.0.0-rc
    peerDependenciesMeta:
      '@types/react':
        optional: true

  '@radix-ui/react-context-menu@2.2.16':
    resolution: {integrity: sha512-O8morBEW+HsVG28gYDZPTrT9UUovQUlJue5YO836tiTJhuIWBm/zQHc7j388sHWtdH/xUZurK9olD2+pcqx5ww==}
    peerDependencies:
      '@types/react': '*'
      '@types/react-dom': '*'
      react: ^16.8 || ^17.0 || ^18.0 || ^19.0 || ^19.0.0-rc
      react-dom: ^16.8 || ^17.0 || ^18.0 || ^19.0 || ^19.0.0-rc
    peerDependenciesMeta:
      '@types/react':
        optional: true
      '@types/react-dom':
        optional: true

  '@radix-ui/react-context@1.1.2':
    resolution: {integrity: sha512-jCi/QKUM2r1Ju5a3J64TH2A5SpKAgh0LpknyqdQ4m6DCV0xJ2HG1xARRwNGPQfi1SLdLWZ1OJz6F4OMBBNiGJA==}
    peerDependencies:
      '@types/react': '*'
      react: ^16.8 || ^17.0 || ^18.0 || ^19.0 || ^19.0.0-rc
    peerDependenciesMeta:
      '@types/react':
        optional: true

  '@radix-ui/react-context@1.1.3':
    resolution: {integrity: sha512-ieIFACdMpYfMEjF0rEf5KLvfVyIkOz6PDGyNnP+u+4xQ6jny3VCgA4OgXOwNx2aUkxn8zx9fiVcM8CfFYv9Lxw==}
    peerDependencies:
      '@types/react': '*'
      react: ^16.8 || ^17.0 || ^18.0 || ^19.0 || ^19.0.0-rc
    peerDependenciesMeta:
      '@types/react':
        optional: true

  '@radix-ui/react-dialog@1.1.15':
    resolution: {integrity: sha512-TCglVRtzlffRNxRMEyR36DGBLJpeusFcgMVD9PZEzAKnUs1lKCgX5u9BmC2Yg+LL9MgZDugFFs1Vl+Jp4t/PGw==}
    peerDependencies:
      '@types/react': '*'
      '@types/react-dom': '*'
      react: ^16.8 || ^17.0 || ^18.0 || ^19.0 || ^19.0.0-rc
      react-dom: ^16.8 || ^17.0 || ^18.0 || ^19.0 || ^19.0.0-rc
    peerDependenciesMeta:
      '@types/react':
        optional: true
      '@types/react-dom':
        optional: true

  '@radix-ui/react-direction@1.1.1':
    resolution: {integrity: sha512-1UEWRX6jnOA2y4H5WczZ44gOOjTEmlqv1uNW4GAJEO5+bauCBhv8snY65Iw5/VOS/ghKN9gr2KjnLKxrsvoMVw==}
    peerDependencies:
      '@types/react': '*'
      react: ^16.8 || ^17.0 || ^18.0 || ^19.0 || ^19.0.0-rc
    peerDependenciesMeta:
      '@types/react':
        optional: true

  '@radix-ui/react-dismissable-layer@1.1.11':
    resolution: {integrity: sha512-Nqcp+t5cTB8BinFkZgXiMJniQH0PsUt2k51FUhbdfeKvc4ACcG2uQniY/8+h1Yv6Kza4Q7lD7PQV0z0oicE0Mg==}
    peerDependencies:
      '@types/react': '*'
      '@types/react-dom': '*'
      react: ^16.8 || ^17.0 || ^18.0 || ^19.0 || ^19.0.0-rc
      react-dom: ^16.8 || ^17.0 || ^18.0 || ^19.0 || ^19.0.0-rc
    peerDependenciesMeta:
      '@types/react':
        optional: true
      '@types/react-dom':
        optional: true

  '@radix-ui/react-dropdown-menu@2.1.16':
    resolution: {integrity: sha512-1PLGQEynI/3OX/ftV54COn+3Sud/Mn8vALg2rWnBLnRaGtJDduNW/22XjlGgPdpcIbiQxjKtb7BkcjP00nqfJw==}
    peerDependencies:
      '@types/react': '*'
      '@types/react-dom': '*'
      react: ^16.8 || ^17.0 || ^18.0 || ^19.0 || ^19.0.0-rc
      react-dom: ^16.8 || ^17.0 || ^18.0 || ^19.0 || ^19.0.0-rc
    peerDependenciesMeta:
      '@types/react':
        optional: true
      '@types/react-dom':
        optional: true

  '@radix-ui/react-focus-guards@1.1.3':
    resolution: {integrity: sha512-0rFg/Rj2Q62NCm62jZw0QX7a3sz6QCQU0LpZdNrJX8byRGaGVTqbrW9jAoIAHyMQqsNpeZ81YgSizOt5WXq0Pw==}
    peerDependencies:
      '@types/react': '*'
      react: ^16.8 || ^17.0 || ^18.0 || ^19.0 || ^19.0.0-rc
    peerDependenciesMeta:
      '@types/react':
        optional: true

  '@radix-ui/react-focus-scope@1.1.7':
    resolution: {integrity: sha512-t2ODlkXBQyn7jkl6TNaw/MtVEVvIGelJDCG41Okq/KwUsJBwQ4XVZsHAVUkK4mBv3ewiAS3PGuUWuY2BoK4ZUw==}
    peerDependencies:
      '@types/react': '*'
      '@types/react-dom': '*'
      react: ^16.8 || ^17.0 || ^18.0 || ^19.0 || ^19.0.0-rc
      react-dom: ^16.8 || ^17.0 || ^18.0 || ^19.0 || ^19.0.0-rc
    peerDependenciesMeta:
      '@types/react':
        optional: true
      '@types/react-dom':
        optional: true

  '@radix-ui/react-hover-card@1.1.15':
    resolution: {integrity: sha512-qgTkjNT1CfKMoP0rcasmlH2r1DAiYicWsDsufxl940sT2wHNEWWv6FMWIQXWhVdmC1d/HYfbhQx60KYyAtKxjg==}
    peerDependencies:
      '@types/react': '*'
      '@types/react-dom': '*'
      react: ^16.8 || ^17.0 || ^18.0 || ^19.0 || ^19.0.0-rc
      react-dom: ^16.8 || ^17.0 || ^18.0 || ^19.0 || ^19.0.0-rc
    peerDependenciesMeta:
      '@types/react':
        optional: true
      '@types/react-dom':
        optional: true

  '@radix-ui/react-icons@1.3.2':
    resolution: {integrity: sha512-fyQIhGDhzfc9pK2kH6Pl9c4BDJGfMkPqkyIgYDthyNYoNg3wVhoJMMh19WS4Up/1KMPFVpNsT2q3WmXn2N1m6g==}
    peerDependencies:
      react: ^16.x || ^17.x || ^18.x || ^19.0.0 || ^19.0.0-rc

  '@radix-ui/react-id@1.1.1':
    resolution: {integrity: sha512-kGkGegYIdQsOb4XjsfM97rXsiHaBwco+hFI66oO4s9LU+PLAC5oJ7khdOVFxkhsmlbpUqDAvXw11CluXP+jkHg==}
    peerDependencies:
      '@types/react': '*'
      react: ^16.8 || ^17.0 || ^18.0 || ^19.0 || ^19.0.0-rc
    peerDependenciesMeta:
      '@types/react':
        optional: true

  '@radix-ui/react-label@2.1.8':
    resolution: {integrity: sha512-FmXs37I6hSBVDlO4y764TNz1rLgKwjJMQ0EGte6F3Cb3f4bIuHB/iLa/8I9VKkmOy+gNHq8rql3j686ACVV21A==}
    peerDependencies:
      '@types/react': '*'
      '@types/react-dom': '*'
      react: ^16.8 || ^17.0 || ^18.0 || ^19.0 || ^19.0.0-rc
      react-dom: ^16.8 || ^17.0 || ^18.0 || ^19.0 || ^19.0.0-rc
    peerDependenciesMeta:
      '@types/react':
        optional: true
      '@types/react-dom':
        optional: true

  '@radix-ui/react-menu@2.1.16':
    resolution: {integrity: sha512-72F2T+PLlphrqLcAotYPp0uJMr5SjP5SL01wfEspJbru5Zs5vQaSHb4VB3ZMJPimgHHCHG7gMOeOB9H3Hdmtxg==}
    peerDependencies:
      '@types/react': '*'
      '@types/react-dom': '*'
      react: ^16.8 || ^17.0 || ^18.0 || ^19.0 || ^19.0.0-rc
      react-dom: ^16.8 || ^17.0 || ^18.0 || ^19.0 || ^19.0.0-rc
    peerDependenciesMeta:
      '@types/react':
        optional: true
      '@types/react-dom':
        optional: true

  '@radix-ui/react-menubar@1.1.16':
    resolution: {integrity: sha512-EB1FktTz5xRRi2Er974AUQZWg2yVBb1yjip38/lgwtCVRd3a+maUoGHN/xs9Yv8SY8QwbSEb+YrxGadVWbEutA==}
    peerDependencies:
      '@types/react': '*'
      '@types/react-dom': '*'
      react: ^16.8 || ^17.0 || ^18.0 || ^19.0 || ^19.0.0-rc
      react-dom: ^16.8 || ^17.0 || ^18.0 || ^19.0 || ^19.0.0-rc
    peerDependenciesMeta:
      '@types/react':
        optional: true
      '@types/react-dom':
        optional: true

  '@radix-ui/react-navigation-menu@1.2.14':
    resolution: {integrity: sha512-YB9mTFQvCOAQMHU+C/jVl96WmuWeltyUEpRJJky51huhds5W2FQr1J8D/16sQlf0ozxkPK8uF3niQMdUwZPv5w==}
    peerDependencies:
      '@types/react': '*'
      '@types/react-dom': '*'
      react: ^16.8 || ^17.0 || ^18.0 || ^19.0 || ^19.0.0-rc
      react-dom: ^16.8 || ^17.0 || ^18.0 || ^19.0 || ^19.0.0-rc
    peerDependenciesMeta:
      '@types/react':
        optional: true
      '@types/react-dom':
        optional: true

  '@radix-ui/react-popover@1.1.15':
    resolution: {integrity: sha512-kr0X2+6Yy/vJzLYJUPCZEc8SfQcf+1COFoAqauJm74umQhta9M7lNJHP7QQS3vkvcGLQUbWpMzwrXYwrYztHKA==}
    peerDependencies:
      '@types/react': '*'
      '@types/react-dom': '*'
      react: ^16.8 || ^17.0 || ^18.0 || ^19.0 || ^19.0.0-rc
      react-dom: ^16.8 || ^17.0 || ^18.0 || ^19.0 || ^19.0.0-rc
    peerDependenciesMeta:
      '@types/react':
        optional: true
      '@types/react-dom':
        optional: true

  '@radix-ui/react-popper@1.2.8':
    resolution: {integrity: sha512-0NJQ4LFFUuWkE7Oxf0htBKS6zLkkjBH+hM1uk7Ng705ReR8m/uelduy1DBo0PyBXPKVnBA6YBlU94MBGXrSBCw==}
    peerDependencies:
      '@types/react': '*'
      '@types/react-dom': '*'
      react: ^16.8 || ^17.0 || ^18.0 || ^19.0 || ^19.0.0-rc
      react-dom: ^16.8 || ^17.0 || ^18.0 || ^19.0 || ^19.0.0-rc
    peerDependenciesMeta:
      '@types/react':
        optional: true
      '@types/react-dom':
        optional: true

  '@radix-ui/react-portal@1.1.9':
    resolution: {integrity: sha512-bpIxvq03if6UNwXZ+HTK71JLh4APvnXntDc6XOX8UVq4XQOVl7lwok0AvIl+b8zgCw3fSaVTZMpAPPagXbKmHQ==}
    peerDependencies:
      '@types/react': '*'
      '@types/react-dom': '*'
      react: ^16.8 || ^17.0 || ^18.0 || ^19.0 || ^19.0.0-rc
      react-dom: ^16.8 || ^17.0 || ^18.0 || ^19.0 || ^19.0.0-rc
    peerDependenciesMeta:
      '@types/react':
        optional: true
      '@types/react-dom':
        optional: true

  '@radix-ui/react-presence@1.1.5':
    resolution: {integrity: sha512-/jfEwNDdQVBCNvjkGit4h6pMOzq8bHkopq458dPt2lMjx+eBQUohZNG9A7DtO/O5ukSbxuaNGXMjHicgwy6rQQ==}
    peerDependencies:
      '@types/react': '*'
      '@types/react-dom': '*'
      react: ^16.8 || ^17.0 || ^18.0 || ^19.0 || ^19.0.0-rc
      react-dom: ^16.8 || ^17.0 || ^18.0 || ^19.0 || ^19.0.0-rc
    peerDependenciesMeta:
      '@types/react':
        optional: true
      '@types/react-dom':
        optional: true

  '@radix-ui/react-primitive@2.1.3':
    resolution: {integrity: sha512-m9gTwRkhy2lvCPe6QJp4d3G1TYEUHn/FzJUtq9MjH46an1wJU+GdoGC5VLof8RX8Ft/DlpshApkhswDLZzHIcQ==}
    peerDependencies:
      '@types/react': '*'
      '@types/react-dom': '*'
      react: ^16.8 || ^17.0 || ^18.0 || ^19.0 || ^19.0.0-rc
      react-dom: ^16.8 || ^17.0 || ^18.0 || ^19.0 || ^19.0.0-rc
    peerDependenciesMeta:
      '@types/react':
        optional: true
      '@types/react-dom':
        optional: true

  '@radix-ui/react-primitive@2.1.4':
    resolution: {integrity: sha512-9hQc4+GNVtJAIEPEqlYqW5RiYdrr8ea5XQ0ZOnD6fgru+83kqT15mq2OCcbe8KnjRZl5vF3ks69AKz3kh1jrhg==}
    peerDependencies:
      '@types/react': '*'
      '@types/react-dom': '*'
      react: ^16.8 || ^17.0 || ^18.0 || ^19.0 || ^19.0.0-rc
      react-dom: ^16.8 || ^17.0 || ^18.0 || ^19.0 || ^19.0.0-rc
    peerDependenciesMeta:
      '@types/react':
        optional: true
      '@types/react-dom':
        optional: true

  '@radix-ui/react-progress@1.1.8':
    resolution: {integrity: sha512-+gISHcSPUJ7ktBy9RnTqbdKW78bcGke3t6taawyZ71pio1JewwGSJizycs7rLhGTvMJYCQB1DBK4KQsxs7U8dA==}
    peerDependencies:
      '@types/react': '*'
      '@types/react-dom': '*'
      react: ^16.8 || ^17.0 || ^18.0 || ^19.0 || ^19.0.0-rc
      react-dom: ^16.8 || ^17.0 || ^18.0 || ^19.0 || ^19.0.0-rc
    peerDependenciesMeta:
      '@types/react':
        optional: true
      '@types/react-dom':
        optional: true

  '@radix-ui/react-radio-group@1.3.8':
    resolution: {integrity: sha512-VBKYIYImA5zsxACdisNQ3BjCBfmbGH3kQlnFVqlWU4tXwjy7cGX8ta80BcrO+WJXIn5iBylEH3K6ZTlee//lgQ==}
    peerDependencies:
      '@types/react': '*'
      '@types/react-dom': '*'
      react: ^16.8 || ^17.0 || ^18.0 || ^19.0 || ^19.0.0-rc
      react-dom: ^16.8 || ^17.0 || ^18.0 || ^19.0 || ^19.0.0-rc
    peerDependenciesMeta:
      '@types/react':
        optional: true
      '@types/react-dom':
        optional: true

  '@radix-ui/react-roving-focus@1.1.11':
    resolution: {integrity: sha512-7A6S9jSgm/S+7MdtNDSb+IU859vQqJ/QAtcYQcfFC6W8RS4IxIZDldLR0xqCFZ6DCyrQLjLPsxtTNch5jVA4lA==}
    peerDependencies:
      '@types/react': '*'
      '@types/react-dom': '*'
      react: ^16.8 || ^17.0 || ^18.0 || ^19.0 || ^19.0.0-rc
      react-dom: ^16.8 || ^17.0 || ^18.0 || ^19.0 || ^19.0.0-rc
    peerDependenciesMeta:
      '@types/react':
        optional: true
      '@types/react-dom':
        optional: true

  '@radix-ui/react-scroll-area@1.2.10':
    resolution: {integrity: sha512-tAXIa1g3sM5CGpVT0uIbUx/U3Gs5N8T52IICuCtObaos1S8fzsrPXG5WObkQN3S6NVl6wKgPhAIiBGbWnvc97A==}
    peerDependencies:
      '@types/react': '*'
      '@types/react-dom': '*'
      react: ^16.8 || ^17.0 || ^18.0 || ^19.0 || ^19.0.0-rc
      react-dom: ^16.8 || ^17.0 || ^18.0 || ^19.0 || ^19.0.0-rc
    peerDependenciesMeta:
      '@types/react':
        optional: true
      '@types/react-dom':
        optional: true

  '@radix-ui/react-select@2.2.6':
    resolution: {integrity: sha512-I30RydO+bnn2PQztvo25tswPH+wFBjehVGtmagkU78yMdwTwVf12wnAOF+AeP8S2N8xD+5UPbGhkUfPyvT+mwQ==}
    peerDependencies:
      '@types/react': '*'
      '@types/react-dom': '*'
      react: ^16.8 || ^17.0 || ^18.0 || ^19.0 || ^19.0.0-rc
      react-dom: ^16.8 || ^17.0 || ^18.0 || ^19.0 || ^19.0.0-rc
    peerDependenciesMeta:
      '@types/react':
        optional: true
      '@types/react-dom':
        optional: true

  '@radix-ui/react-separator@1.1.8':
    resolution: {integrity: sha512-sDvqVY4itsKwwSMEe0jtKgfTh+72Sy3gPmQpjqcQneqQ4PFmr/1I0YA+2/puilhggCe2gJcx5EBAYFkWkdpa5g==}
    peerDependencies:
      '@types/react': '*'
      '@types/react-dom': '*'
      react: ^16.8 || ^17.0 || ^18.0 || ^19.0 || ^19.0.0-rc
      react-dom: ^16.8 || ^17.0 || ^18.0 || ^19.0 || ^19.0.0-rc
    peerDependenciesMeta:
      '@types/react':
        optional: true
      '@types/react-dom':
        optional: true

  '@radix-ui/react-slider@1.3.6':
    resolution: {integrity: sha512-JPYb1GuM1bxfjMRlNLE+BcmBC8onfCi60Blk7OBqi2MLTFdS+8401U4uFjnwkOr49BLmXxLC6JHkvAsx5OJvHw==}
    peerDependencies:
      '@types/react': '*'
      '@types/react-dom': '*'
      react: ^16.8 || ^17.0 || ^18.0 || ^19.0 || ^19.0.0-rc
      react-dom: ^16.8 || ^17.0 || ^18.0 || ^19.0 || ^19.0.0-rc
    peerDependenciesMeta:
      '@types/react':
        optional: true
      '@types/react-dom':
        optional: true

  '@radix-ui/react-slot@1.2.3':
    resolution: {integrity: sha512-aeNmHnBxbi2St0au6VBVC7JXFlhLlOnvIIlePNniyUNAClzmtAUEY8/pBiK3iHjufOlwA+c20/8jngo7xcrg8A==}
    peerDependencies:
      '@types/react': '*'
      react: ^16.8 || ^17.0 || ^18.0 || ^19.0 || ^19.0.0-rc
    peerDependenciesMeta:
      '@types/react':
        optional: true

  '@radix-ui/react-slot@1.2.4':
    resolution: {integrity: sha512-Jl+bCv8HxKnlTLVrcDE8zTMJ09R9/ukw4qBs/oZClOfoQk/cOTbDn+NceXfV7j09YPVQUryJPHurafcSg6EVKA==}
    peerDependencies:
      '@types/react': '*'
      react: ^16.8 || ^17.0 || ^18.0 || ^19.0 || ^19.0.0-rc
    peerDependenciesMeta:
      '@types/react':
        optional: true

  '@radix-ui/react-switch@1.2.6':
    resolution: {integrity: sha512-bByzr1+ep1zk4VubeEVViV592vu2lHE2BZY5OnzehZqOOgogN80+mNtCqPkhn2gklJqOpxWgPoYTSnhBCqpOXQ==}
    peerDependencies:
      '@types/react': '*'
      '@types/react-dom': '*'
      react: ^16.8 || ^17.0 || ^18.0 || ^19.0 || ^19.0.0-rc
      react-dom: ^16.8 || ^17.0 || ^18.0 || ^19.0 || ^19.0.0-rc
    peerDependenciesMeta:
      '@types/react':
        optional: true
      '@types/react-dom':
        optional: true

  '@radix-ui/react-tabs@1.1.13':
    resolution: {integrity: sha512-7xdcatg7/U+7+Udyoj2zodtI9H/IIopqo+YOIcZOq1nJwXWBZ9p8xiu5llXlekDbZkca79a/fozEYQXIA4sW6A==}
    peerDependencies:
      '@types/react': '*'
      '@types/react-dom': '*'
      react: ^16.8 || ^17.0 || ^18.0 || ^19.0 || ^19.0.0-rc
      react-dom: ^16.8 || ^17.0 || ^18.0 || ^19.0 || ^19.0.0-rc
    peerDependenciesMeta:
      '@types/react':
        optional: true
      '@types/react-dom':
        optional: true

  '@radix-ui/react-toggle-group@1.1.11':
    resolution: {integrity: sha512-5umnS0T8JQzQT6HbPyO7Hh9dgd82NmS36DQr+X/YJ9ctFNCiiQd6IJAYYZ33LUwm8M+taCz5t2ui29fHZc4Y6Q==}
    peerDependencies:
      '@types/react': '*'
      '@types/react-dom': '*'
      react: ^16.8 || ^17.0 || ^18.0 || ^19.0 || ^19.0.0-rc
      react-dom: ^16.8 || ^17.0 || ^18.0 || ^19.0 || ^19.0.0-rc
    peerDependenciesMeta:
      '@types/react':
        optional: true
      '@types/react-dom':
        optional: true

  '@radix-ui/react-toggle@1.1.10':
    resolution: {integrity: sha512-lS1odchhFTeZv3xwHH31YPObmJn8gOg7Lq12inrr0+BH/l3Tsq32VfjqH1oh80ARM3mlkfMic15n0kg4sD1poQ==}
    peerDependencies:
      '@types/react': '*'
      '@types/react-dom': '*'
      react: ^16.8 || ^17.0 || ^18.0 || ^19.0 || ^19.0.0-rc
      react-dom: ^16.8 || ^17.0 || ^18.0 || ^19.0 || ^19.0.0-rc
    peerDependenciesMeta:
      '@types/react':
        optional: true
      '@types/react-dom':
        optional: true

  '@radix-ui/react-tooltip@1.2.8':
    resolution: {integrity: sha512-tY7sVt1yL9ozIxvmbtN5qtmH2krXcBCfjEiCgKGLqunJHvgvZG2Pcl2oQ3kbcZARb1BGEHdkLzcYGO8ynVlieg==}
    peerDependencies:
      '@types/react': '*'
      '@types/react-dom': '*'
      react: ^16.8 || ^17.0 || ^18.0 || ^19.0 || ^19.0.0-rc
      react-dom: ^16.8 || ^17.0 || ^18.0 || ^19.0 || ^19.0.0-rc
    peerDependenciesMeta:
      '@types/react':
        optional: true
      '@types/react-dom':
        optional: true

  '@radix-ui/react-use-callback-ref@1.1.1':
    resolution: {integrity: sha512-FkBMwD+qbGQeMu1cOHnuGB6x4yzPjho8ap5WtbEJ26umhgqVXbhekKUQO+hZEL1vU92a3wHwdp0HAcqAUF5iDg==}
    peerDependencies:
      '@types/react': '*'
      react: ^16.8 || ^17.0 || ^18.0 || ^19.0 || ^19.0.0-rc
    peerDependenciesMeta:
      '@types/react':
        optional: true

  '@radix-ui/react-use-controllable-state@1.2.2':
    resolution: {integrity: sha512-BjasUjixPFdS+NKkypcyyN5Pmg83Olst0+c6vGov0diwTEo6mgdqVR6hxcEgFuh4QrAs7Rc+9KuGJ9TVCj0Zzg==}
    peerDependencies:
      '@types/react': '*'
      react: ^16.8 || ^17.0 || ^18.0 || ^19.0 || ^19.0.0-rc
    peerDependenciesMeta:
      '@types/react':
        optional: true

  '@radix-ui/react-use-effect-event@0.0.2':
    resolution: {integrity: sha512-Qp8WbZOBe+blgpuUT+lw2xheLP8q0oatc9UpmiemEICxGvFLYmHm9QowVZGHtJlGbS6A6yJ3iViad/2cVjnOiA==}
    peerDependencies:
      '@types/react': '*'
      react: ^16.8 || ^17.0 || ^18.0 || ^19.0 || ^19.0.0-rc
    peerDependenciesMeta:
      '@types/react':
        optional: true

  '@radix-ui/react-use-escape-keydown@1.1.1':
    resolution: {integrity: sha512-Il0+boE7w/XebUHyBjroE+DbByORGR9KKmITzbR7MyQ4akpORYP/ZmbhAr0DG7RmmBqoOnZdy2QlvajJ2QA59g==}
    peerDependencies:
      '@types/react': '*'
      react: ^16.8 || ^17.0 || ^18.0 || ^19.0 || ^19.0.0-rc
    peerDependenciesMeta:
      '@types/react':
        optional: true

  '@radix-ui/react-use-is-hydrated@0.1.0':
    resolution: {integrity: sha512-U+UORVEq+cTnRIaostJv9AGdV3G6Y+zbVd+12e18jQ5A3c0xL03IhnHuiU4UV69wolOQp5GfR58NW/EgdQhwOA==}
    peerDependencies:
      '@types/react': '*'
      react: ^16.8 || ^17.0 || ^18.0 || ^19.0 || ^19.0.0-rc
    peerDependenciesMeta:
      '@types/react':
        optional: true

  '@radix-ui/react-use-layout-effect@1.1.1':
    resolution: {integrity: sha512-RbJRS4UWQFkzHTTwVymMTUv8EqYhOp8dOOviLj2ugtTiXRaRQS7GLGxZTLL1jWhMeoSCf5zmcZkqTl9IiYfXcQ==}
    peerDependencies:
      '@types/react': '*'
      react: ^16.8 || ^17.0 || ^18.0 || ^19.0 || ^19.0.0-rc
    peerDependenciesMeta:
      '@types/react':
        optional: true

  '@radix-ui/react-use-previous@1.1.1':
    resolution: {integrity: sha512-2dHfToCj/pzca2Ck724OZ5L0EVrr3eHRNsG/b3xQJLA2hZpVCS99bLAX+hm1IHXDEnzU6by5z/5MIY794/a8NQ==}
    peerDependencies:
      '@types/react': '*'
      react: ^16.8 || ^17.0 || ^18.0 || ^19.0 || ^19.0.0-rc
    peerDependenciesMeta:
      '@types/react':
        optional: true

  '@radix-ui/react-use-rect@1.1.1':
    resolution: {integrity: sha512-QTYuDesS0VtuHNNvMh+CjlKJ4LJickCMUAqjlE3+j8w+RlRpwyX3apEQKGFzbZGdo7XNG1tXa+bQqIE7HIXT2w==}
    peerDependencies:
      '@types/react': '*'
      react: ^16.8 || ^17.0 || ^18.0 || ^19.0 || ^19.0.0-rc
    peerDependenciesMeta:
      '@types/react':
        optional: true

  '@radix-ui/react-use-size@1.1.1':
    resolution: {integrity: sha512-ewrXRDTAqAXlkl6t/fkXWNAhFX9I+CkKlw6zjEwk86RSPKwZr3xpBRso655aqYafwtnbpHLj6toFzmd6xdVptQ==}
    peerDependencies:
      '@types/react': '*'
      react: ^16.8 || ^17.0 || ^18.0 || ^19.0 || ^19.0.0-rc
    peerDependenciesMeta:
      '@types/react':
        optional: true

  '@radix-ui/react-visually-hidden@1.2.3':
    resolution: {integrity: sha512-pzJq12tEaaIhqjbzpCuv/OypJY/BPavOofm+dbab+MHLajy277+1lLm6JFcGgF5eskJ6mquGirhXY2GD/8u8Ug==}
    peerDependencies:
      '@types/react': '*'
      '@types/react-dom': '*'
      react: ^16.8 || ^17.0 || ^18.0 || ^19.0 || ^19.0.0-rc
      react-dom: ^16.8 || ^17.0 || ^18.0 || ^19.0 || ^19.0.0-rc
    peerDependenciesMeta:
      '@types/react':
        optional: true
      '@types/react-dom':
        optional: true

  '@radix-ui/rect@1.1.1':
    resolution: {integrity: sha512-HPwpGIzkl28mWyZqG52jiqDJ12waP11Pa1lGoiyUkIEuMLBP0oeK/C89esbXrxsky5we7dfd8U58nm0SgAWpVw==}

  '@react-email/render@2.0.0':
    resolution: {integrity: sha512-rdjNj6iVzv8kRKDPFas+47nnoe6B40+nwukuXwY4FCwM7XBg6tmYr+chQryCuavUj2J65MMf6fztk1bxOUiSVA==}
    engines: {node: '>=22.0.0'}
    peerDependencies:
      react: ^18.0 || ^19.0 || ^19.0.0-rc
      react-dom: ^18.0 || ^19.0 || ^19.0.0-rc

  '@rolldown/pluginutils@1.0.0-beta.47':
    resolution: {integrity: sha512-8QagwMH3kNCuzD8EWL8R2YPW5e4OrHNSAHRFDdmFqEwEaD/KcNKjVoumo+gP2vW5eKB2UPbM6vTYiGZX0ixLnw==}

  '@rollup/rollup-android-arm-eabi@4.53.3':
    resolution: {integrity: sha512-mRSi+4cBjrRLoaal2PnqH82Wqyb+d3HsPUN/W+WslCXsZsyHa9ZeQQX/pQsZaVIWDkPcpV6jJ+3KLbTbgnwv8w==}
    cpu: [arm]
    os: [android]

  '@rollup/rollup-android-arm64@4.53.3':
    resolution: {integrity: sha512-CbDGaMpdE9sh7sCmTrTUyllhrg65t6SwhjlMJsLr+J8YjFuPmCEjbBSx4Z/e4SmDyH3aB5hGaJUP2ltV/vcs4w==}
    cpu: [arm64]
    os: [android]

  '@rollup/rollup-darwin-arm64@4.53.3':
    resolution: {integrity: sha512-Nr7SlQeqIBpOV6BHHGZgYBuSdanCXuw09hon14MGOLGmXAFYjx1wNvquVPmpZnl0tLjg25dEdr4IQ6GgyToCUA==}
    cpu: [arm64]
    os: [darwin]

  '@rollup/rollup-darwin-x64@4.53.3':
    resolution: {integrity: sha512-DZ8N4CSNfl965CmPktJ8oBnfYr3F8dTTNBQkRlffnUarJ2ohudQD17sZBa097J8xhQ26AwhHJ5mvUyQW8ddTsQ==}
    cpu: [x64]
    os: [darwin]

  '@rollup/rollup-freebsd-arm64@4.53.3':
    resolution: {integrity: sha512-yMTrCrK92aGyi7GuDNtGn2sNW+Gdb4vErx4t3Gv/Tr+1zRb8ax4z8GWVRfr3Jw8zJWvpGHNpss3vVlbF58DZ4w==}
    cpu: [arm64]
    os: [freebsd]

  '@rollup/rollup-freebsd-x64@4.53.3':
    resolution: {integrity: sha512-lMfF8X7QhdQzseM6XaX0vbno2m3hlyZFhwcndRMw8fbAGUGL3WFMBdK0hbUBIUYcEcMhVLr1SIamDeuLBnXS+Q==}
    cpu: [x64]
    os: [freebsd]

  '@rollup/rollup-linux-arm-gnueabihf@4.53.3':
    resolution: {integrity: sha512-k9oD15soC/Ln6d2Wv/JOFPzZXIAIFLp6B+i14KhxAfnq76ajt0EhYc5YPeX6W1xJkAdItcVT+JhKl1QZh44/qw==}
    cpu: [arm]
    os: [linux]

  '@rollup/rollup-linux-arm-musleabihf@4.53.3':
    resolution: {integrity: sha512-vTNlKq+N6CK/8UktsrFuc+/7NlEYVxgaEgRXVUVK258Z5ymho29skzW1sutgYjqNnquGwVUObAaxae8rZ6YMhg==}
    cpu: [arm]
    os: [linux]

  '@rollup/rollup-linux-arm64-gnu@4.53.3':
    resolution: {integrity: sha512-RGrFLWgMhSxRs/EWJMIFM1O5Mzuz3Xy3/mnxJp/5cVhZ2XoCAxJnmNsEyeMJtpK+wu0FJFWz+QF4mjCA7AUQ3w==}
    cpu: [arm64]
    os: [linux]

  '@rollup/rollup-linux-arm64-musl@4.53.3':
    resolution: {integrity: sha512-kASyvfBEWYPEwe0Qv4nfu6pNkITLTb32p4yTgzFCocHnJLAHs+9LjUu9ONIhvfT/5lv4YS5muBHyuV84epBo/A==}
    cpu: [arm64]
    os: [linux]

  '@rollup/rollup-linux-loong64-gnu@4.53.3':
    resolution: {integrity: sha512-JiuKcp2teLJwQ7vkJ95EwESWkNRFJD7TQgYmCnrPtlu50b4XvT5MOmurWNrCj3IFdyjBQ5p9vnrX4JM6I8OE7g==}
    cpu: [loong64]
    os: [linux]

  '@rollup/rollup-linux-ppc64-gnu@4.53.3':
    resolution: {integrity: sha512-EoGSa8nd6d3T7zLuqdojxC20oBfNT8nexBbB/rkxgKj5T5vhpAQKKnD+h3UkoMuTyXkP5jTjK/ccNRmQrPNDuw==}
    cpu: [ppc64]
    os: [linux]

  '@rollup/rollup-linux-riscv64-gnu@4.53.3':
    resolution: {integrity: sha512-4s+Wped2IHXHPnAEbIB0YWBv7SDohqxobiiPA1FIWZpX+w9o2i4LezzH/NkFUl8LRci/8udci6cLq+jJQlh+0g==}
    cpu: [riscv64]
    os: [linux]

  '@rollup/rollup-linux-riscv64-musl@4.53.3':
    resolution: {integrity: sha512-68k2g7+0vs2u9CxDt5ktXTngsxOQkSEV/xBbwlqYcUrAVh6P9EgMZvFsnHy4SEiUl46Xf0IObWVbMvPrr2gw8A==}
    cpu: [riscv64]
    os: [linux]

  '@rollup/rollup-linux-s390x-gnu@4.53.3':
    resolution: {integrity: sha512-VYsFMpULAz87ZW6BVYw3I6sWesGpsP9OPcyKe8ofdg9LHxSbRMd7zrVrr5xi/3kMZtpWL/wC+UIJWJYVX5uTKg==}
    cpu: [s390x]
    os: [linux]

  '@rollup/rollup-linux-x64-gnu@4.53.3':
    resolution: {integrity: sha512-3EhFi1FU6YL8HTUJZ51imGJWEX//ajQPfqWLI3BQq4TlvHy4X0MOr5q3D2Zof/ka0d5FNdPwZXm3Yyib/UEd+w==}
    cpu: [x64]
    os: [linux]

  '@rollup/rollup-linux-x64-musl@4.53.3':
    resolution: {integrity: sha512-eoROhjcc6HbZCJr+tvVT8X4fW3/5g/WkGvvmwz/88sDtSJzO7r/blvoBDgISDiCjDRZmHpwud7h+6Q9JxFwq1Q==}
    cpu: [x64]
    os: [linux]

  '@rollup/rollup-openharmony-arm64@4.53.3':
    resolution: {integrity: sha512-OueLAWgrNSPGAdUdIjSWXw+u/02BRTcnfw9PN41D2vq/JSEPnJnVuBgw18VkN8wcd4fjUs+jFHVM4t9+kBSNLw==}
    cpu: [arm64]
    os: [openharmony]

  '@rollup/rollup-win32-arm64-msvc@4.53.3':
    resolution: {integrity: sha512-GOFuKpsxR/whszbF/bzydebLiXIHSgsEUp6M0JI8dWvi+fFa1TD6YQa4aSZHtpmh2/uAlj/Dy+nmby3TJ3pkTw==}
    cpu: [arm64]
    os: [win32]

  '@rollup/rollup-win32-ia32-msvc@4.53.3':
    resolution: {integrity: sha512-iah+THLcBJdpfZ1TstDFbKNznlzoxa8fmnFYK4V67HvmuNYkVdAywJSoteUszvBQ9/HqN2+9AZghbajMsFT+oA==}
    cpu: [ia32]
    os: [win32]

  '@rollup/rollup-win32-x64-gnu@4.53.3':
    resolution: {integrity: sha512-J9QDiOIZlZLdcot5NXEepDkstocktoVjkaKUtqzgzpt2yWjGlbYiKyp05rWwk4nypbYUNoFAztEgixoLaSETkg==}
    cpu: [x64]
    os: [win32]

  '@rollup/rollup-win32-x64-msvc@4.53.3':
    resolution: {integrity: sha512-UhTd8u31dXadv0MopwGgNOBpUVROFKWVQgAg5N1ESyCz8AuBcMqm4AuTjrwgQKGDfoFuz02EuMRHQIw/frmYKQ==}
    cpu: [x64]
    os: [win32]

  '@rtsao/scc@1.1.0':
    resolution: {integrity: sha512-zt6OdqaDoOnJ1ZYsCYGt9YmWzDXl4vQdKTyJev62gFhRGKdx7mcT54V9KIjg+d2wi9EXsPvAPKe7i7WjfVWB8g==}

  '@selderee/plugin-htmlparser2@0.11.0':
    resolution: {integrity: sha512-P33hHGdldxGabLFjPPpaTxVolMrzrcegejx+0GxjrIb9Zv48D8yAIA/QTDR2dFl7Uz7urX8aX6+5bCZslr+gWQ==}

  '@stablelib/base64@1.0.1':
    resolution: {integrity: sha512-1bnPQqSxSuc3Ii6MhBysoWCg58j97aUjuCSZrGSmDxNqtytIi0k8utUenAwTZN4V5mXXYGsVUI9zeBqy+jBOSQ==}

  '@standard-schema/utils@0.3.0':
    resolution: {integrity: sha512-e7Mew686owMaPJVNNLs55PUvgz371nKgwsc4vxE49zsODpJEnxgxRo2y/OKrqueavXgZNMDVj3DdHFlaSAeU8g==}

  '@supabase/auth-js@2.84.0':
    resolution: {integrity: sha512-J6XKbqqg1HQPMfYkAT9BrC8anPpAiifl7qoVLsYhQq5B/dnu/lxab1pabnxtJEsvYG5rwI5HEVEGXMjoQ6Wz2Q==}
    engines: {node: '>=20.0.0'}

  '@supabase/functions-js@2.84.0':
    resolution: {integrity: sha512-2oY5QBV4py/s64zMlhPEz+4RTdlwxzmfhM1k2xftD2v1DruRZKfoe7Yn9DCz1VondxX8evcvpc2udEIGzHI+VA==}
    engines: {node: '>=20.0.0'}

  '@supabase/postgrest-js@2.84.0':
    resolution: {integrity: sha512-oplc/3jfJeVW4F0J8wqywHkjIZvOVHtqzF0RESijepDAv5Dn/LThlGW1ftysoP4+PXVIrnghAbzPHo88fNomPQ==}
    engines: {node: '>=20.0.0'}

  '@supabase/realtime-js@2.84.0':
    resolution: {integrity: sha512-ThqjxiCwWiZAroHnYPmnNl6tZk6jxGcG2a7Hp/3kcolPcMj89kWjUTA3cHmhdIWYsP84fHp8MAQjYWMLf7HEUg==}
    engines: {node: '>=20.0.0'}

  '@supabase/storage-js@2.84.0':
    resolution: {integrity: sha512-vXvAJ1euCuhryOhC6j60dG8ky+lk0V06ubNo+CbhuoUv+sl39PyY0lc+k+qpQhTk/VcI6SiM0OECLN83+nyJ5A==}
    engines: {node: '>=20.0.0'}

  '@supabase/supabase-js@2.84.0':
    resolution: {integrity: sha512-byMqYBvb91sx2jcZsdp0qLpmd4Dioe80e4OU/UexXftCkpTcgrkoENXHf5dO8FCSai8SgNeq16BKg10QiDI6xg==}
    engines: {node: '>=20.0.0'}

  '@swc/helpers@0.5.15':
    resolution: {integrity: sha512-JQ5TuMi45Owi4/BIMAJBoSQoOJu12oOk/gADqlcUL9JEdHB8vyjUSsxqeNXnmXHjYKMi2WcYtezGEEhqUI/E2g==}

  '@t3-oss/env-core@0.13.8':
    resolution: {integrity: sha512-L1inmpzLQyYu4+Q1DyrXsGJYCXbtXjC4cICw1uAKv0ppYPQv656lhZPU91Qd1VS6SO/bou1/q5ufVzBGbNsUpw==}
    peerDependencies:
      arktype: ^2.1.0
      typescript: '>=5.0.0'
      valibot: ^1.0.0-beta.7 || ^1.0.0
      zod: ^3.24.0 || ^4.0.0-beta.0
    peerDependenciesMeta:
      arktype:
        optional: true
      typescript:
        optional: true
      valibot:
        optional: true
      zod:
        optional: true

  '@t3-oss/env-nextjs@0.13.8':
    resolution: {integrity: sha512-QmTLnsdQJ8BiQad2W2nvV6oUpH4oMZMqnFEjhVpzU0h3sI9hn8zb8crjWJ1Amq453mGZs6A4v4ihIeBFDOrLeQ==}
    peerDependencies:
      arktype: ^2.1.0
      typescript: '>=5.0.0'
      valibot: ^1.0.0-beta.7 || ^1.0.0
      zod: ^3.24.0 || ^4.0.0-beta.0
    peerDependenciesMeta:
      arktype:
        optional: true
      typescript:
        optional: true
      valibot:
        optional: true
      zod:
        optional: true

  '@tailwindcss/node@4.1.17':
    resolution: {integrity: sha512-csIkHIgLb3JisEFQ0vxr2Y57GUNYh447C8xzwj89U/8fdW8LhProdxvnVH6U8M2Y73QKiTIH+LWbK3V2BBZsAg==}

  '@tailwindcss/oxide-android-arm64@4.1.17':
    resolution: {integrity: sha512-BMqpkJHgOZ5z78qqiGE6ZIRExyaHyuxjgrJ6eBO5+hfrfGkuya0lYfw8fRHG77gdTjWkNWEEm+qeG2cDMxArLQ==}
    engines: {node: '>= 10'}
    cpu: [arm64]
    os: [android]

  '@tailwindcss/oxide-darwin-arm64@4.1.17':
    resolution: {integrity: sha512-EquyumkQweUBNk1zGEU/wfZo2qkp/nQKRZM8bUYO0J+Lums5+wl2CcG1f9BgAjn/u9pJzdYddHWBiFXJTcxmOg==}
    engines: {node: '>= 10'}
    cpu: [arm64]
    os: [darwin]

  '@tailwindcss/oxide-darwin-x64@4.1.17':
    resolution: {integrity: sha512-gdhEPLzke2Pog8s12oADwYu0IAw04Y2tlmgVzIN0+046ytcgx8uZmCzEg4VcQh+AHKiS7xaL8kGo/QTiNEGRog==}
    engines: {node: '>= 10'}
    cpu: [x64]
    os: [darwin]

  '@tailwindcss/oxide-freebsd-x64@4.1.17':
    resolution: {integrity: sha512-hxGS81KskMxML9DXsaXT1H0DyA+ZBIbyG/sSAjWNe2EDl7TkPOBI42GBV3u38itzGUOmFfCzk1iAjDXds8Oh0g==}
    engines: {node: '>= 10'}
    cpu: [x64]
    os: [freebsd]

  '@tailwindcss/oxide-linux-arm-gnueabihf@4.1.17':
    resolution: {integrity: sha512-k7jWk5E3ldAdw0cNglhjSgv501u7yrMf8oeZ0cElhxU6Y2o7f8yqelOp3fhf7evjIS6ujTI3U8pKUXV2I4iXHQ==}
    engines: {node: '>= 10'}
    cpu: [arm]
    os: [linux]

  '@tailwindcss/oxide-linux-arm64-gnu@4.1.17':
    resolution: {integrity: sha512-HVDOm/mxK6+TbARwdW17WrgDYEGzmoYayrCgmLEw7FxTPLcp/glBisuyWkFz/jb7ZfiAXAXUACfyItn+nTgsdQ==}
    engines: {node: '>= 10'}
    cpu: [arm64]
    os: [linux]

  '@tailwindcss/oxide-linux-arm64-musl@4.1.17':
    resolution: {integrity: sha512-HvZLfGr42i5anKtIeQzxdkw/wPqIbpeZqe7vd3V9vI3RQxe3xU1fLjss0TjyhxWcBaipk7NYwSrwTwK1hJARMg==}
    engines: {node: '>= 10'}
    cpu: [arm64]
    os: [linux]

  '@tailwindcss/oxide-linux-x64-gnu@4.1.17':
    resolution: {integrity: sha512-M3XZuORCGB7VPOEDH+nzpJ21XPvK5PyjlkSFkFziNHGLc5d6g3di2McAAblmaSUNl8IOmzYwLx9NsE7bplNkwQ==}
    engines: {node: '>= 10'}
    cpu: [x64]
    os: [linux]

  '@tailwindcss/oxide-linux-x64-musl@4.1.17':
    resolution: {integrity: sha512-k7f+pf9eXLEey4pBlw+8dgfJHY4PZ5qOUFDyNf7SI6lHjQ9Zt7+NcscjpwdCEbYi6FI5c2KDTDWyf2iHcCSyyQ==}
    engines: {node: '>= 10'}
    cpu: [x64]
    os: [linux]

  '@tailwindcss/oxide-wasm32-wasi@4.1.17':
    resolution: {integrity: sha512-cEytGqSSoy7zK4JRWiTCx43FsKP/zGr0CsuMawhH67ONlH+T79VteQeJQRO/X7L0juEUA8ZyuYikcRBf0vsxhg==}
    engines: {node: '>=14.0.0'}
    cpu: [wasm32]
    bundledDependencies:
      - '@napi-rs/wasm-runtime'
      - '@emnapi/core'
      - '@emnapi/runtime'
      - '@tybys/wasm-util'
      - '@emnapi/wasi-threads'
      - tslib

  '@tailwindcss/oxide-win32-arm64-msvc@4.1.17':
    resolution: {integrity: sha512-JU5AHr7gKbZlOGvMdb4722/0aYbU+tN6lv1kONx0JK2cGsh7g148zVWLM0IKR3NeKLv+L90chBVYcJ8uJWbC9A==}
    engines: {node: '>= 10'}
    cpu: [arm64]
    os: [win32]

  '@tailwindcss/oxide-win32-x64-msvc@4.1.17':
    resolution: {integrity: sha512-SKWM4waLuqx0IH+FMDUw6R66Hu4OuTALFgnleKbqhgGU30DY20NORZMZUKgLRjQXNN2TLzKvh48QXTig4h4bGw==}
    engines: {node: '>= 10'}
    cpu: [x64]
    os: [win32]

  '@tailwindcss/oxide@4.1.17':
    resolution: {integrity: sha512-F0F7d01fmkQhsTjXezGBLdrl1KresJTcI3DB8EkScCldyKp3Msz4hub4uyYaVnk88BAS1g5DQjjF6F5qczheLA==}
    engines: {node: '>= 10'}

  '@tailwindcss/postcss@4.1.17':
    resolution: {integrity: sha512-+nKl9N9mN5uJ+M7dBOOCzINw94MPstNR/GtIhz1fpZysxL/4a+No64jCBD6CPN+bIHWFx3KWuu8XJRrj/572Dw==}

  '@tailwindcss/typography@0.5.19':
    resolution: {integrity: sha512-w31dd8HOx3k9vPtcQh5QHP9GwKcgbMp87j58qi6xgiBnFFtKEAgCWnDw4qUT8aHwkCp8bKvb/KGKWWHedP0AAg==}
    peerDependencies:
      tailwindcss: '>=3.0.0 || insiders || >=4.0.0-alpha.20 || >=4.0.0-beta.1'

  '@tanstack/devtools-event-client@0.3.5':
    resolution: {integrity: sha512-RL1f5ZlfZMpghrCIdzl6mLOFLTuhqmPNblZgBaeKfdtk5rfbjykurv+VfYydOFXj0vxVIoA2d/zT7xfD7Ph8fw==}
    engines: {node: '>=18'}

  '@tanstack/form-core@1.25.0':
    resolution: {integrity: sha512-OEWW2uTOFMyRmHrVEiPOn+J27ekQ/vXwRAJt9kD8U8vCt8CmpClj989OOGGSBSVJtDNxGUcWyKF8gYznnqIyaw==}

  '@tanstack/pacer@0.15.4':
    resolution: {integrity: sha512-vGY+CWsFZeac3dELgB6UZ4c7OacwsLb8hvL2gLS6hTgy8Fl0Bm/aLokHaeDIP+q9F9HUZTnp360z9uv78eg8pg==}
    engines: {node: '>=18'}

  '@tanstack/query-core@5.90.10':
    resolution: {integrity: sha512-EhZVFu9rl7GfRNuJLJ3Y7wtbTnENsvzp+YpcAV7kCYiXni1v8qZh++lpw4ch4rrwC0u/EZRnBHIehzCGzwXDSQ==}

  '@tanstack/react-form@1.25.0':
    resolution: {integrity: sha512-SjKpBkjegNVW9WU+qlO8+/+kSbSEwo2zwHnrQz/yOnnJRhtdgubUt50LfeUtdzkMsbbptQ5MSZrXH03kidQjyw==}
    peerDependencies:
      '@tanstack/react-start': '*'
      react: ^17.0.0 || ^18.0.0 || ^19.0.0
    peerDependenciesMeta:
      '@tanstack/react-start':
        optional: true

  '@tanstack/react-query@5.90.10':
    resolution: {integrity: sha512-BKLss9Y8PQ9IUjPYQiv3/Zmlx92uxffUOX8ZZNoQlCIZBJPT5M+GOMQj7xislvVQ6l1BstBjcX0XB/aHfFYVNw==}
    peerDependencies:
      react: ^18 || ^19

  '@tanstack/react-store@0.7.7':
    resolution: {integrity: sha512-qqT0ufegFRDGSof9D/VqaZgjNgp4tRPHZIJq2+QIHkMUtHjaJ0lYrrXjeIUJvjnTbgPfSD1XgOMEt0lmANn6Zg==}
    peerDependencies:
      react: ^16.8.0 || ^17.0.0 || ^18.0.0 || ^19.0.0
      react-dom: ^16.8.0 || ^17.0.0 || ^18.0.0 || ^19.0.0

  '@tanstack/store@0.7.7':
    resolution: {integrity: sha512-xa6pTan1bcaqYDS9BDpSiS63qa6EoDkPN9RsRaxHuDdVDNntzq3xNwR5YKTU/V3SkSyC9T4YVOPh2zRQN0nhIQ==}

  '@testing-library/dom@10.4.1':
    resolution: {integrity: sha512-o4PXJQidqJl82ckFaXUeoAW+XysPLauYI43Abki5hABd853iMhitooc6znOnczgbTYmEP6U6/y1ZyKAIsvMKGg==}
    engines: {node: '>=18'}

  '@testing-library/jest-dom@6.9.1':
    resolution: {integrity: sha512-zIcONa+hVtVSSep9UT3jZ5rizo2BsxgyDYU7WFD5eICBE7no3881HGeb/QkGfsJs6JTkY1aQhT7rIPC7e+0nnA==}
    engines: {node: '>=14', npm: '>=6', yarn: '>=1'}

  '@testing-library/react@16.3.0':
    resolution: {integrity: sha512-kFSyxiEDwv1WLl2fgsq6pPBbw5aWKrsY2/noi1Id0TK0UParSF62oFQFGHXIyaG4pp2tEub/Zlel+fjjZILDsw==}
    engines: {node: '>=18'}
    peerDependencies:
      '@testing-library/dom': ^10.0.0
      '@types/react': ^18.0.0 || ^19.0.0
      '@types/react-dom': ^18.0.0 || ^19.0.0
      react: ^18.0.0 || ^19.0.0
      react-dom: ^18.0.0 || ^19.0.0
    peerDependenciesMeta:
      '@types/react':
        optional: true
      '@types/react-dom':
        optional: true

  '@testing-library/user-event@14.6.1':
    resolution: {integrity: sha512-vq7fv0rnt+QTXgPxr5Hjc210p6YKq2kmdziLgnsZGgLJ9e6VAShx1pACLuRjd/AS/sr7phAR58OIIpf0LlmQNw==}
    engines: {node: '>=12', npm: '>=6'}
    peerDependencies:
      '@testing-library/dom': '>=7.21.4'

  '@tryghost/content-api@1.12.2':
    resolution: {integrity: sha512-KcheOLdF0gnt6G3l1khGSP2Dp6FTRoYhiiUtV42O4TLopkL+qhD5HEAbzfbba1Pxi9iKQXRflgh2tZkejMgR7w==}

  '@tybys/wasm-util@0.10.1':
    resolution: {integrity: sha512-9tTaPJLSiejZKx+Bmog4uSubteqTvFrVrURwkmHixBo0G4seD0zUxp98E1DzUBJxLQ3NPwXrGKDiVjwx/DpPsg==}

  '@types/aria-query@5.0.4':
    resolution: {integrity: sha512-rfT93uj5s0PRL7EzccGMs3brplhcrghnDoV26NqKhCAS1hVo+WdNsPvE/yb6ilfr5hi2MEk6d5EWJTKdxg8jVw==}

  '@types/babel__core@7.20.5':
    resolution: {integrity: sha512-qoQprZvz5wQFJwMDqeseRXWv3rqMvhgpbXFfVyWhbx9X47POIA6i/+dXefEmZKoAgOaTdaIgNSMqMIU61yRyzA==}

  '@types/babel__generator@7.27.0':
    resolution: {integrity: sha512-ufFd2Xi92OAVPYsy+P4n7/U7e68fex0+Ee8gSG9KX7eo084CWiQ4sdxktvdl0bOPupXtVJPY19zk6EwWqUQ8lg==}

  '@types/babel__template@7.4.4':
    resolution: {integrity: sha512-h/NUaSyG5EyxBIp8YRxo4RMe2/qQgvyowRwVMzhYhBCONbW8PUsg4lkFMrhgZhUe5z3L3MiLDuvyJ/CaPa2A8A==}

  '@types/babel__traverse@7.28.0':
    resolution: {integrity: sha512-8PvcXf70gTDZBgt9ptxJ8elBeBjcLOAcOtoO/mPJjtji1+CdGbHgm77om1GrsPxsiE+uXIpNSK64UYaIwQXd4Q==}

  '@types/chai@5.2.3':
    resolution: {integrity: sha512-Mw558oeA9fFbv65/y4mHtXDs9bPnFMZAL/jxdPFUpOHHIXX91mcgEHbS5Lahr+pwZFR8A7GQleRWeI6cGFC2UA==}

  '@types/deep-eql@4.0.2':
    resolution: {integrity: sha512-c9h9dVVMigMPc4bwTvC5dxqtqJZwQPePsWjPlpSOnojbor6pGqdk541lfA7AqFQr5pB1BRdq0juY9db81BwyFw==}

  '@types/estree@1.0.8':
    resolution: {integrity: sha512-dWHzHa2WqEXI/O1E9OjrocMTKJl2mSrEolh1Iomrv6U+JuNwaHXsXx9bLu5gG7BUWFIN0skIQJQ/L1rIex4X6w==}

  '@types/json-schema@7.0.15':
    resolution: {integrity: sha512-5+fP8P8MFNC+AyZCDxrB2pkZFPGzqQWUzpSeuuVLvm8VMcorNYavBqoFcxK8bQz4Qsbn4oUEEem4wDLfcysGHA==}

  '@types/json5@0.0.29':
    resolution: {integrity: sha512-dRLjCWHYg4oaA77cxO64oO+7JwCwnIzkZPdrrC71jQmQtlhM556pwKo5bUzqvZndkVbeFLIIi+9TC40JNF5hNQ==}

  '@types/node@20.19.25':
    resolution: {integrity: sha512-ZsJzA5thDQMSQO788d7IocwwQbI8B5OPzmqNvpf3NY/+MHDAS759Wo0gd2WQeXYt5AAAQjzcrTVC6SKCuYgoCQ==}

  '@types/node@22.19.1':
    resolution: {integrity: sha512-LCCV0HdSZZZb34qifBsyWlUmok6W7ouER+oQIGBScS8EsZsQbrtFTUrDX4hOl+CS6p7cnNC4td+qrSVGSCTUfQ==}

  '@types/node@24.10.1':
    resolution: {integrity: sha512-GNWcUTRBgIRJD5zj+Tq0fKOJ5XZajIiBroOF0yvj2bSU1WvNdYS/dn9UxwsujGW4JX06dnHyjV2y9rRaybH0iQ==}

  '@types/phoenix@1.6.6':
    resolution: {integrity: sha512-PIzZZlEppgrpoT2QgbnDU+MMzuR6BbCjllj0bM70lWoejMeNJAxCchxnv7J3XFkI8MpygtRpzXrIlmWUBclP5A==}

  '@types/react-dom@19.2.3':
    resolution: {integrity: sha512-jp2L/eY6fn+KgVVQAOqYItbF0VY/YApe5Mz2F0aykSO8gx31bYCZyvSeYxCHKvzHG5eZjc+zyaS5BrBWya2+kQ==}
    peerDependencies:
      '@types/react': ^19.2.0

  '@types/react@19.2.7':
    resolution: {integrity: sha512-MWtvHrGZLFttgeEj28VXHxpmwYbor/ATPYbBfSFZEIRK0ecCFLl2Qo55z52Hss+UV9CRN7trSeq1zbgx7YDWWg==}

  '@types/statuses@2.0.6':
    resolution: {integrity: sha512-xMAgYwceFhRA2zY+XbEA7mxYbA093wdiW8Vu6gZPGWy9cmOyU9XesH1tNcEWsKFd5Vzrqx5T3D38PWx1FIIXkA==}

  '@types/trusted-types@2.0.7':
    resolution: {integrity: sha512-ScaPdn1dQczgbl0QFTeTOmVHFULt394XJgOQNoyVhZ6r2vLnMLJfBPd53SB52T/3G36VI1/g2MZaX0cwDuXsfw==}

  '@types/whatwg-mimetype@3.0.2':
    resolution: {integrity: sha512-c2AKvDT8ToxLIOUlN51gTiHXflsfIFisS4pO7pDPoKouJCESkhZnEy623gwP9laCy5lnLDAw1vAzu2vM2YLOrA==}

  '@types/ws@8.18.1':
    resolution: {integrity: sha512-ThVF6DCVhA8kUGy+aazFQ4kXQ7E1Ty7A3ypFOe0IcJV8O/M511G99AW24irKrW56Wt44yG9+ij8FaqoBGkuBXg==}

  '@typescript-eslint/eslint-plugin@8.48.0':
    resolution: {integrity: sha512-XxXP5tL1txl13YFtrECECQYeZjBZad4fyd3cFV4a19LkAY/bIp9fev3US4S5fDVV2JaYFiKAZ/GRTOLer+mbyQ==}
    engines: {node: ^18.18.0 || ^20.9.0 || >=21.1.0}
    peerDependencies:
      '@typescript-eslint/parser': ^8.48.0
      eslint: ^8.57.0 || ^9.0.0
      typescript: '>=4.8.4 <6.0.0'

  '@typescript-eslint/parser@8.48.0':
    resolution: {integrity: sha512-jCzKdm/QK0Kg4V4IK/oMlRZlY+QOcdjv89U2NgKHZk1CYTj82/RVSx1mV/0gqCVMJ/DA+Zf/S4NBWNF8GQ+eqQ==}
    engines: {node: ^18.18.0 || ^20.9.0 || >=21.1.0}
    peerDependencies:
      eslint: ^8.57.0 || ^9.0.0
      typescript: '>=4.8.4 <6.0.0'

  '@typescript-eslint/project-service@8.48.0':
    resolution: {integrity: sha512-Ne4CTZyRh1BecBf84siv42wv5vQvVmgtk8AuiEffKTUo3DrBaGYZueJSxxBZ8fjk/N3DrgChH4TOdIOwOwiqqw==}
    engines: {node: ^18.18.0 || ^20.9.0 || >=21.1.0}
    peerDependencies:
      typescript: '>=4.8.4 <6.0.0'

  '@typescript-eslint/scope-manager@8.48.0':
    resolution: {integrity: sha512-uGSSsbrtJrLduti0Q1Q9+BF1/iFKaxGoQwjWOIVNJv0o6omrdyR8ct37m4xIl5Zzpkp69Kkmvom7QFTtue89YQ==}
    engines: {node: ^18.18.0 || ^20.9.0 || >=21.1.0}

  '@typescript-eslint/tsconfig-utils@8.48.0':
    resolution: {integrity: sha512-WNebjBdFdyu10sR1M4OXTt2OkMd5KWIL+LLfeH9KhgP+jzfDV/LI3eXzwJ1s9+Yc0Kzo2fQCdY/OpdusCMmh6w==}
    engines: {node: ^18.18.0 || ^20.9.0 || >=21.1.0}
    peerDependencies:
      typescript: '>=4.8.4 <6.0.0'

  '@typescript-eslint/type-utils@8.48.0':
    resolution: {integrity: sha512-zbeVaVqeXhhab6QNEKfK96Xyc7UQuoFWERhEnj3mLVnUWrQnv15cJNseUni7f3g557gm0e46LZ6IJ4NJVOgOpw==}
    engines: {node: ^18.18.0 || ^20.9.0 || >=21.1.0}
    peerDependencies:
      eslint: ^8.57.0 || ^9.0.0
      typescript: '>=4.8.4 <6.0.0'

  '@typescript-eslint/types@8.48.0':
    resolution: {integrity: sha512-cQMcGQQH7kwKoVswD1xdOytxQR60MWKM1di26xSUtxehaDs/32Zpqsu5WJlXTtTTqyAVK8R7hvsUnIXRS+bjvA==}
    engines: {node: ^18.18.0 || ^20.9.0 || >=21.1.0}

  '@typescript-eslint/typescript-estree@8.48.0':
    resolution: {integrity: sha512-ljHab1CSO4rGrQIAyizUS6UGHHCiAYhbfcIZ1zVJr5nMryxlXMVWS3duFPSKvSUbFPwkXMFk1k0EMIjub4sRRQ==}
    engines: {node: ^18.18.0 || ^20.9.0 || >=21.1.0}
    peerDependencies:
      typescript: '>=4.8.4 <6.0.0'

  '@typescript-eslint/utils@8.48.0':
    resolution: {integrity: sha512-yTJO1XuGxCsSfIVt1+1UrLHtue8xz16V8apzPYI06W0HbEbEWHxHXgZaAgavIkoh+GeV6hKKd5jm0sS6OYxWXQ==}
    engines: {node: ^18.18.0 || ^20.9.0 || >=21.1.0}
    peerDependencies:
      eslint: ^8.57.0 || ^9.0.0
      typescript: '>=4.8.4 <6.0.0'

  '@typescript-eslint/visitor-keys@8.48.0':
    resolution: {integrity: sha512-T0XJMaRPOH3+LBbAfzR2jalckP1MSG/L9eUtY0DEzUyVaXJ/t6zN0nR7co5kz0Jko/nkSYCBRkz1djvjajVTTg==}
    engines: {node: ^18.18.0 || ^20.9.0 || >=21.1.0}

  '@unrs/resolver-binding-android-arm-eabi@1.11.1':
    resolution: {integrity: sha512-ppLRUgHVaGRWUx0R0Ut06Mjo9gBaBkg3v/8AxusGLhsIotbBLuRk51rAzqLC8gq6NyyAojEXglNjzf6R948DNw==}
    cpu: [arm]
    os: [android]

  '@unrs/resolver-binding-android-arm64@1.11.1':
    resolution: {integrity: sha512-lCxkVtb4wp1v+EoN+HjIG9cIIzPkX5OtM03pQYkG+U5O/wL53LC4QbIeazgiKqluGeVEeBlZahHalCaBvU1a2g==}
    cpu: [arm64]
    os: [android]

  '@unrs/resolver-binding-darwin-arm64@1.11.1':
    resolution: {integrity: sha512-gPVA1UjRu1Y/IsB/dQEsp2V1pm44Of6+LWvbLc9SDk1c2KhhDRDBUkQCYVWe6f26uJb3fOK8saWMgtX8IrMk3g==}
    cpu: [arm64]
    os: [darwin]

  '@unrs/resolver-binding-darwin-x64@1.11.1':
    resolution: {integrity: sha512-cFzP7rWKd3lZaCsDze07QX1SC24lO8mPty9vdP+YVa3MGdVgPmFc59317b2ioXtgCMKGiCLxJ4HQs62oz6GfRQ==}
    cpu: [x64]
    os: [darwin]

  '@unrs/resolver-binding-freebsd-x64@1.11.1':
    resolution: {integrity: sha512-fqtGgak3zX4DCB6PFpsH5+Kmt/8CIi4Bry4rb1ho6Av2QHTREM+47y282Uqiu3ZRF5IQioJQ5qWRV6jduA+iGw==}
    cpu: [x64]
    os: [freebsd]

  '@unrs/resolver-binding-linux-arm-gnueabihf@1.11.1':
    resolution: {integrity: sha512-u92mvlcYtp9MRKmP+ZvMmtPN34+/3lMHlyMj7wXJDeXxuM0Vgzz0+PPJNsro1m3IZPYChIkn944wW8TYgGKFHw==}
    cpu: [arm]
    os: [linux]

  '@unrs/resolver-binding-linux-arm-musleabihf@1.11.1':
    resolution: {integrity: sha512-cINaoY2z7LVCrfHkIcmvj7osTOtm6VVT16b5oQdS4beibX2SYBwgYLmqhBjA1t51CarSaBuX5YNsWLjsqfW5Cw==}
    cpu: [arm]
    os: [linux]

  '@unrs/resolver-binding-linux-arm64-gnu@1.11.1':
    resolution: {integrity: sha512-34gw7PjDGB9JgePJEmhEqBhWvCiiWCuXsL9hYphDF7crW7UgI05gyBAi6MF58uGcMOiOqSJ2ybEeCvHcq0BCmQ==}
    cpu: [arm64]
    os: [linux]

  '@unrs/resolver-binding-linux-arm64-musl@1.11.1':
    resolution: {integrity: sha512-RyMIx6Uf53hhOtJDIamSbTskA99sPHS96wxVE/bJtePJJtpdKGXO1wY90oRdXuYOGOTuqjT8ACccMc4K6QmT3w==}
    cpu: [arm64]
    os: [linux]

  '@unrs/resolver-binding-linux-ppc64-gnu@1.11.1':
    resolution: {integrity: sha512-D8Vae74A4/a+mZH0FbOkFJL9DSK2R6TFPC9M+jCWYia/q2einCubX10pecpDiTmkJVUH+y8K3BZClycD8nCShA==}
    cpu: [ppc64]
    os: [linux]

  '@unrs/resolver-binding-linux-riscv64-gnu@1.11.1':
    resolution: {integrity: sha512-frxL4OrzOWVVsOc96+V3aqTIQl1O2TjgExV4EKgRY09AJ9leZpEg8Ak9phadbuX0BA4k8U5qtvMSQQGGmaJqcQ==}
    cpu: [riscv64]
    os: [linux]

  '@unrs/resolver-binding-linux-riscv64-musl@1.11.1':
    resolution: {integrity: sha512-mJ5vuDaIZ+l/acv01sHoXfpnyrNKOk/3aDoEdLO/Xtn9HuZlDD6jKxHlkN8ZhWyLJsRBxfv9GYM2utQ1SChKew==}
    cpu: [riscv64]
    os: [linux]

  '@unrs/resolver-binding-linux-s390x-gnu@1.11.1':
    resolution: {integrity: sha512-kELo8ebBVtb9sA7rMe1Cph4QHreByhaZ2QEADd9NzIQsYNQpt9UkM9iqr2lhGr5afh885d/cB5QeTXSbZHTYPg==}
    cpu: [s390x]
    os: [linux]

  '@unrs/resolver-binding-linux-x64-gnu@1.11.1':
    resolution: {integrity: sha512-C3ZAHugKgovV5YvAMsxhq0gtXuwESUKc5MhEtjBpLoHPLYM+iuwSj3lflFwK3DPm68660rZ7G8BMcwSro7hD5w==}
    cpu: [x64]
    os: [linux]

  '@unrs/resolver-binding-linux-x64-musl@1.11.1':
    resolution: {integrity: sha512-rV0YSoyhK2nZ4vEswT/QwqzqQXw5I6CjoaYMOX0TqBlWhojUf8P94mvI7nuJTeaCkkds3QE4+zS8Ko+GdXuZtA==}
    cpu: [x64]
    os: [linux]

  '@unrs/resolver-binding-wasm32-wasi@1.11.1':
    resolution: {integrity: sha512-5u4RkfxJm+Ng7IWgkzi3qrFOvLvQYnPBmjmZQ8+szTK/b31fQCnleNl1GgEt7nIsZRIf5PLhPwT0WM+q45x/UQ==}
    engines: {node: '>=14.0.0'}
    cpu: [wasm32]

  '@unrs/resolver-binding-win32-arm64-msvc@1.11.1':
    resolution: {integrity: sha512-nRcz5Il4ln0kMhfL8S3hLkxI85BXs3o8EYoattsJNdsX4YUU89iOkVn7g0VHSRxFuVMdM4Q1jEpIId1Ihim/Uw==}
    cpu: [arm64]
    os: [win32]

  '@unrs/resolver-binding-win32-ia32-msvc@1.11.1':
    resolution: {integrity: sha512-DCEI6t5i1NmAZp6pFonpD5m7i6aFrpofcp4LA2i8IIq60Jyo28hamKBxNrZcyOwVOZkgsRp9O2sXWBWP8MnvIQ==}
    cpu: [ia32]
    os: [win32]

  '@unrs/resolver-binding-win32-x64-msvc@1.11.1':
    resolution: {integrity: sha512-lrW200hZdbfRtztbygyaq/6jP6AKE8qQN2KvPcJ+x7wiD038YtnYtZ82IMNJ69GJibV7bwL3y9FgK+5w/pYt6g==}
    cpu: [x64]
    os: [win32]

  '@upstash/redis@1.35.6':
    resolution: {integrity: sha512-aSEIGJgJ7XUfTYvhQcQbq835re7e/BXjs8Janq6Pvr6LlmTZnyqwT97RziZLO/8AVUL037RLXqqiQC6kCt+5pA==}

  '@vercel/analytics@1.5.0':
    resolution: {integrity: sha512-MYsBzfPki4gthY5HnYN7jgInhAZ7Ac1cYDoRWFomwGHWEX7odTEzbtg9kf/QSo7XEsEAqlQugA6gJ2WS2DEa3g==}
    peerDependencies:
      '@remix-run/react': ^2
      '@sveltejs/kit': ^1 || ^2
      next: '>= 13'
      react: ^18 || ^19 || ^19.0.0-rc
      svelte: '>= 4'
      vue: ^3
      vue-router: ^4
    peerDependenciesMeta:
      '@remix-run/react':
        optional: true
      '@sveltejs/kit':
        optional: true
      next:
        optional: true
      react:
        optional: true
      svelte:
        optional: true
      vue:
        optional: true
      vue-router:
        optional: true

  '@vercel/kv@3.0.0':
    resolution: {integrity: sha512-pKT8fRnfyYk2MgvyB6fn6ipJPCdfZwiKDdw7vB+HL50rjboEBHDVBEcnwfkEpVSp2AjNtoaOUH7zG+bVC/rvSg==}
    engines: {node: '>=14.6'}

  '@vercel/speed-insights@1.2.0':
    resolution: {integrity: sha512-y9GVzrUJ2xmgtQlzFP2KhVRoCglwfRQgjyfY607aU0hh0Un6d0OUyrJkjuAlsV18qR4zfoFPs/BiIj9YDS6Wzw==}
    peerDependencies:
      '@sveltejs/kit': ^1 || ^2
      next: '>= 13'
      react: ^18 || ^19 || ^19.0.0-rc
      svelte: '>= 4'
      vue: ^3
      vue-router: ^4
    peerDependenciesMeta:
      '@sveltejs/kit':
        optional: true
      next:
        optional: true
      react:
        optional: true
      svelte:
        optional: true
      vue:
        optional: true
      vue-router:
        optional: true

  '@vitejs/plugin-react@5.1.1':
    resolution: {integrity: sha512-WQfkSw0QbQ5aJ2CHYw23ZGkqnRwqKHD/KYsMeTkZzPT4Jcf0DcBxBtwMJxnu6E7oxw5+JC6ZAiePgh28uJ1HBA==}
    engines: {node: ^20.19.0 || >=22.12.0}
    peerDependencies:
      vite: ^4.2.0 || ^5.0.0 || ^6.0.0 || ^7.0.0

  '@vitest/coverage-v8@3.2.4':
    resolution: {integrity: sha512-EyF9SXU6kS5Ku/U82E259WSnvg6c8KTjppUncuNdm5QHpe17mwREHnjDzozC8x9MZ0xfBUFSaLkRv4TMA75ALQ==}
    peerDependencies:
      '@vitest/browser': 3.2.4
      vitest: 3.2.4
    peerDependenciesMeta:
      '@vitest/browser':
        optional: true

  '@vitest/expect@3.2.4':
    resolution: {integrity: sha512-Io0yyORnB6sikFlt8QW5K7slY4OjqNX9jmJQ02QDda8lyM6B5oNgVWoSoKPac8/kgnCUzuHQKrSLtu/uOqqrig==}

  '@vitest/mocker@3.2.4':
    resolution: {integrity: sha512-46ryTE9RZO/rfDd7pEqFl7etuyzekzEhUbTW3BvmeO/BcCMEgq59BKhek3dXDWgAj4oMK6OZi+vRr1wPW6qjEQ==}
    peerDependencies:
      msw: ^2.4.9
      vite: ^5.0.0 || ^6.0.0 || ^7.0.0-0
    peerDependenciesMeta:
      msw:
        optional: true
      vite:
        optional: true

  '@vitest/pretty-format@3.2.4':
    resolution: {integrity: sha512-IVNZik8IVRJRTr9fxlitMKeJeXFFFN0JaB9PHPGQ8NKQbGpfjlTx9zO4RefN8gp7eqjNy8nyK3NZmBzOPeIxtA==}

  '@vitest/runner@3.2.4':
    resolution: {integrity: sha512-oukfKT9Mk41LreEW09vt45f8wx7DordoWUZMYdY/cyAk7w5TWkTRCNZYF7sX7n2wB7jyGAl74OxgwhPgKaqDMQ==}

  '@vitest/snapshot@3.2.4':
    resolution: {integrity: sha512-dEYtS7qQP2CjU27QBC5oUOxLE/v5eLkGqPE0ZKEIDGMs4vKWe7IjgLOeauHsR0D5YuuycGRO5oSRXnwnmA78fQ==}

  '@vitest/spy@3.2.4':
    resolution: {integrity: sha512-vAfasCOe6AIK70iP5UD11Ac4siNUNJ9i/9PZ3NKx07sG6sUxeag1LWdNrMWeKKYBLlzuK+Gn65Yd5nyL6ds+nw==}

  '@vitest/ui@3.2.4':
    resolution: {integrity: sha512-hGISOaP18plkzbWEcP/QvtRW1xDXF2+96HbEX6byqQhAUbiS5oH6/9JwW+QsQCIYON2bI6QZBF+2PvOmrRZ9wA==}
    peerDependencies:
      vitest: 3.2.4

  '@vitest/utils@3.2.4':
    resolution: {integrity: sha512-fB2V0JFrQSMsCo9HiSq3Ezpdv4iYaXRG1Sx8edX3MwxfyNn83mKiGzOcH+Fkxt4MHxr3y42fQi1oeAInqgX2QA==}

  acorn-jsx@5.3.2:
    resolution: {integrity: sha512-rq9s+JNhf0IChjtDXxllJ7g41oZk5SlXtp0LHwyA5cejwn7vKmKp4pPri6YEePv2PU65sAsegbXtIinmDFDXgQ==}
    peerDependencies:
      acorn: ^6.0.0 || ^7.0.0 || ^8.0.0

  acorn-walk@8.3.4:
    resolution: {integrity: sha512-ueEepnujpqee2o5aIYnvHU6C0A42MNdsIDeqy5BydrkuC5R1ZuUFnm27EeFJGoEHJQgn3uleRvmTXaJgfXbt4g==}
    engines: {node: '>=0.4.0'}

  acorn@8.15.0:
    resolution: {integrity: sha512-NZyJarBfL7nWwIq+FDL6Zp/yHEhePMNnnJ0y3qfieCrmNvYct8uvtiV41UvlSe6apAfk0fY1FbWx+NwfmpvtTg==}
    engines: {node: '>=0.4.0'}
    hasBin: true

  ajv@6.12.6:
    resolution: {integrity: sha512-j3fVLgvTo527anyYyJOGTYJbG+vnnQYvE0m5mmkc1TK+nxAppkCLMIL0aZ4dblVCNoGShhm+kzE4ZUykBoMg4g==}

  ansi-regex@5.0.1:
    resolution: {integrity: sha512-quJQXlTSUGL2LH9SUXo8VwsY4soanhgo6LNSm84E1LBcE8s3O0wpdiRzyR9z/ZZJMlMWv37qOOb9pdJlMUEKFQ==}
    engines: {node: '>=8'}

  ansi-regex@6.2.2:
    resolution: {integrity: sha512-Bq3SmSpyFHaWjPk8If9yc6svM8c56dB5BAtW4Qbw5jHTwwXXcTLoRMkpDJp6VL0XzlWaCHTXrkFURMYmD0sLqg==}
    engines: {node: '>=12'}

  ansi-styles@4.3.0:
    resolution: {integrity: sha512-zbB9rCJAT1rbjiVDb2hqKFHNYLxgtk8NURxZ3IZwD3F6NtxbXZQCnnSi1Lkx+IDohdPlFp222wVALIheZJQSEg==}
    engines: {node: '>=8'}

  ansi-styles@5.2.0:
    resolution: {integrity: sha512-Cxwpt2SfTzTtXcfOlzGEee8O+c+MmUgGrNiBcXnuWxuFJHe6a5Hz7qwhwe5OgaSYI0IJvkLqWX1ASG+cJOkEiA==}
    engines: {node: '>=10'}

  ansi-styles@6.2.3:
    resolution: {integrity: sha512-4Dj6M28JB+oAH8kFkTLUo+a2jwOFkuqb3yucU0CANcRRUbxS0cP0nZYCGjcc3BNXwRIsUVmDGgzawme7zvJHvg==}
    engines: {node: '>=12'}

  argparse@2.0.1:
    resolution: {integrity: sha512-8+9WqebbFzpX9OR+Wa6O29asIogeRMzcGtAINdpMHHyAg10f05aSFVBbcEqGf/PXw1EjAZ+q2/bEBg3DvurK3Q==}

  aria-hidden@1.2.6:
    resolution: {integrity: sha512-ik3ZgC9dY/lYVVM++OISsaYDeg1tb0VtP5uL3ouh1koGOaUMDPpbFIei4JkFimWUFPn90sbMNMXQAIVOlnYKJA==}
    engines: {node: '>=10'}

  aria-query@5.3.0:
    resolution: {integrity: sha512-b0P0sZPKtyu8HkeRAfCq0IfURZK+SuwMjY1UXGBU27wpAiTwQAIlq56IbIO+ytk/JjS1fMR14ee5WBBfKi5J6A==}

  aria-query@5.3.2:
    resolution: {integrity: sha512-COROpnaoap1E2F000S62r6A60uHZnmlvomhfyT2DlTcrY1OrBKn2UhH7qn5wTC9zMvD0AY7csdPSNwKP+7WiQw==}
    engines: {node: '>= 0.4'}

  array-buffer-byte-length@1.0.2:
    resolution: {integrity: sha512-LHE+8BuR7RYGDKvnrmcuSq3tDcKv9OFEXQt/HpbZhY7V6h0zlUXutnAD82GiFx9rdieCMjkvtcsPqBwgUl1Iiw==}
    engines: {node: '>= 0.4'}

  array-includes@3.1.9:
    resolution: {integrity: sha512-FmeCCAenzH0KH381SPT5FZmiA/TmpndpcaShhfgEN9eCVjnFBqq3l1xrI42y8+PPLI6hypzou4GXw00WHmPBLQ==}
    engines: {node: '>= 0.4'}

  array.prototype.findlast@1.2.5:
    resolution: {integrity: sha512-CVvd6FHg1Z3POpBLxO6E6zr+rSKEQ9L6rZHAaY7lLfhKsWYUBBOuMs0e9o24oopj6H+geRCX0YJ+TJLBK2eHyQ==}
    engines: {node: '>= 0.4'}

  array.prototype.findlastindex@1.2.6:
    resolution: {integrity: sha512-F/TKATkzseUExPlfvmwQKGITM3DGTK+vkAsCZoDc5daVygbJBnjEUCbgkAvVFsgfXfX4YIqZ/27G3k3tdXrTxQ==}
    engines: {node: '>= 0.4'}

  array.prototype.flat@1.3.3:
    resolution: {integrity: sha512-rwG/ja1neyLqCuGZ5YYrznA62D4mZXg0i1cIskIUKSiqF3Cje9/wXAls9B9s1Wa2fomMsIv8czB8jZcPmxCXFg==}
    engines: {node: '>= 0.4'}

  array.prototype.flatmap@1.3.3:
    resolution: {integrity: sha512-Y7Wt51eKJSyi80hFrJCePGGNo5ktJCslFuboqJsbf57CCPcm5zztluPlc4/aD8sWsKvlwatezpV4U1efk8kpjg==}
    engines: {node: '>= 0.4'}

  array.prototype.tosorted@1.1.4:
    resolution: {integrity: sha512-p6Fx8B7b7ZhL/gmUsAy0D15WhvDccw3mnGNbZpi3pmeJdxtWsj2jEaI4Y6oo3XiHfzuSgPwKc04MYt6KgvC/wA==}
    engines: {node: '>= 0.4'}

  arraybuffer.prototype.slice@1.0.4:
    resolution: {integrity: sha512-BNoCY6SXXPQ7gF2opIP4GBE+Xw7U+pHMYKuzjgCN3GwiaIR09UUeKfheyIry77QtrCBlC0KK0q5/TER/tYh3PQ==}
    engines: {node: '>= 0.4'}

  assertion-error@2.0.1:
    resolution: {integrity: sha512-Izi8RQcffqCeNVgFigKli1ssklIbpHnCYc6AknXGYoB6grJqyeby7jv12JUQgmTAnIDnbck1uxksT4dzN3PWBA==}
    engines: {node: '>=12'}

  ast-types-flow@0.0.8:
    resolution: {integrity: sha512-OH/2E5Fg20h2aPrbe+QL8JZQFko0YZaF+j4mnQ7BGhfavO7OpSLa8a0y9sBwomHdSbkhTS8TQNayBfnW5DwbvQ==}

  ast-v8-to-istanbul@0.3.8:
    resolution: {integrity: sha512-szgSZqUxI5T8mLKvS7WTjF9is+MVbOeLADU73IseOcrqhxr/VAvy6wfoVE39KnKzA7JRhjF5eUagNlHwvZPlKQ==}

  async-function@1.0.0:
    resolution: {integrity: sha512-hsU18Ae8CDTR6Kgu9DYf0EbCr/a5iGL0rytQDobUcdpYOKokk8LEjVphnXkDkgpi0wYVsqrXuP0bZxJaTqdgoA==}
    engines: {node: '>= 0.4'}

  asynckit@0.4.0:
    resolution: {integrity: sha512-Oei9OH4tRh0YqU3GxhX79dM/mwVgvbZJaSNaRk+bshkj0S5cfHcgYakreBjrHwatXKbz+IoIdYLxrKim2MjW0Q==}

  available-typed-arrays@1.0.7:
    resolution: {integrity: sha512-wvUjBtSGN7+7SjNpq/9M2Tg350UZD3q62IFZLbRAR1bSMlCo1ZaeW+BJ+D090e4hIIZLBcTDWe4Mh4jvUDajzQ==}
    engines: {node: '>= 0.4'}

  axe-core@4.11.0:
    resolution: {integrity: sha512-ilYanEU8vxxBexpJd8cWM4ElSQq4QctCLKih0TSfjIfCQTeyH/6zVrmIJfLPrKTKJRbiG+cfnZbQIjAlJmF1jQ==}
    engines: {node: '>=4'}

  axios@1.13.2:
    resolution: {integrity: sha512-VPk9ebNqPcy5lRGuSlKx752IlDatOjT9paPlm8A7yOuW2Fbvp4X3JznJtT4f0GzGLLiWE9W8onz51SqLYwzGaA==}

  axobject-query@4.1.0:
    resolution: {integrity: sha512-qIj0G9wZbMGNLjLmg1PT6v2mE9AH2zlnADJD/2tC6E00hgmhUOfEB6greHPAfLRSufHqROIUTkw6E+M3lH0PTQ==}
    engines: {node: '>= 0.4'}

  babel-plugin-react-compiler@1.0.0:
    resolution: {integrity: sha512-Ixm8tFfoKKIPYdCCKYTsqv+Fd4IJ0DQqMyEimo+pxUOMUR9cVPlwTrFt9Avu+3cb6Zp3mAzl+t1MrG2fxxKsxw==}

  balanced-match@1.0.2:
    resolution: {integrity: sha512-3oSeUO0TMV67hN1AmbXsK4yaqU7tjiHlbxRDZOpH0KW9+CeX4bRAaX0Anxt0tx2MrpRpWwQaPwIlISEJhYU5Pw==}

  baseline-browser-mapping@2.8.31:
    resolution: {integrity: sha512-a28v2eWrrRWPpJSzxc+mKwm0ZtVx/G8SepdQZDArnXYU/XS+IF6mp8aB/4E+hH1tyGCoDo3KlUCdlSxGDsRkAw==}
    hasBin: true

  brace-expansion@1.1.12:
    resolution: {integrity: sha512-9T9UjW3r0UW5c1Q7GTwllptXwhvYmEzFhzMfZ9H7FQWt+uZePjZPjBP/W1ZEyZ1twGWom5/56TF4lPcqjnDHcg==}

  brace-expansion@2.0.2:
    resolution: {integrity: sha512-Jt0vHyM+jmUBqojB7E1NIYadt0vI0Qxjxd2TErW94wDz+E2LAm5vKMXXwg6ZZBTHPuUlDgQHKXvjGBdfcF1ZDQ==}

  braces@3.0.3:
    resolution: {integrity: sha512-yQbXgO/OSZVD2IsiLlro+7Hf6Q18EJrKSEsdoMzKePKXct3gvD8oLcOQdIzGupr5Fj+EDe8gO/lxc1BzfMpxvA==}
    engines: {node: '>=8'}

  browserslist@4.28.0:
    resolution: {integrity: sha512-tbydkR/CxfMwelN0vwdP/pLkDwyAASZ+VfWm4EOwlB6SWhx1sYnWLqo8N5j0rAzPfzfRaxt0mM/4wPU/Su84RQ==}
    engines: {node: ^6 || ^7 || ^8 || ^9 || ^10 || ^11 || ^12 || >=13.7}
    hasBin: true

  cac@6.7.14:
    resolution: {integrity: sha512-b6Ilus+c3RrdDk+JhLKUAQfzzgLEPy6wcXqS7f/xe1EETvsDP6GORG7SFuOs6cID5YkqchW/LXZbX5bc8j7ZcQ==}
    engines: {node: '>=8'}

  call-bind-apply-helpers@1.0.2:
    resolution: {integrity: sha512-Sp1ablJ0ivDkSzjcaJdxEunN5/XvksFJ2sMBFfq6x0ryhQV/2b/KwFe21cMpmHtPOSij8K99/wSfoEuTObmuMQ==}
    engines: {node: '>= 0.4'}

  call-bind@1.0.8:
    resolution: {integrity: sha512-oKlSFMcMwpUg2ednkhQ454wfWiU/ul3CkJe/PEHcTKuiX6RpbehUiFMXu13HalGZxfUwCQzZG747YXBn1im9ww==}
    engines: {node: '>= 0.4'}

  call-bound@1.0.4:
    resolution: {integrity: sha512-+ys997U96po4Kx/ABpBCqhA9EuxJaQWDQg7295H4hBphv3IZg0boBKuwYpt4YXp6MZ5AmZQnU/tyMTlRpaSejg==}
    engines: {node: '>= 0.4'}

  callsites@3.1.0:
    resolution: {integrity: sha512-P8BjAsXvZS+VIDUI11hHCQEv74YT67YUi5JJFNWIqL235sBmjX4+qx9Muvls5ivyNENctx46xQLQ3aTuE7ssaQ==}
    engines: {node: '>=6'}

  caniuse-lite@1.0.30001757:
    resolution: {integrity: sha512-r0nnL/I28Zi/yjk1el6ilj27tKcdjLsNqAOZr0yVjWPrSQyHgKI2INaEWw21bAQSv2LXRt1XuCS/GomNpWOxsQ==}

  chai@5.3.3:
    resolution: {integrity: sha512-4zNhdJD/iOjSH0A05ea+Ke6MU5mmpQcbQsSOkgdaUMJ9zTlDTD/GYlwohmIE2u0gaxHYiVHEn1Fw9mZ/ktJWgw==}
    engines: {node: '>=18'}

  chalk@4.1.2:
    resolution: {integrity: sha512-oKnbhFyRIXpUuez8iBMmyEa4nbj4IOQyuhc/wy9kY7/WVPcwIO9VA668Pu8RkO7+0G76SLROeyw9CpQ061i4mA==}
    engines: {node: '>=10'}

  check-error@2.1.1:
    resolution: {integrity: sha512-OAlb+T7V4Op9OwdkjmguYRqncdlx5JiofwOAUkmTF+jNdHwzTaTs4sRAGpzLF3oOz5xAyDGrPgeIDFQmDOTiJw==}
    engines: {node: '>= 16'}

  class-variance-authority@0.7.1:
    resolution: {integrity: sha512-Ka+9Trutv7G8M6WT6SeiRWz792K5qEqIGEGzXKhAE6xOWAY6pPH8U+9IY3oCMv6kqTmLsv7Xh/2w2RigkePMsg==}

  cli-width@4.1.0:
    resolution: {integrity: sha512-ouuZd4/dm2Sw5Gmqy6bGyNNNe1qt9RpmxveLSO7KcgsTnU7RXfsw+/bukWGo1abgBiMAic068rclZsO4IWmmxQ==}
    engines: {node: '>= 12'}

  client-only@0.0.1:
    resolution: {integrity: sha512-IV3Ou0jSMzZrd3pZ48nLkT9DA7Ag1pnPzaiQhpW7c3RbcqqzvzzVu+L8gfqMp/8IM2MQtSiqaCxrrcfu8I8rMA==}

  cliui@8.0.1:
    resolution: {integrity: sha512-BSeNnyus75C4//NQ9gQt1/csTXyo/8Sb+afLAkzAptFuMsod9HFokGNudZpi/oQV73hnVK+sR+5PVRMd+Dr7YQ==}
    engines: {node: '>=12'}

  clsx@2.1.1:
    resolution: {integrity: sha512-eYm0QWBtUrBWZWG0d386OGAw16Z995PiOVo2B7bjWSbHedGl5e0ZWaq65kOGgUSNesEIDkB9ISbTg/JK9dhCZA==}
    engines: {node: '>=6'}

<<<<<<< HEAD
  cmdk@1.1.1:
    resolution: {integrity: sha512-Vsv7kFaXm+ptHDMZ7izaRsP70GgrW9NBNGswt9OZaVBLlE0SNpDq8eu/VGXyF9r7M0azK3Wy7OlYXsuyYLFzHg==}
    peerDependencies:
      react: ^18 || ^19 || ^19.0.0-rc
      react-dom: ^18 || ^19 || ^19.0.0-rc

=======
>>>>>>> 4511bb1f
  color-convert@2.0.1:
    resolution: {integrity: sha512-RRECPsj7iu/xb5oKYcsFHSppFNnsj/52OVTRKb4zP5onXwVF3zVmmToNcOfGC+CRDpfK/U584fMg38ZHCaElKQ==}
    engines: {node: '>=7.0.0'}

  color-name@1.1.4:
    resolution: {integrity: sha512-dOy+3AuW3a2wNbZHIuMZpTcgjGuLU/uBL/ubcZF9OXbDo8ff4O8yVp5Bf0efS8uEoYo5q4Fx7dY9OgQGXgAsQA==}

  combined-stream@1.0.8:
    resolution: {integrity: sha512-FQN4MRfuJeHf7cBbBMJFXhKSDq+2kAArBlmRBvcvFE5BB1HZKXtSFASDhdlz9zOYwxh8lDdnvmMOe/+5cdoEdg==}
    engines: {node: '>= 0.8'}

  commander@7.2.0:
    resolution: {integrity: sha512-QrWXB+ZQSVPmIWIhtEO9H+gwHaMGYiF5ChvoJ+K9ZGHG/sVsa6yiesAD1GC/x46sET00Xlwo1u49RVVVzvcSkw==}
    engines: {node: '>= 10'}

  concat-map@0.0.1:
    resolution: {integrity: sha512-/Srv4dswyQNBfohGpz9o6Yb3Gz3SrUDqBH5rTuhGR7ahtlbYKnVxw2bCFMRljaA7EXHaXZ8wsHdodFvbkhKmqg==}

  convert-source-map@2.0.0:
    resolution: {integrity: sha512-Kvp459HrV2FEJ1CAsi1Ku+MY3kasH19TFykTz2xWmMeq6bk2NU3XXvfJ+Q61m0xktWwt+1HSYf3JZsTms3aRJg==}

  cookie@1.0.2:
    resolution: {integrity: sha512-9Kr/j4O16ISv8zBBhJoi4bXOYNTkFLOqSL3UDB0njXxCXNezjeyVrJyGOWtgfs/q2km1gwBcfH8q1yEGoMYunA==}
    engines: {node: '>=18'}

  cross-spawn@7.0.6:
    resolution: {integrity: sha512-uV2QOWP2nWzsy2aMp8aRibhi9dlzF5Hgh5SHaB9OiTGEyDTiJJyx0uy51QXdyWbtAHNua4XJzUKca3OzKUd3vA==}
    engines: {node: '>= 8'}

  css.escape@1.5.1:
    resolution: {integrity: sha512-YUifsXXuknHlUsmlgyY0PKzgPOr7/FjCePfHNt0jxm83wHZi44VDMQ7/fGNkjY3/jV1MC+1CmZbaHzugyeRtpg==}

  cssesc@3.0.0:
    resolution: {integrity: sha512-/Tb/JcjK111nNScGob5MNtsntNM1aCNUDipB/TkwZFhyDrrE47SOx/18wF2bbjgc3ZzCSKW1T5nt5EbFoAz/Vg==}
    engines: {node: '>=4'}
    hasBin: true

  csstype@3.2.3:
    resolution: {integrity: sha512-z1HGKcYy2xA8AGQfwrn0PAy+PB7X/GSj3UVJW9qKyn43xWa+gl5nXmU4qqLMRzWVLFC8KusUX8T/0kCiOYpAIQ==}

  damerau-levenshtein@1.0.8:
    resolution: {integrity: sha512-sdQSFB7+llfUcQHUQO3+B8ERRj0Oa4w9POWMI/puGtuf7gFywGmkaLCElnudfTiKZV+NvHqL0ifzdrI8Ro7ESA==}

  data-view-buffer@1.0.2:
    resolution: {integrity: sha512-EmKO5V3OLXh1rtK2wgXRansaK1/mtVdTUEiEI0W8RkvgT05kfxaH29PliLnpLP73yYO6142Q72QNa8Wx/A5CqQ==}
    engines: {node: '>= 0.4'}

  data-view-byte-length@1.0.2:
    resolution: {integrity: sha512-tuhGbE6CfTM9+5ANGf+oQb72Ky/0+s3xKUpHvShfiz2RxMFgFPjsXuRLBVMtvMs15awe45SRb83D6wH4ew6wlQ==}
    engines: {node: '>= 0.4'}

  data-view-byte-offset@1.0.1:
    resolution: {integrity: sha512-BS8PfmtDGnrgYdOonGZQdLZslWIeCGFP9tpan0hi1Co2Zr2NKADsvGYA8XxuG/4UWgJ6Cjtv+YJnB6MM69QGlQ==}
    engines: {node: '>= 0.4'}

  debounce@1.2.1:
    resolution: {integrity: sha512-XRRe6Glud4rd/ZGQfiV1ruXSfbvfJedlV9Y6zOlP+2K04vBYiJEte6stfFkCP03aMnY5tsipamumUjL14fofug==}

  debug@3.2.7:
    resolution: {integrity: sha512-CFjzYYAi4ThfiQvizrFQevTTXHtnCqWfe7x1AhgEscTz6ZbLbfoLRLPugTQyBth6f8ZERVUSyWHFD/7Wu4t1XQ==}
    peerDependencies:
      supports-color: '*'
    peerDependenciesMeta:
      supports-color:
        optional: true

  debug@4.4.3:
    resolution: {integrity: sha512-RGwwWnwQvkVfavKVt22FGLw+xYSdzARwm0ru6DhTVA3umU5hZc28V3kO4stgYryrTlLpuvgI9GiijltAjNbcqA==}
    engines: {node: '>=6.0'}
    peerDependencies:
      supports-color: '*'
    peerDependenciesMeta:
      supports-color:
        optional: true

  deep-eql@5.0.2:
    resolution: {integrity: sha512-h5k/5U50IJJFpzfL6nO9jaaumfjO/f2NjK/oYB2Djzm4p9L+3T9qWpZqZ2hAbLPuuYq9wrU08WQyBTL5GbPk5Q==}
    engines: {node: '>=6'}

  deep-is@0.1.4:
    resolution: {integrity: sha512-oIPzksmTg4/MriiaYGO+okXDT7ztn/w3Eptv/+gSIdMdKsJo0u4CfYNFJPy+4SKMuCqGw2wxnA+URMg3t8a/bQ==}

  deepmerge@4.3.1:
    resolution: {integrity: sha512-3sUqbMEc77XqpdNO7FRyRog+eW3ph+GYCbj+rK+uYyRMuwsVy0rMiVtPn+QJlKFvWP/1PYpapqYn0Me2knFn+A==}
    engines: {node: '>=0.10.0'}

  define-data-property@1.1.4:
    resolution: {integrity: sha512-rBMvIzlpA8v6E+SJZoo++HAYqsLrkg7MSfIinMPFhmkorw7X+dOXVJQs+QT69zGkzMyfDnIMN2Wid1+NbL3T+A==}
    engines: {node: '>= 0.4'}

  define-properties@1.2.1:
    resolution: {integrity: sha512-8QmQKqEASLd5nx0U1B1okLElbUuuttJ/AnYmRXbbbGDWh6uS208EjD4Xqq/I9wK7u0v6O08XhTWnt5XtEbR6Dg==}
    engines: {node: '>= 0.4'}

  delayed-stream@1.0.0:
    resolution: {integrity: sha512-ZySD7Nf91aLB0RxL4KGrKHBXl7Eds1DAmEdcoVawXnLD7SDhpNgtuII2aAkg7a7QS41jxPSZ17p4VdGnMHk3MQ==}
    engines: {node: '>=0.4.0'}

  dequal@2.0.3:
    resolution: {integrity: sha512-0je+qPKHEMohvfRTCEo3CrPG6cAzAYgmzKyxRiYSSDkS6eGJdyVJm7WaYA5ECaAD9wLB2T4EEeymA5aFVcYXCA==}
    engines: {node: '>=6'}

  detect-libc@2.1.2:
    resolution: {integrity: sha512-Btj2BOOO83o3WyH59e8MgXsxEQVcarkUOpEYrubB0urwnN10yQ364rsiByU11nZlqWYZm05i/of7io4mzihBtQ==}
    engines: {node: '>=8'}

  detect-node-es@1.1.0:
    resolution: {integrity: sha512-ypdmJU/TbBby2Dxibuv7ZLW3Bs1QEmM7nHjEANfohJLvE0XVujisn1qPJcZxg+qDucsr+bP6fLD1rPS3AhJ7EQ==}

  doctrine@2.1.0:
    resolution: {integrity: sha512-35mSku4ZXK0vfCuHEDAwt55dg2jNajHZ1odvF+8SSr82EsZY4QmXfuWso8oEd8zRhVObSN18aM0CjSdoBX7zIw==}
    engines: {node: '>=0.10.0'}

  dom-accessibility-api@0.5.16:
    resolution: {integrity: sha512-X7BJ2yElsnOJ30pZF4uIIDfBEVgF4XEBxL9Bxhy6dnrm5hkzqmsWHGTiHqRiITNhMyFLyAiWndIJP7Z1NTteDg==}

  dom-accessibility-api@0.6.3:
    resolution: {integrity: sha512-7ZgogeTnjuHbo+ct10G9Ffp0mif17idi0IyWNVA/wcwcm7NPOD/WEHVP3n7n3MhXqxoIYm8d6MuZohYWIZ4T3w==}

  dom-serializer@2.0.0:
    resolution: {integrity: sha512-wIkAryiqt/nV5EQKqQpo3SToSOV9J0DnbJqwK7Wv/Trc92zIAYZ4FlMu+JPFW1DfGFt81ZTCGgDEabffXeLyJg==}

  domelementtype@2.3.0:
    resolution: {integrity: sha512-OLETBj6w0OsagBwdXnPdN0cnMfF9opN69co+7ZrbfPGrdpPVNBUj02spi6B1N7wChLQiPn4CSH/zJvXw56gmHw==}

  domhandler@5.0.3:
    resolution: {integrity: sha512-cgwlv/1iFQiFnU96XXgROh8xTeetsnJiDsTc7TYCLFd9+/WNkIqPTxiM/8pSd8VIrhXGTf1Ny1q1hquVqDJB5w==}
    engines: {node: '>= 4'}

  dompurify@3.3.0:
    resolution: {integrity: sha512-r+f6MYR1gGN1eJv0TVQbhA7if/U7P87cdPl3HN5rikqaBSBxLiCb/b9O+2eG0cxz0ghyU+mU1QkbsOwERMYlWQ==}

  domutils@3.2.2:
    resolution: {integrity: sha512-6kZKyUajlDuqlHKVX1w7gyslj9MPIXzIFiz/rGu35uC1wMi+kMhQwGhl4lt9unC9Vb9INnY9Z3/ZA3+FhASLaw==}

  dotenv-cli@11.0.0:
    resolution: {integrity: sha512-r5pA8idbk7GFWuHEU7trSTflWcdBpQEK+Aw17UrSHjS6CReuhrrPcyC3zcQBPQvhArRHnBo/h6eLH1fkCvNlww==}
    hasBin: true

  dotenv-expand@12.0.3:
    resolution: {integrity: sha512-uc47g4b+4k/M/SeaW1y4OApx+mtLWl92l5LMPP0GNXctZqELk+YGgOPIIC5elYmUH4OuoK3JLhuRUYegeySiFA==}
    engines: {node: '>=12'}

  dotenv@16.6.1:
    resolution: {integrity: sha512-uBq4egWHTcTt33a72vpSG0z3HnPuIl6NqYcTrKEg2azoEyl2hpW0zqlxysq2pK9HlDIHyHyakeYaYnSAwd8bow==}
    engines: {node: '>=12'}

  dotenv@17.2.3:
    resolution: {integrity: sha512-JVUnt+DUIzu87TABbhPmNfVdBDt18BLOWjMUFJMSi/Qqg7NTYtabbvSNJGOJ7afbRuv9D/lngizHtP7QyLQ+9w==}
    engines: {node: '>=12'}

  dunder-proto@1.0.1:
    resolution: {integrity: sha512-KIN/nDJBQRcXw0MLVhZE9iQHmG68qAVIBg9CqmUYjmQIhgij9U5MFvrqkUL5FbtyyzZuOeOt0zdeRe4UY7ct+A==}
    engines: {node: '>= 0.4'}

  eastasianwidth@0.2.0:
    resolution: {integrity: sha512-I88TYZWc9XiYHRQ4/3c5rjjfgkjhLyW2luGIheGERbNQ6OY7yTybanSpDXZa8y7VUP9YmDcYa+eyq4ca7iLqWA==}

  electron-to-chromium@1.5.260:
    resolution: {integrity: sha512-ov8rBoOBhVawpzdre+Cmz4FB+y66Eqrk6Gwqd8NGxuhv99GQ8XqMAr351KEkOt7gukXWDg6gJWEMKgL2RLMPtA==}

  embla-carousel-react@8.6.0:
    resolution: {integrity: sha512-0/PjqU7geVmo6F734pmPqpyHqiM99olvyecY7zdweCw+6tKEXnrE90pBiBbMMU8s5tICemzpQ3hi5EpxzGW+JA==}
    peerDependencies:
      react: ^16.8.0 || ^17.0.1 || ^18.0.0 || ^19.0.0 || ^19.0.0-rc

  embla-carousel-reactive-utils@8.6.0:
    resolution: {integrity: sha512-fMVUDUEx0/uIEDM0Mz3dHznDhfX+znCCDCeIophYb1QGVM7YThSWX+wz11zlYwWFOr74b4QLGg0hrGPJeG2s4A==}
    peerDependencies:
      embla-carousel: 8.6.0

  embla-carousel@8.6.0:
    resolution: {integrity: sha512-SjWyZBHJPbqxHOzckOfo8lHisEaJWmwd23XppYFYVh10bU66/Pn5tkVkbkCMZVdbUE5eTCI2nD8OyIP4Z+uwkA==}

  emoji-regex@8.0.0:
    resolution: {integrity: sha512-MSjYzcWNOA0ewAHpz0MxpYFvwg6yjy1NG3xteoqz644VCo/RPgnr1/GGt+ic3iJTzQ8Eu3TdM14SawnVUmGE6A==}

  emoji-regex@9.2.2:
    resolution: {integrity: sha512-L18DaJsXSUk2+42pv8mLs5jJT2hqFkFE4j21wOmgbUqsZ2hL72NsUU785g9RXgo3s0ZNgVl42TiHp3ZtOv/Vyg==}

  enhanced-resolve@5.18.3:
    resolution: {integrity: sha512-d4lC8xfavMeBjzGr2vECC3fsGXziXZQyJxD868h2M/mBI3PwAuODxAkLkq5HYuvrPYcUtiLzsTo8U3PgX3Ocww==}
    engines: {node: '>=10.13.0'}

  entities@4.5.0:
    resolution: {integrity: sha512-V0hjH4dGPh9Ao5p0MoRY6BVqtwCjhz6vI5LT8AJ55H+4g9/4vbHx1I54fS0XuclLhDHArPQCiMjDxjaL8fPxhw==}
    engines: {node: '>=0.12'}

  es-abstract@1.24.0:
    resolution: {integrity: sha512-WSzPgsdLtTcQwm4CROfS5ju2Wa1QQcVeT37jFjYzdFz1r9ahadC8B8/a4qxJxM+09F18iumCdRmlr96ZYkQvEg==}
    engines: {node: '>= 0.4'}

  es-define-property@1.0.1:
    resolution: {integrity: sha512-e3nRfgfUZ4rNGL232gUgX06QNyyez04KdjFrF+LTRoOXmrOgFKDg4BCdsjW8EnT69eqdYGmRpJwiPVYNrCaW3g==}
    engines: {node: '>= 0.4'}

  es-errors@1.3.0:
    resolution: {integrity: sha512-Zf5H2Kxt2xjTvbJvP2ZWLEICxA6j+hAmMzIlypy4xcBg1vKVnx89Wy0GbS+kf5cwCVFFzdCFh2XSCFNULS6csw==}
    engines: {node: '>= 0.4'}

  es-iterator-helpers@1.2.1:
    resolution: {integrity: sha512-uDn+FE1yrDzyC0pCo961B2IHbdM8y/ACZsKD4dG6WqrjV53BADjwa7D+1aom2rsNVfLyDgU/eigvlJGJ08OQ4w==}
    engines: {node: '>= 0.4'}

  es-module-lexer@1.7.0:
    resolution: {integrity: sha512-jEQoCwk8hyb2AZziIOLhDqpm5+2ww5uIE6lkO/6jcOCusfk6LhMHpXXfBLXTZ7Ydyt0j4VoUQv6uGNYbdW+kBA==}

  es-object-atoms@1.1.1:
    resolution: {integrity: sha512-FGgH2h8zKNim9ljj7dankFPcICIK9Cp5bm+c2gQSYePhpaG5+esrLODihIorn+Pe6FGJzWhXQotPv73jTaldXA==}
    engines: {node: '>= 0.4'}

  es-set-tostringtag@2.1.0:
    resolution: {integrity: sha512-j6vWzfrGVfyXxge+O0x5sh6cvxAog0a/4Rdd2K36zCMV5eJ+/+tOAngRO8cODMNWbVRdVlmGZQL2YS3yR8bIUA==}
    engines: {node: '>= 0.4'}

  es-shim-unscopables@1.1.0:
    resolution: {integrity: sha512-d9T8ucsEhh8Bi1woXCf+TIKDIROLG5WCkxg8geBCbvk22kzwC5G2OnXVMO6FUsvQlgUUXQ2itephWDLqDzbeCw==}
    engines: {node: '>= 0.4'}

  es-to-primitive@1.3.0:
    resolution: {integrity: sha512-w+5mJ3GuFL+NjVtJlvydShqE1eN3h3PbI7/5LAsYJP/2qtuMXjfL2LpHSRqo4b4eSF5K/DH1JXKUAHSB2UW50g==}
    engines: {node: '>= 0.4'}

  es6-promise@4.2.8:
    resolution: {integrity: sha512-HJDGx5daxeIvxdBxvG2cb9g4tEvwIk3i8+nhX0yGrYmZUzbkdg8QbDevheDB8gd0//uPj4c1EQua8Q+MViT0/w==}

  esbuild@0.25.12:
    resolution: {integrity: sha512-bbPBYYrtZbkt6Os6FiTLCTFxvq4tt3JKall1vRwshA3fdVztsLAatFaZobhkBC8/BrPetoa0oksYoKXoG4ryJg==}
    engines: {node: '>=18'}
    hasBin: true

  escalade@3.2.0:
    resolution: {integrity: sha512-WUj2qlxaQtO4g6Pq5c29GTcWGDyd8itL8zTlipgECz3JesAiiOKotd8JU6otB3PACgG6xkJUyVhboMS+bje/jA==}
    engines: {node: '>=6'}

  escape-string-regexp@4.0.0:
    resolution: {integrity: sha512-TtpcNJ3XAzx3Gq8sWRzJaVajRs0uVxA2YAkdb1jm2YkPz4G6egUFAyA3n5vtEIZefPk5Wa4UXbKuS5fKkJWdgA==}
    engines: {node: '>=10'}

  eslint-config-next@16.0.4:
    resolution: {integrity: sha512-FknAsm/uexYriO6UXzV2QEm4Yz/5DVQCtMUHx0FRYAKqqf5ia8xPqdyoqXzoCc45nRF5brkFpBYMvtciavzD4g==}
    peerDependencies:
      eslint: '>=9.0.0'
      typescript: '>=3.3.1'
    peerDependenciesMeta:
      typescript:
        optional: true

  eslint-import-resolver-node@0.3.9:
    resolution: {integrity: sha512-WFj2isz22JahUv+B788TlO3N6zL3nNJGU8CcZbPZvVEkBPaJdCV4vy5wyghty5ROFbCRnm132v8BScu5/1BQ8g==}

  eslint-import-resolver-typescript@3.10.1:
    resolution: {integrity: sha512-A1rHYb06zjMGAxdLSkN2fXPBwuSaQ0iO5M/hdyS0Ajj1VBaRp0sPD3dn1FhME3c/JluGFbwSxyCfqdSbtQLAHQ==}
    engines: {node: ^14.18.0 || >=16.0.0}
    peerDependencies:
      eslint: '*'
      eslint-plugin-import: '*'
      eslint-plugin-import-x: '*'
    peerDependenciesMeta:
      eslint-plugin-import:
        optional: true
      eslint-plugin-import-x:
        optional: true

  eslint-module-utils@2.12.1:
    resolution: {integrity: sha512-L8jSWTze7K2mTg0vos/RuLRS5soomksDPoJLXIslC7c8Wmut3bx7CPpJijDcBZtxQ5lrbUdM+s0OlNbz0DCDNw==}
    engines: {node: '>=4'}
    peerDependencies:
      '@typescript-eslint/parser': '*'
      eslint: '*'
      eslint-import-resolver-node: '*'
      eslint-import-resolver-typescript: '*'
      eslint-import-resolver-webpack: '*'
    peerDependenciesMeta:
      '@typescript-eslint/parser':
        optional: true
      eslint:
        optional: true
      eslint-import-resolver-node:
        optional: true
      eslint-import-resolver-typescript:
        optional: true
      eslint-import-resolver-webpack:
        optional: true

  eslint-plugin-import@2.32.0:
    resolution: {integrity: sha512-whOE1HFo/qJDyX4SnXzP4N6zOWn79WhnCUY/iDR0mPfQZO8wcYE4JClzI2oZrhBnnMUCBCHZhO6VQyoBU95mZA==}
    engines: {node: '>=4'}
    peerDependencies:
      '@typescript-eslint/parser': '*'
      eslint: ^2 || ^3 || ^4 || ^5 || ^6 || ^7.2.0 || ^8 || ^9
    peerDependenciesMeta:
      '@typescript-eslint/parser':
        optional: true

  eslint-plugin-jsx-a11y@6.10.2:
    resolution: {integrity: sha512-scB3nz4WmG75pV8+3eRUQOHZlNSUhFNq37xnpgRkCCELU3XMvXAxLk1eqWWyE22Ki4Q01Fnsw9BA3cJHDPgn2Q==}
    engines: {node: '>=4.0'}
    peerDependencies:
      eslint: ^3 || ^4 || ^5 || ^6 || ^7 || ^8 || ^9

  eslint-plugin-react-hooks@7.0.1:
    resolution: {integrity: sha512-O0d0m04evaNzEPoSW+59Mezf8Qt0InfgGIBJnpC0h3NH/WjUAR7BIKUfysC6todmtiZ/A0oUVS8Gce0WhBrHsA==}
    engines: {node: '>=18'}
    peerDependencies:
      eslint: ^3.0.0 || ^4.0.0 || ^5.0.0 || ^6.0.0 || ^7.0.0 || ^8.0.0-0 || ^9.0.0

  eslint-plugin-react@7.37.5:
    resolution: {integrity: sha512-Qteup0SqU15kdocexFNAJMvCJEfa2xUKNV4CC1xsVMrIIqEy3SQ/rqyxCWNzfrd3/ldy6HMlD2e0JDVpDg2qIA==}
    engines: {node: '>=4'}
    peerDependencies:
      eslint: ^3 || ^4 || ^5 || ^6 || ^7 || ^8 || ^9.7

  eslint-scope@8.4.0:
    resolution: {integrity: sha512-sNXOfKCn74rt8RICKMvJS7XKV/Xk9kA7DyJr8mJik3S7Cwgy3qlkkmyS2uQB3jiJg6VNdZd/pDBJu0nvG2NlTg==}
    engines: {node: ^18.18.0 || ^20.9.0 || >=21.1.0}

  eslint-visitor-keys@3.4.3:
    resolution: {integrity: sha512-wpc+LXeiyiisxPlEkUzU6svyS1frIO3Mgxj1fdy7Pm8Ygzguax2N3Fa/D/ag1WqbOprdI+uY6wMUl8/a2G+iag==}
    engines: {node: ^12.22.0 || ^14.17.0 || >=16.0.0}

  eslint-visitor-keys@4.2.1:
    resolution: {integrity: sha512-Uhdk5sfqcee/9H/rCOJikYz67o0a2Tw2hGRPOG2Y1R2dg7brRe1uG0yaNQDHu+TO/uQPF/5eCapvYSmHUjt7JQ==}
    engines: {node: ^18.18.0 || ^20.9.0 || >=21.1.0}

  eslint@9.39.1:
    resolution: {integrity: sha512-BhHmn2yNOFA9H9JmmIVKJmd288g9hrVRDkdoIgRCRuSySRUHH7r/DI6aAXW9T1WwUuY3DFgrcaqB+deURBLR5g==}
    engines: {node: ^18.18.0 || ^20.9.0 || >=21.1.0}
    hasBin: true
    peerDependencies:
      jiti: '*'
    peerDependenciesMeta:
      jiti:
        optional: true

  espree@10.4.0:
    resolution: {integrity: sha512-j6PAQ2uUr79PZhBjP5C5fhl8e39FmRnOjsD5lGnWrFU8i2G776tBK7+nP8KuQUTTyAZUwfQqXAgrVH5MbH9CYQ==}
    engines: {node: ^18.18.0 || ^20.9.0 || >=21.1.0}

  esquery@1.6.0:
    resolution: {integrity: sha512-ca9pw9fomFcKPvFLXhBKUK90ZvGibiGOvRJNbjljY7s7uq/5YO4BOzcYtJqExdx99rF6aAcnRxHmcUHcz6sQsg==}
    engines: {node: '>=0.10'}

  esrecurse@4.3.0:
    resolution: {integrity: sha512-KmfKL3b6G+RXvP8N1vr3Tq1kL/oCFgn2NYXEtqP8/L3pKapUA4G8cFVaoF3SU323CD4XypR/ffioHmkti6/Tag==}
    engines: {node: '>=4.0'}

  estraverse@5.3.0:
    resolution: {integrity: sha512-MMdARuVEQziNTeJD8DgMqmhwR11BRQ/cBP+pLtYdSTnf3MIO8fFeiINEbX36ZdNlfU/7A9f3gUw49B3oQsvwBA==}
    engines: {node: '>=4.0'}

  estree-walker@3.0.3:
    resolution: {integrity: sha512-7RUKfXgSMMkzt6ZuXmqapOurLGPPfgj6l9uRZ7lRGolvk0y2yocc35LdcxKC5PQZdn2DMqioAQ2NoWcrTKmm6g==}

  esutils@2.0.3:
    resolution: {integrity: sha512-kVscqXk4OCp68SZ0dkgEKVi6/8ij300KBWTJq32P/dYeWTSwK41WyTxalN1eRmA5Z9UU/LX9D7FWSmV9SAYx6g==}
    engines: {node: '>=0.10.0'}

  expect-type@1.2.2:
    resolution: {integrity: sha512-JhFGDVJ7tmDJItKhYgJCGLOWjuK9vPxiXoUFLwLDc99NlmklilbiQJwoctZtt13+xMw91MCk/REan6MWHqDjyA==}
    engines: {node: '>=12.0.0'}

  fast-deep-equal@3.1.3:
    resolution: {integrity: sha512-f3qQ9oQy9j2AhBe/H9VC91wLmKBCCU/gDOnKNAYG5hswO7BLKj09Hc5HYNz9cGI++xlpDCIgDaitVs03ATR84Q==}

  fast-glob@3.3.1:
    resolution: {integrity: sha512-kNFPyjhh5cKjrUltxs+wFx+ZkbRaxxmZ+X0ZU31SOsxCEtP9VPgtq2teZw1DebupL5GmDaNQ6yKMMVcM41iqDg==}
    engines: {node: '>=8.6.0'}

  fast-json-stable-stringify@2.1.0:
    resolution: {integrity: sha512-lhd/wF+Lk98HZoTCtlVraHtfh5XYijIjalXck7saUtuanSDyLMxnHhSXEDJqHxD7msR8D0uCmqlkwjCV8xvwHw==}

  fast-levenshtein@2.0.6:
    resolution: {integrity: sha512-DCXu6Ifhqcks7TZKY3Hxp3y6qphY5SJZmrWMDrKcERSOXWQdMhU9Ig/PYrzyw/ul9jOIyh0N4M0tbC5hodg8dw==}

  fast-sha256@1.3.0:
    resolution: {integrity: sha512-n11RGP/lrWEFI/bWdygLxhI+pVeo1ZYIVwvvPkW7azl/rOy+F3HYRZ2K5zeE9mmkhQppyv9sQFx0JM9UabnpPQ==}

  fastq@1.19.1:
    resolution: {integrity: sha512-GwLTyxkCXjXbxqIhTsMI2Nui8huMPtnxg7krajPJAjnEG/iiOS7i+zCtWGZR9G0NBKbXKh6X9m9UIsYX/N6vvQ==}

  fdir@6.5.0:
    resolution: {integrity: sha512-tIbYtZbucOs0BRGqPJkshJUYdL+SDH7dVM8gjy+ERp3WAUjLEFJE+02kanyHtwjWOnwrKYBiwAmM0p4kLJAnXg==}
    engines: {node: '>=12.0.0'}
    peerDependencies:
      picomatch: ^3 || ^4
    peerDependenciesMeta:
      picomatch:
        optional: true

  fflate@0.8.2:
    resolution: {integrity: sha512-cPJU47OaAoCbg0pBvzsgpTPhmhqI5eJjh/JIu8tPj5q+T7iLvW/JAYUqmE7KOB4R1ZyEhzBaIQpQpardBF5z8A==}

  file-entry-cache@8.0.0:
    resolution: {integrity: sha512-XXTUwCvisa5oacNGRP9SfNtYBNAMi+RPwBFmblZEF7N7swHYQS6/Zfk7SRwx4D5j3CH211YNRco1DEMNVfZCnQ==}
    engines: {node: '>=16.0.0'}

  fill-range@7.1.1:
    resolution: {integrity: sha512-YsGpe3WHLK8ZYi4tWDg2Jy3ebRz2rXowDxnld4bkQB00cc/1Zw9AWnC0i9ztDJitivtQvaI9KaLyKrc+hBW0yg==}
    engines: {node: '>=8'}

  find-up@5.0.0:
    resolution: {integrity: sha512-78/PXT1wlLLDgTzDs7sjq9hzz0vXD+zn+7wypEe4fXQxCmdmqfGsEPQxmiCSQI3ajFV91bVSsvNtrJRiW6nGng==}
    engines: {node: '>=10'}

  flat-cache@4.0.1:
    resolution: {integrity: sha512-f7ccFPK3SXFHpx15UIGyRJ/FJQctuKZ0zVuN3frBo4HnK3cay9VEW0R6yPYFHC0AgqhukPzKjq22t5DmAyqGyw==}
    engines: {node: '>=16'}

  flatted@3.3.3:
    resolution: {integrity: sha512-GX+ysw4PBCz0PzosHDepZGANEuFCMLrnRTiEy9McGjmkCQYwRq4A/X786G/fjM/+OjsWSU1ZrY5qyARZmO/uwg==}

  follow-redirects@1.15.11:
    resolution: {integrity: sha512-deG2P0JfjrTxl50XGCDyfI97ZGVCxIpfKYmfyrQ54n5FO/0gfIES8C/Psl6kWVDolizcaaxZJnTS0QSMxvnsBQ==}
    engines: {node: '>=4.0'}
    peerDependencies:
      debug: '*'
    peerDependenciesMeta:
      debug:
        optional: true

  for-each@0.3.5:
    resolution: {integrity: sha512-dKx12eRCVIzqCxFGplyFKJMPvLEWgmNtUrpTiJIR5u97zEhRG8ySrtboPHZXx7daLxQVrl643cTzbab2tkQjxg==}
    engines: {node: '>= 0.4'}

  foreground-child@3.3.1:
    resolution: {integrity: sha512-gIXjKqtFuWEgzFRJA9WCQeSJLZDjgJUOMCMzxtvFq/37KojM1BFGufqsCy0r4qSQmYLsZYMeyRqzIWOMup03sw==}
    engines: {node: '>=14'}

  form-data@4.0.5:
    resolution: {integrity: sha512-8RipRLol37bNs2bhoV67fiTEvdTrbMUYcFTiy3+wuuOnUog2QBHCZWXDRijWQfAkhBj2Uf5UnVaiWwA5vdd82w==}
    engines: {node: '>= 6'}

  fsevents@2.3.2:
    resolution: {integrity: sha512-xiqMQR4xAeHTuB9uWm+fFRcIOgKBMiOBP+eXiyT7jsgVCq1bkVygt00oASowB7EdtpOHaaPgKt812P9ab+DDKA==}
    engines: {node: ^8.16.0 || ^10.6.0 || >=11.0.0}
    os: [darwin]

  fsevents@2.3.3:
    resolution: {integrity: sha512-5xoDfX+fL7faATnagmWPpbFtwh/R77WmMMqqHGS65C3vvB0YHrgF+B1YmZ3441tMj5n63k0212XNoJwzlhffQw==}
    engines: {node: ^8.16.0 || ^10.6.0 || >=11.0.0}
    os: [darwin]

  function-bind@1.1.2:
    resolution: {integrity: sha512-7XHNxH7qX9xG5mIwxkhumTox/MIRNcOgDrxWsMt2pAr23WHp6MrRlN7FBSFpCpr+oVO0F744iUgR82nJMfG2SA==}

  function.prototype.name@1.1.8:
    resolution: {integrity: sha512-e5iwyodOHhbMr/yNrc7fDYG4qlbIvI5gajyzPnb5TCwyhjApznQh1BMFou9b30SevY43gCJKXycoCBjMbsuW0Q==}
    engines: {node: '>= 0.4'}

  functions-have-names@1.2.3:
    resolution: {integrity: sha512-xckBUXyTIqT97tq2x2AMb+g163b5JFysYk0x4qxNFwbfQkmNZoiRHb6sPzI9/QV33WeuvVYBUIiD4NzNIyqaRQ==}

  generator-function@2.0.1:
    resolution: {integrity: sha512-SFdFmIJi+ybC0vjlHN0ZGVGHc3lgE0DxPAT0djjVg+kjOnSqclqmj0KQ7ykTOLP6YxoqOvuAODGdcHJn+43q3g==}
    engines: {node: '>= 0.4'}

  gensync@1.0.0-beta.2:
    resolution: {integrity: sha512-3hN7NaskYvMDLQY55gnW3NQ+mesEAepTqlg+VEbj7zzqEMBVNhzcGYYeqFo/TlYz6eQiFcp1HcsCZO+nGgS8zg==}
    engines: {node: '>=6.9.0'}

  get-caller-file@2.0.5:
    resolution: {integrity: sha512-DyFP3BM/3YHTQOCUL/w0OZHR0lpKeGrxotcHWcqNEdnltqFwXVfhEBQ94eIo34AfQpo0rGki4cyIiftY06h2Fg==}
    engines: {node: 6.* || 8.* || >= 10.*}

  get-intrinsic@1.3.0:
    resolution: {integrity: sha512-9fSjSaos/fRIVIp+xSJlE6lfwhES7LNtKaCBIamHsjr2na1BiABJPo0mOjjz8GJDURarmCPGqaiVg5mfjb98CQ==}
    engines: {node: '>= 0.4'}

  get-nonce@1.0.1:
    resolution: {integrity: sha512-FJhYRoDaiatfEkUK8HKlicmu/3SGFD51q3itKDGoSTysQJBnfOcxU5GxnhE1E6soB76MbT0MBtnKJuXyAx+96Q==}
    engines: {node: '>=6'}

  get-proto@1.0.1:
    resolution: {integrity: sha512-sTSfBjoXBp89JvIKIefqw7U2CCebsc74kiY6awiGogKtoSGbgjYE/G/+l9sF3MWFPNc9IcoOC4ODfKHfxFmp0g==}
    engines: {node: '>= 0.4'}

  get-symbol-description@1.1.0:
    resolution: {integrity: sha512-w9UMqWwJxHNOvoNzSJ2oPF5wvYcvP7jUvYzhp67yEhTi17ZDBBC1z9pTdGuzjD+EFIqLSYRweZjqfiPzQ06Ebg==}
    engines: {node: '>= 0.4'}

  get-tsconfig@4.13.0:
    resolution: {integrity: sha512-1VKTZJCwBrvbd+Wn3AOgQP/2Av+TfTCOlE4AcRJE72W1ksZXbAx8PPBR9RzgTeSPzlPMHrbANMH3LbltH73wxQ==}

  glob-parent@5.1.2:
    resolution: {integrity: sha512-AOIgSQCepiJYwP3ARnGx+5VnTu2HBYdzbGP45eLw1vr3zB3vZLeyed1sC9hnbcOc9/SrMyM5RPQrkGz4aS9Zow==}
    engines: {node: '>= 6'}

  glob-parent@6.0.2:
    resolution: {integrity: sha512-XxwI8EOhVQgWp6iDL+3b0r86f4d6AX6zSU55HfB4ydCEuXLXc5FcYeOu+nnGftS4TEju/11rt4KJPTMgbfmv4A==}
    engines: {node: '>=10.13.0'}

  glob@10.5.0:
    resolution: {integrity: sha512-DfXN8DfhJ7NH3Oe7cFmu3NCu1wKbkReJ8TorzSAFbSKrlNaQSKfIzqYqVY8zlbs2NLBbWpRiU52GX2PbaBVNkg==}
    hasBin: true

  globals@14.0.0:
    resolution: {integrity: sha512-oahGvuMGQlPw/ivIYBjVSrWAfWLBeku5tpPE2fOPLi+WHffIWbuh2tCjhyQhTBPMf5E9jDEH4FOmTYgYwbKwtQ==}
    engines: {node: '>=18'}

  globals@16.4.0:
    resolution: {integrity: sha512-ob/2LcVVaVGCYN+r14cnwnoDPUufjiYgSqRhiFD0Q1iI4Odora5RE8Iv1D24hAz5oMophRGkGz+yuvQmmUMnMw==}
    engines: {node: '>=18'}

  globalthis@1.0.4:
    resolution: {integrity: sha512-DpLKbNU4WylpxJykQujfCcwYWiV/Jhm50Goo0wrVILAv5jOr9d+H+UR3PhSCD2rCCEIg0uc+G+muBTwD54JhDQ==}
    engines: {node: '>= 0.4'}

  gopd@1.2.0:
    resolution: {integrity: sha512-ZUKRh6/kUFoAiTAtTYPZJ3hw9wNxx+BIBOijnlG9PnrJsCcSjs1wyyD6vJpaYtgnzDrKYRSqf3OO6Rfa93xsRg==}
    engines: {node: '>= 0.4'}

  graceful-fs@4.2.11:
    resolution: {integrity: sha512-RbJ5/jmFcNNCcDV5o9eTnBLJ/HszWV0P73bc+Ff4nS/rJj+YaS6IGyiOL0VoBYX+l1Wrl3k63h/KrH+nhJ0XvQ==}

  graphemer@1.4.0:
    resolution: {integrity: sha512-EtKwoO6kxCL9WO5xipiHTZlSzBm7WLT627TqC/uVRd0HKmq8NXyebnNYxDoBi7wt8eTWrUrKXCOVaFq9x1kgag==}

  graphql@16.12.0:
    resolution: {integrity: sha512-DKKrynuQRne0PNpEbzuEdHlYOMksHSUI8Zc9Unei5gTsMNA2/vMpoMz/yKba50pejK56qj98qM0SjYxAKi13gQ==}
    engines: {node: ^12.22.0 || ^14.16.0 || ^16.0.0 || >=17.0.0}

  happy-dom@20.0.10:
    resolution: {integrity: sha512-6umCCHcjQrhP5oXhrHQQvLB0bwb1UzHAHdsXy+FjtKoYjUhmNZsQL8NivwM1vDvNEChJabVrUYxUnp/ZdYmy2g==}
    engines: {node: '>=20.0.0'}

  has-bigints@1.1.0:
    resolution: {integrity: sha512-R3pbpkcIqv2Pm3dUwgjclDRVmWpTJW2DcMzcIhEXEx1oh/CEMObMm3KLmRJOdvhM7o4uQBnwr8pzRK2sJWIqfg==}
    engines: {node: '>= 0.4'}

  has-flag@4.0.0:
    resolution: {integrity: sha512-EykJT/Q1KjTWctppgIAgfSO0tKVuZUjhgMr17kqTumMl6Afv3EISleU7qZUzoXDFTAHTDC4NOoG/ZxU3EvlMPQ==}
    engines: {node: '>=8'}

  has-property-descriptors@1.0.2:
    resolution: {integrity: sha512-55JNKuIW+vq4Ke1BjOTjM2YctQIvCT7GFzHwmfZPGo5wnrgkid0YQtnAleFSqumZm4az3n2BS+erby5ipJdgrg==}

  has-proto@1.2.0:
    resolution: {integrity: sha512-KIL7eQPfHQRC8+XluaIw7BHUwwqL19bQn4hzNgdr+1wXoU0KKj6rufu47lhY7KbJR2C6T6+PfyN0Ea7wkSS+qQ==}
    engines: {node: '>= 0.4'}

  has-symbols@1.1.0:
    resolution: {integrity: sha512-1cDNdwJ2Jaohmb3sg4OmKaMBwuC48sYni5HUw2DvsC8LjGTLK9h+eb1X6RyuOHe4hT0ULCW68iomhjUoKUqlPQ==}
    engines: {node: '>= 0.4'}

  has-tostringtag@1.0.2:
    resolution: {integrity: sha512-NqADB8VjPFLM2V0VvHUewwwsw0ZWBaIdgo+ieHtK3hasLz4qeCRjYcqfB6AQrBggRKppKF8L52/VqdVsO47Dlw==}
    engines: {node: '>= 0.4'}

  hasown@2.0.2:
    resolution: {integrity: sha512-0hJU9SCPvmMzIBdZFqNPXWa6dqh7WdH0cII9y+CyS8rG3nL48Bclra9HmKhVVUHyPWNH5Y7xDwAB7bfgSjkUMQ==}
    engines: {node: '>= 0.4'}

  headers-polyfill@4.0.3:
    resolution: {integrity: sha512-IScLbePpkvO846sIwOtOTDjutRMWdXdJmXdMvk6gCBHxFO8d+QKOQedyZSxFTTFYRSmlgSTDtXqqq4pcenBXLQ==}

  hermes-estree@0.25.1:
    resolution: {integrity: sha512-0wUoCcLp+5Ev5pDW2OriHC2MJCbwLwuRx+gAqMTOkGKJJiBCLjtrvy4PWUGn6MIVefecRpzoOZ/UV6iGdOr+Cw==}

  hermes-parser@0.25.1:
    resolution: {integrity: sha512-6pEjquH3rqaI6cYAXYPcz9MS4rY6R4ngRgrgfDshRptUZIc3lw0MCIJIGDj9++mfySOuPTHB4nrSW99BCvOPIA==}

  html-escaper@2.0.2:
    resolution: {integrity: sha512-H2iMtd0I4Mt5eYiapRdIDjp+XzelXQ0tFE4JS7YFwFevXXMmOp9myNrUvCg0D6ws8iqkRPBfKHgbwig1SmlLfg==}

  html-to-text@9.0.5:
    resolution: {integrity: sha512-qY60FjREgVZL03vJU6IfMV4GDjGBIoOyvuFdpBDIX9yTlDw0TjxVBQp+P8NvpdIXNJvfWBTNul7fsAQJq2FNpg==}
    engines: {node: '>=14'}

  htmlparser2@8.0.2:
    resolution: {integrity: sha512-GYdjWKDkbRLkZ5geuHs5NY1puJ+PXwP7+fHPRz06Eirsb9ugf6d8kkXav6ADhcODhFFPMIXyxkxSuMf3D6NCFA==}

  husky@9.1.7:
    resolution: {integrity: sha512-5gs5ytaNjBrh5Ow3zrvdUUY+0VxIuWVL4i9irt6friV+BqdCfmV11CQTWMiBYWHbXhco+J1kHfTOUkePhCDvMA==}
    engines: {node: '>=18'}
    hasBin: true

  ignore@5.3.2:
    resolution: {integrity: sha512-hsBTNUqQTDwkWtcdYI2i06Y/nUBEsNEDJKjWdigLvegy8kDuJAS8uRlpkkcQpyEXL0Z/pjDy5HBmMjRCJ2gq+g==}
    engines: {node: '>= 4'}

  ignore@7.0.5:
    resolution: {integrity: sha512-Hs59xBNfUIunMFgWAbGX5cq6893IbWg4KnrjbYwX3tx0ztorVgTDA6B2sxf8ejHJ4wz8BqGUMYlnzNBer5NvGg==}
    engines: {node: '>= 4'}

  import-fresh@3.3.1:
    resolution: {integrity: sha512-TR3KfrTZTYLPB6jUjfx6MF9WcWrHL9su5TObK4ZkYgBdWKPOFoSoQIdEuTuR82pmtxH2spWG9h6etwfr1pLBqQ==}
    engines: {node: '>=6'}

  imurmurhash@0.1.4:
    resolution: {integrity: sha512-JmXMZ6wuvDmLiHEml9ykzqO6lwFbof0GG4IkcGaENdCRDDmMVnny7s5HsIgHCbaq0w2MyPhDqkhTUgS2LU2PHA==}
    engines: {node: '>=0.8.19'}

  indent-string@4.0.0:
    resolution: {integrity: sha512-EdDDZu4A2OyIK7Lr/2zG+w5jmbuk1DVBnEwREQvBzspBJkCEbRa8GxU1lghYcaGJCnRWibjDXlq779X1/y5xwg==}
    engines: {node: '>=8'}

  internal-slot@1.1.0:
    resolution: {integrity: sha512-4gd7VpWNQNB4UKKCFFVcp1AVv+FMOgs9NKzjHKusc8jTMhd5eL1NqQqOpE0KzMds804/yHlglp3uxgluOqAPLw==}
    engines: {node: '>= 0.4'}

  is-array-buffer@3.0.5:
    resolution: {integrity: sha512-DDfANUiiG2wC1qawP66qlTugJeL5HyzMpfr8lLK+jMQirGzNod0B12cFB/9q838Ru27sBwfw78/rdoU7RERz6A==}
    engines: {node: '>= 0.4'}

  is-async-function@2.1.1:
    resolution: {integrity: sha512-9dgM/cZBnNvjzaMYHVoxxfPj2QXt22Ev7SuuPrs+xav0ukGB0S6d4ydZdEiM48kLx5kDV+QBPrpVnFyefL8kkQ==}
    engines: {node: '>= 0.4'}

  is-bigint@1.1.0:
    resolution: {integrity: sha512-n4ZT37wG78iz03xPRKJrHTdZbe3IicyucEtdRsV5yglwc3GyUfbAfpSeD0FJ41NbUNSt5wbhqfp1fS+BgnvDFQ==}
    engines: {node: '>= 0.4'}

  is-boolean-object@1.2.2:
    resolution: {integrity: sha512-wa56o2/ElJMYqjCjGkXri7it5FbebW5usLw/nPmCMs5DeZ7eziSYZhSmPRn0txqeW4LnAmQQU7FgqLpsEFKM4A==}
    engines: {node: '>= 0.4'}

  is-bun-module@2.0.0:
    resolution: {integrity: sha512-gNCGbnnnnFAUGKeZ9PdbyeGYJqewpmc2aKHUEMO5nQPWU9lOmv7jcmQIv+qHD8fXW6W7qfuCwX4rY9LNRjXrkQ==}

  is-callable@1.2.7:
    resolution: {integrity: sha512-1BC0BVFhS/p0qtw6enp8e+8OD0UrK0oFLztSjNzhcKA3WDuJxxAPXzPuPtKkjEY9UUoEWlX/8fgKeu2S8i9JTA==}
    engines: {node: '>= 0.4'}

  is-core-module@2.16.1:
    resolution: {integrity: sha512-UfoeMA6fIJ8wTYFEUjelnaGI67v6+N7qXJEvQuIGa99l4xsCruSYOVSQ0uPANn4dAzm8lkYPaKLrrijLq7x23w==}
    engines: {node: '>= 0.4'}

  is-data-view@1.0.2:
    resolution: {integrity: sha512-RKtWF8pGmS87i2D6gqQu/l7EYRlVdfzemCJN/P3UOs//x1QE7mfhvzHIApBTRf7axvT6DMGwSwBXYCT0nfB9xw==}
    engines: {node: '>= 0.4'}

  is-date-object@1.1.0:
    resolution: {integrity: sha512-PwwhEakHVKTdRNVOw+/Gyh0+MzlCl4R6qKvkhuvLtPMggI1WAHt9sOwZxQLSGpUaDnrdyDsomoRgNnCfKNSXXg==}
    engines: {node: '>= 0.4'}

  is-extglob@2.1.1:
    resolution: {integrity: sha512-SbKbANkN603Vi4jEZv49LeVJMn4yGwsbzZworEoyEiutsN3nJYdbO36zfhGJ6QEDpOZIFkDtnq5JRxmvl3jsoQ==}
    engines: {node: '>=0.10.0'}

  is-finalizationregistry@1.1.1:
    resolution: {integrity: sha512-1pC6N8qWJbWoPtEjgcL2xyhQOP491EQjeUo3qTKcmV8YSDDJrOepfG8pcC7h/QgnQHYSv0mJ3Z/ZWxmatVrysg==}
    engines: {node: '>= 0.4'}

  is-fullwidth-code-point@3.0.0:
    resolution: {integrity: sha512-zymm5+u+sCsSWyD9qNaejV3DFvhCKclKdizYaJUuHA83RLjb7nSuGnddCHGv0hk+KY7BMAlsWeK4Ueg6EV6XQg==}
    engines: {node: '>=8'}

  is-generator-function@1.1.2:
    resolution: {integrity: sha512-upqt1SkGkODW9tsGNG5mtXTXtECizwtS2kA161M+gJPc1xdb/Ax629af6YrTwcOeQHbewrPNlE5Dx7kzvXTizA==}
    engines: {node: '>= 0.4'}

  is-glob@4.0.3:
    resolution: {integrity: sha512-xelSayHH36ZgE7ZWhli7pW34hNbNl8Ojv5KVmkJD4hBdD3th8Tfk9vYasLM+mXWOZhFkgZfxhLSnrwRr4elSSg==}
    engines: {node: '>=0.10.0'}

  is-map@2.0.3:
    resolution: {integrity: sha512-1Qed0/Hr2m+YqxnM09CjA2d/i6YZNfF6R2oRAOj36eUdS6qIV/huPJNSEpKbupewFs+ZsJlxsjjPbc0/afW6Lw==}
    engines: {node: '>= 0.4'}

  is-negative-zero@2.0.3:
    resolution: {integrity: sha512-5KoIu2Ngpyek75jXodFvnafB6DJgr3u8uuK0LEZJjrU19DrMD3EVERaR8sjz8CCGgpZvxPl9SuE1GMVPFHx1mw==}
    engines: {node: '>= 0.4'}

  is-node-process@1.2.0:
    resolution: {integrity: sha512-Vg4o6/fqPxIjtxgUH5QLJhwZ7gW5diGCVlXpuUfELC62CuxM1iHcRe51f2W1FDy04Ai4KJkagKjx3XaqyfRKXw==}

  is-number-object@1.1.1:
    resolution: {integrity: sha512-lZhclumE1G6VYD8VHe35wFaIif+CTy5SJIi5+3y4psDgWu4wPDoBhF8NxUOinEc7pHgiTsT6MaBb92rKhhD+Xw==}
    engines: {node: '>= 0.4'}

  is-number@7.0.0:
    resolution: {integrity: sha512-41Cifkg6e8TylSpdtTpeLVMqvSBEVzTttHvERD741+pnZ8ANv0004MRL43QKPDlK9cGvNp6NZWZUBlbGXYxxng==}
    engines: {node: '>=0.12.0'}

  is-regex@1.2.1:
    resolution: {integrity: sha512-MjYsKHO5O7mCsmRGxWcLWheFqN9DJ/2TmngvjKXihe6efViPqc274+Fx/4fYj/r03+ESvBdTXK0V6tA3rgez1g==}
    engines: {node: '>= 0.4'}

  is-set@2.0.3:
    resolution: {integrity: sha512-iPAjerrse27/ygGLxw+EBR9agv9Y6uLeYVJMu+QNCoouJ1/1ri0mGrcWpfCqFZuzzx3WjtwxG098X+n4OuRkPg==}
    engines: {node: '>= 0.4'}

  is-shared-array-buffer@1.0.4:
    resolution: {integrity: sha512-ISWac8drv4ZGfwKl5slpHG9OwPNty4jOWPRIhBpxOoD+hqITiwuipOQ2bNthAzwA3B4fIjO4Nln74N0S9byq8A==}
    engines: {node: '>= 0.4'}

  is-string@1.1.1:
    resolution: {integrity: sha512-BtEeSsoaQjlSPBemMQIrY1MY0uM6vnS1g5fmufYOtnxLGUZM2178PKbhsk7Ffv58IX+ZtcvoGwccYsh0PglkAA==}
    engines: {node: '>= 0.4'}

  is-symbol@1.1.1:
    resolution: {integrity: sha512-9gGx6GTtCQM73BgmHQXfDmLtfjjTUDSyoxTCbp5WtoixAhfgsDirWIcVQ/IHpvI5Vgd5i/J5F7B9cN/WlVbC/w==}
    engines: {node: '>= 0.4'}

  is-typed-array@1.1.15:
    resolution: {integrity: sha512-p3EcsicXjit7SaskXHs1hA91QxgTw46Fv6EFKKGS5DRFLD8yKnohjF3hxoju94b/OcMZoQukzpPpBE9uLVKzgQ==}
    engines: {node: '>= 0.4'}

  is-weakmap@2.0.2:
    resolution: {integrity: sha512-K5pXYOm9wqY1RgjpL3YTkF39tni1XajUIkawTLUo9EZEVUFga5gSQJF8nNS7ZwJQ02y+1YCNYcMh+HIf1ZqE+w==}
    engines: {node: '>= 0.4'}

  is-weakref@1.1.1:
    resolution: {integrity: sha512-6i9mGWSlqzNMEqpCp93KwRS1uUOodk2OJ6b+sq7ZPDSy2WuI5NFIxp/254TytR8ftefexkWn5xNiHUNpPOfSew==}
    engines: {node: '>= 0.4'}

  is-weakset@2.0.4:
    resolution: {integrity: sha512-mfcwb6IzQyOKTs84CQMrOwW4gQcaTOAWJ0zzJCl2WSPDrWk/OzDaImWFH3djXhb24g4eudZfLRozAvPGw4d9hQ==}
    engines: {node: '>= 0.4'}

  isarray@2.0.5:
    resolution: {integrity: sha512-xHjhDr3cNBK0BzdUJSPXZntQUx/mwMS5Rw4A7lPJ90XGAO6ISP/ePDNuo0vhqOZU+UD5JoodwCAAoZQd3FeAKw==}

  isexe@2.0.0:
    resolution: {integrity: sha512-RHxMLp9lnKHGHRng9QFhRCMbYAcVpn69smSGcq3f36xjgVVWThj4qqLbTLlq7Ssj8B+fIQ1EuCEGI2lKsyQeIw==}

  istanbul-lib-coverage@3.2.2:
    resolution: {integrity: sha512-O8dpsF+r0WV/8MNRKfnmrtCWhuKjxrq2w+jpzBL5UZKTi2LeVWnWOmWRxFlesJONmc+wLAGvKQZEOanko0LFTg==}
    engines: {node: '>=8'}

  istanbul-lib-report@3.0.1:
    resolution: {integrity: sha512-GCfE1mtsHGOELCU8e/Z7YWzpmybrx/+dSTfLrvY8qRmaY6zXTKWn6WQIjaAFw069icm6GVMNkgu0NzI4iPZUNw==}
    engines: {node: '>=10'}

  istanbul-lib-source-maps@5.0.6:
    resolution: {integrity: sha512-yg2d+Em4KizZC5niWhQaIomgf5WlL4vOOjZ5xGCmF8SnPE/mDWWXgvRExdcpCgh9lLRRa1/fSYp2ymmbJ1pI+A==}
    engines: {node: '>=10'}

  istanbul-reports@3.2.0:
    resolution: {integrity: sha512-HGYWWS/ehqTV3xN10i23tkPkpH46MLCIMFNCaaKNavAXTF1RkqxawEPtnjnGZ6XKSInBKkiOA5BKS+aZiY3AvA==}
    engines: {node: '>=8'}

  iterator.prototype@1.1.5:
    resolution: {integrity: sha512-H0dkQoCa3b2VEeKQBOxFph+JAbcrQdE7KC0UkqwpLmv2EC4P41QXP+rqo9wYodACiG5/WM5s9oDApTU8utwj9g==}
    engines: {node: '>= 0.4'}

  jackspeak@3.4.3:
    resolution: {integrity: sha512-OGlZQpz2yfahA/Rd1Y8Cd9SIEsqvXkLVoSw/cgwhnhFMDbsQFeZYoJJ7bIZBS9BcamUW96asq/npPWugM+RQBw==}

  jiti@2.6.1:
    resolution: {integrity: sha512-ekilCSN1jwRvIbgeg/57YFh8qQDNbwDb9xT/qu2DAHbFFZUicIl4ygVaAvzveMhMVr3LnpSKTNnwt8PoOfmKhQ==}
    hasBin: true

  js-tokens@4.0.0:
    resolution: {integrity: sha512-RdJUflcE3cUzKiMqQgsCu06FPu9UdIJO0beYbPhHN4k6apgJtifcoCtT9bcxOpYBtpD2kCM6Sbzg4CausW/PKQ==}

  js-tokens@9.0.1:
    resolution: {integrity: sha512-mxa9E9ITFOt0ban3j6L5MpjwegGz6lBQmM1IJkWeBZGcMxto50+eWdjC/52xDbS2vy0k7vIMK0Fe2wfL9OQSpQ==}

  js-yaml@4.1.1:
    resolution: {integrity: sha512-qQKT4zQxXl8lLwBtHMWwaTcGfFOZviOJet3Oy/xmGk2gZH677CJM9EvtfdSkgWcATZhj/55JZ0rmy3myCT5lsA==}
    hasBin: true

  jsesc@3.1.0:
    resolution: {integrity: sha512-/sM3dO2FOzXjKQhJuo0Q173wf2KOo8t4I8vHy6lF9poUp7bKT0/NHE8fPX23PwfhnykfqnC2xRxOnVw5XuGIaA==}
    engines: {node: '>=6'}
    hasBin: true

  json-buffer@3.0.1:
    resolution: {integrity: sha512-4bV5BfR2mqfQTJm+V5tPPdf+ZpuhiIvTuAB5g8kcrXOZpTT/QwwVRWBywX1ozr6lEuPdbHxwaJlm9G6mI2sfSQ==}

  json-schema-traverse@0.4.1:
    resolution: {integrity: sha512-xbbCH5dCYU5T8LcEhhuh7HJ88HXuW3qsI3Y0zOZFKfZEHcpWiHU/Jxzk629Brsab/mMiHQti9wMP+845RPe3Vg==}

  json-stable-stringify-without-jsonify@1.0.1:
    resolution: {integrity: sha512-Bdboy+l7tA3OGW6FjyFHWkP5LuByj1Tk33Ljyq0axyzdk9//JSi2u3fP1QSmd1KNwq6VOKYGlAu87CisVir6Pw==}

  json5@1.0.2:
    resolution: {integrity: sha512-g1MWMLBiz8FKi1e4w0UyVL3w+iJceWAFBAaBnnGKOpNa5f8TLktkbre1+s6oICydWAm+HRUGTmI+//xv2hvXYA==}
    hasBin: true

  json5@2.2.3:
    resolution: {integrity: sha512-XmOWe7eyHYH14cLdVPoyg+GOH3rYX++KpzrylJwSW98t3Nk+U8XOl8FWKOgwtzdb8lXGf6zYwDUzeHMWfxasyg==}
    engines: {node: '>=6'}
    hasBin: true

  jsx-ast-utils@3.3.5:
    resolution: {integrity: sha512-ZZow9HBI5O6EPgSJLUb8n2NKgmVWTwCvHGwFuJlMjvLFqlGG6pjirPhtdsseaLZjSibD8eegzmYpUZwoIlj2cQ==}
    engines: {node: '>=4.0'}

  keyv@4.5.4:
    resolution: {integrity: sha512-oxVHkHR/EJf2CNXnWxRLW6mg7JyCCUcG0DtEGmL2ctUo1PNTin1PUil+r/+4r5MpVgC/fn1kjsx7mjSujKqIpw==}

  language-subtag-registry@0.3.23:
    resolution: {integrity: sha512-0K65Lea881pHotoGEa5gDlMxt3pctLi2RplBb7Ezh4rRdLEOtgi7n4EwK9lamnUCkKBqaeKRVebTq6BAxSkpXQ==}

  language-tags@1.0.9:
    resolution: {integrity: sha512-MbjN408fEndfiQXbFQ1vnd+1NoLDsnQW41410oQBXiyXDMYH5z505juWa4KUE1LqxRC7DgOgZDbKLxHIwm27hA==}
    engines: {node: '>=0.10'}

  leac@0.6.0:
    resolution: {integrity: sha512-y+SqErxb8h7nE/fiEX07jsbuhrpO9lL8eca7/Y1nuWV2moNlXhyd59iDGcRf6moVyDMbmTNzL40SUyrFU/yDpg==}

  levn@0.4.1:
    resolution: {integrity: sha512-+bT2uH4E5LGE7h/n3evcS/sQlJXCpIp6ym8OWJ5eV6+67Dsql/LaaT7qJBAt2rzfoa/5QBGBhxDix1dMt2kQKQ==}
    engines: {node: '>= 0.8.0'}

  lightningcss-android-arm64@1.30.2:
    resolution: {integrity: sha512-BH9sEdOCahSgmkVhBLeU7Hc9DWeZ1Eb6wNS6Da8igvUwAe0sqROHddIlvU06q3WyXVEOYDZ6ykBZQnjTbmo4+A==}
    engines: {node: '>= 12.0.0'}
    cpu: [arm64]
    os: [android]

  lightningcss-darwin-arm64@1.30.2:
    resolution: {integrity: sha512-ylTcDJBN3Hp21TdhRT5zBOIi73P6/W0qwvlFEk22fkdXchtNTOU4Qc37SkzV+EKYxLouZ6M4LG9NfZ1qkhhBWA==}
    engines: {node: '>= 12.0.0'}
    cpu: [arm64]
    os: [darwin]

  lightningcss-darwin-x64@1.30.2:
    resolution: {integrity: sha512-oBZgKchomuDYxr7ilwLcyms6BCyLn0z8J0+ZZmfpjwg9fRVZIR5/GMXd7r9RH94iDhld3UmSjBM6nXWM2TfZTQ==}
    engines: {node: '>= 12.0.0'}
    cpu: [x64]
    os: [darwin]

  lightningcss-freebsd-x64@1.30.2:
    resolution: {integrity: sha512-c2bH6xTrf4BDpK8MoGG4Bd6zAMZDAXS569UxCAGcA7IKbHNMlhGQ89eRmvpIUGfKWNVdbhSbkQaWhEoMGmGslA==}
    engines: {node: '>= 12.0.0'}
    cpu: [x64]
    os: [freebsd]

  lightningcss-linux-arm-gnueabihf@1.30.2:
    resolution: {integrity: sha512-eVdpxh4wYcm0PofJIZVuYuLiqBIakQ9uFZmipf6LF/HRj5Bgm0eb3qL/mr1smyXIS1twwOxNWndd8z0E374hiA==}
    engines: {node: '>= 12.0.0'}
    cpu: [arm]
    os: [linux]

  lightningcss-linux-arm64-gnu@1.30.2:
    resolution: {integrity: sha512-UK65WJAbwIJbiBFXpxrbTNArtfuznvxAJw4Q2ZGlU8kPeDIWEX1dg3rn2veBVUylA2Ezg89ktszWbaQnxD/e3A==}
    engines: {node: '>= 12.0.0'}
    cpu: [arm64]
    os: [linux]

  lightningcss-linux-arm64-musl@1.30.2:
    resolution: {integrity: sha512-5Vh9dGeblpTxWHpOx8iauV02popZDsCYMPIgiuw97OJ5uaDsL86cnqSFs5LZkG3ghHoX5isLgWzMs+eD1YzrnA==}
    engines: {node: '>= 12.0.0'}
    cpu: [arm64]
    os: [linux]

  lightningcss-linux-x64-gnu@1.30.2:
    resolution: {integrity: sha512-Cfd46gdmj1vQ+lR6VRTTadNHu6ALuw2pKR9lYq4FnhvgBc4zWY1EtZcAc6EffShbb1MFrIPfLDXD6Xprbnni4w==}
    engines: {node: '>= 12.0.0'}
    cpu: [x64]
    os: [linux]

  lightningcss-linux-x64-musl@1.30.2:
    resolution: {integrity: sha512-XJaLUUFXb6/QG2lGIW6aIk6jKdtjtcffUT0NKvIqhSBY3hh9Ch+1LCeH80dR9q9LBjG3ewbDjnumefsLsP6aiA==}
    engines: {node: '>= 12.0.0'}
    cpu: [x64]
    os: [linux]

  lightningcss-win32-arm64-msvc@1.30.2:
    resolution: {integrity: sha512-FZn+vaj7zLv//D/192WFFVA0RgHawIcHqLX9xuWiQt7P0PtdFEVaxgF9rjM/IRYHQXNnk61/H/gb2Ei+kUQ4xQ==}
    engines: {node: '>= 12.0.0'}
    cpu: [arm64]
    os: [win32]

  lightningcss-win32-x64-msvc@1.30.2:
    resolution: {integrity: sha512-5g1yc73p+iAkid5phb4oVFMB45417DkRevRbt/El/gKXJk4jid+vPFF/AXbxn05Aky8PapwzZrdJShv5C0avjw==}
    engines: {node: '>= 12.0.0'}
    cpu: [x64]
    os: [win32]

  lightningcss@1.30.2:
    resolution: {integrity: sha512-utfs7Pr5uJyyvDETitgsaqSyjCb2qNRAtuqUeWIAKztsOYdcACf2KtARYXg2pSvhkt+9NfoaNY7fxjl6nuMjIQ==}
    engines: {node: '>= 12.0.0'}

  locate-path@6.0.0:
    resolution: {integrity: sha512-iPZK6eYjbxRu3uB4/WZ3EsEIMJFMqAoopl3R+zuq0UjcAm/MO6KCweDgPfP3elTztoKP3KtnVHxTn2NHBSDVUw==}
    engines: {node: '>=10'}

  lodash.merge@4.6.2:
    resolution: {integrity: sha512-0KpjqXRVvrYyCsX1swR/XTK0va6VQkQM6MNo7PqW77ByjAhoARA8EfrP1N4+KlKj8YS0ZUCtRT/YUuhyYDujIQ==}

  loose-envify@1.4.0:
    resolution: {integrity: sha512-lyuxPGr/Wfhrlem2CL/UcnUc1zcqKAImBDzukY7Y5F/yQiNdko6+fRLevlw1HgMySw7f611UIY408EtxRSoK3Q==}
    hasBin: true

  loupe@3.2.1:
    resolution: {integrity: sha512-CdzqowRJCeLU72bHvWqwRBBlLcMEtIvGrlvef74kMnV2AolS9Y8xUv1I0U/MNAWMhBlKIoyuEgoJ0t/bbwHbLQ==}

  lru-cache@10.4.3:
    resolution: {integrity: sha512-JNAzZcXrCt42VGLuYz0zfAzDfAvJWW6AfYlDBQyDV5DClI2m5sAmK+OIO7s59XfsRsWHp02jAJrRadPRGTt6SQ==}

  lru-cache@5.1.1:
    resolution: {integrity: sha512-KpNARQA3Iwv+jTA0utUVVbrh+Jlrr1Fv0e56GGzAFOXN7dk/FviaDW8LHmK52DlcH4WP2n6gI8vN1aesBFgo9w==}

  lucide-react@0.554.0:
    resolution: {integrity: sha512-St+z29uthEJVx0Is7ellNkgTEhaeSoA42I7JjOCBCrc5X6LYMGSv0P/2uS5HDLTExP5tpiqRD2PyUEOS6s9UXA==}
    peerDependencies:
      react: ^16.5.1 || ^17.0.0 || ^18.0.0 || ^19.0.0

  lz-string@1.5.0:
    resolution: {integrity: sha512-h5bgJWpxJNswbU7qCrV0tIKQCaS3blPDrqKWx+QxzuzL1zGUzij9XCWLrSLsJPu5t+eWA/ycetzYAO5IOMcWAQ==}
    hasBin: true

  magic-string@0.30.21:
    resolution: {integrity: sha512-vd2F4YUyEXKGcLHoq+TEyCjxueSeHnFxyyjNp80yg0XV4vUhnDer/lvvlqM/arB5bXQN5K2/3oinyCRyx8T2CQ==}

  magicast@0.3.5:
    resolution: {integrity: sha512-L0WhttDl+2BOsybvEOLK7fW3UA0OQ0IQ2d6Zl2x/a6vVRs3bAY0ECOSHHeL5jD+SbOpOCUEi0y1DgHEn9Qn1AQ==}

  make-dir@4.0.0:
    resolution: {integrity: sha512-hXdUTZYIVOt1Ex//jAQi+wTZZpUpwBj/0QsOzqegb3rGMMeJiSEu5xLHnYfBrRV4RH2+OCSOO95Is/7x1WJ4bw==}
    engines: {node: '>=10'}

  math-intrinsics@1.1.0:
    resolution: {integrity: sha512-/IXtbwEk5HTPyEwyKX6hGkYXxM9nbj64B+ilVJnC/R6B0pH5G4V3b0pVbL7DBj4tkhBAppbQUlf6F6Xl9LHu1g==}
    engines: {node: '>= 0.4'}

  merge2@1.4.1:
    resolution: {integrity: sha512-8q7VEgMJW4J8tcfVPy8g09NcQwZdbwFEqhe/WZkoIzjn/3TGDwtOCYtXGxA3O8tPzpczCCDgv+P2P5y00ZJOOg==}
    engines: {node: '>= 8'}

  micromatch@4.0.8:
    resolution: {integrity: sha512-PXwfBhYu0hBCPw8Dn0E+WDYb7af3dSLVWKi3HGv84IdF4TyFoC0ysxFd0Goxw7nSv4T/PzEJQxsYsEiFCKo2BA==}
    engines: {node: '>=8.6'}

  mime-db@1.52.0:
    resolution: {integrity: sha512-sPU4uV7dYlvtWJxwwxHD0PuihVNiE7TyAbQ5SWxDCB9mUYvOgroQOwYQQOKPJ8CIbE+1ETVlOoK1UC2nU3gYvg==}
    engines: {node: '>= 0.6'}

  mime-types@2.1.35:
    resolution: {integrity: sha512-ZDY+bPm5zTTF+YpCrAU9nK0UgICYPT0QtT1NZWFv4s++TNkcgVaT0g6+4R2uI4MjQjzysHB1zxuWL50hzaeXiw==}
    engines: {node: '>= 0.6'}

  min-indent@1.0.1:
    resolution: {integrity: sha512-I9jwMn07Sy/IwOj3zVkVik2JTvgpaykDZEigL6Rx6N9LbMywwUSMtxET+7lVoDLLd3O3IXwJwvuuns8UB/HeAg==}
    engines: {node: '>=4'}

  minimatch@3.1.2:
    resolution: {integrity: sha512-J7p63hRiAjw1NDEww1W7i37+ByIrOWO5XQQAzZ3VOcL0PNybwpfmV/N05zFAzwQ9USyEcX6t3UO+K5aqBQOIHw==}

  minimatch@9.0.5:
    resolution: {integrity: sha512-G6T0ZX48xgozx7587koeX9Ys2NYy6Gmv//P89sEte9V9whIapMNF4idKxnW2QtCcLiTWlb/wfCabAtAFWhhBow==}
    engines: {node: '>=16 || 14 >=14.17'}

  minimist@1.2.8:
    resolution: {integrity: sha512-2yyAR8qBkN3YuheJanUpWC5U3bb5osDywNB8RzDVlDwDHbocAJveqqj1u8+SVD7jkWT4yvsHCpWqqWqAxb0zCA==}

  minipass@7.1.2:
    resolution: {integrity: sha512-qOOzS1cBTWYF4BH8fVePDBOO9iptMnGUEZwNc/cMWnTV2nVLZ7VoNWEPHkYczZA0pdoA7dl6e7FL659nX9S2aw==}
    engines: {node: '>=16 || 14 >=14.17'}

  mrmime@2.0.1:
    resolution: {integrity: sha512-Y3wQdFg2Va6etvQ5I82yUhGdsKrcYox6p7FfL1LbK2J4V01F9TGlepTIhnK24t7koZibmg82KGglhA1XK5IsLQ==}
    engines: {node: '>=10'}

  ms@2.1.3:
    resolution: {integrity: sha512-6FlzubTLZG3J2a/NVCAleEhjzq5oxgHyaCU9yYXvcLsvoVaHJq/s5xXI6/XXP6tz7R9xAOtHnSO/tXtF3WRTlA==}

  msw@2.12.3:
    resolution: {integrity: sha512-/5rpGC0eK8LlFqsHaBmL19/PVKxu/CCt8pO1vzp9X6SDLsRDh/Ccudkf3Ur5lyaKxJz9ndAx+LaThdv0ySqB6A==}
    engines: {node: '>=18'}
    hasBin: true
    peerDependencies:
      typescript: '>= 4.8.x'
    peerDependenciesMeta:
      typescript:
        optional: true

  mute-stream@2.0.0:
    resolution: {integrity: sha512-WWdIxpyjEn+FhQJQQv9aQAYlHoNVdzIzUySNV1gHUPDSdZJ3yZn7pAAbQcV7B56Mvu881q9FZV+0Vx2xC44VWA==}
    engines: {node: ^18.17.0 || >=20.5.0}

  nanoid@3.3.11:
    resolution: {integrity: sha512-N8SpfPUnUp1bK+PMYW8qSWdl9U+wwNWI4QKxOYDy9JAro3WMX7p2OeVRF9v+347pnakNevPmiHhNmZ2HbFA76w==}
    engines: {node: ^10 || ^12 || ^13.7 || ^14 || >=15.0.1}
    hasBin: true

  napi-postinstall@0.3.4:
    resolution: {integrity: sha512-PHI5f1O0EP5xJ9gQmFGMS6IZcrVvTjpXjz7Na41gTE7eE2hK11lg04CECCYEEjdc17EV4DO+fkGEtt7TpTaTiQ==}
    engines: {node: ^12.20.0 || ^14.18.0 || >=16.0.0}
    hasBin: true

  natural-compare@1.4.0:
    resolution: {integrity: sha512-OWND8ei3VtNC9h7V60qff3SVobHr996CTwgxubgyQYEpg290h9J0buyECNNJexkFm5sOajh5G116RYA1c8ZMSw==}

  next-themes@0.4.6:
    resolution: {integrity: sha512-pZvgD5L0IEvX5/9GWyHMf3m8BKiVQwsCMHfoFosXtXBMnaS0ZnIJ9ST4b4NqLVKDEm8QBxoNNGNaBv2JNF6XNA==}
    peerDependencies:
      react: ^16.8 || ^17 || ^18 || ^19 || ^19.0.0-rc
      react-dom: ^16.8 || ^17 || ^18 || ^19 || ^19.0.0-rc

  next@16.0.4:
    resolution: {integrity: sha512-vICcxKusY8qW7QFOzTvnRL1ejz2ClTqDKtm1AcUjm2mPv/lVAdgpGNsftsPRIDJOXOjRQO68i1dM8Lp8GZnqoA==}
    engines: {node: '>=20.9.0'}
    hasBin: true
    peerDependencies:
      '@opentelemetry/api': ^1.1.0
      '@playwright/test': ^1.51.1
      babel-plugin-react-compiler: '*'
      react: ^18.2.0 || 19.0.0-rc-de68d2f4-20241204 || ^19.0.0
      react-dom: ^18.2.0 || 19.0.0-rc-de68d2f4-20241204 || ^19.0.0
      sass: ^1.3.0
    peerDependenciesMeta:
      '@opentelemetry/api':
        optional: true
      '@playwright/test':
        optional: true
      babel-plugin-react-compiler:
        optional: true
      sass:
        optional: true

  node-releases@2.0.27:
    resolution: {integrity: sha512-nmh3lCkYZ3grZvqcCH+fjmQ7X+H0OeZgP40OierEaAptX4XofMh5kwNbWh7lBduUzCcV/8kZ+NDLCwm2iorIlA==}

  object-assign@4.1.1:
    resolution: {integrity: sha512-rJgTQnkUnH1sFw8yT6VSU3zD3sWmu6sZhIseY8VX+GRu3P6F7Fu+JNDoXfklElbLJSnc3FUQHVe4cU5hj+BcUg==}
    engines: {node: '>=0.10.0'}

  object-inspect@1.13.4:
    resolution: {integrity: sha512-W67iLl4J2EXEGTbfeHCffrjDfitvLANg0UlX3wFUUSTx92KXRFegMHUVgSqE+wvhAbi4WqjGg9czysTV2Epbew==}
    engines: {node: '>= 0.4'}

  object-keys@1.1.1:
    resolution: {integrity: sha512-NuAESUOUMrlIXOfHKzD6bpPu3tYt3xvjNdRIQ+FeT0lNb4K8WR70CaDxhuNguS2XG+GjkyMwOzsN5ZktImfhLA==}
    engines: {node: '>= 0.4'}

  object.assign@4.1.7:
    resolution: {integrity: sha512-nK28WOo+QIjBkDduTINE4JkF/UJJKyf2EJxvJKfblDpyg0Q+pkOHNTL0Qwy6NP6FhE/EnzV73BxxqcJaXY9anw==}
    engines: {node: '>= 0.4'}

  object.entries@1.1.9:
    resolution: {integrity: sha512-8u/hfXFRBD1O0hPUjioLhoWFHRmt6tKA4/vZPyckBr18l1KE9uHrFaFaUi8MDRTpi4uak2goyPTSNJLXX2k2Hw==}
    engines: {node: '>= 0.4'}

  object.fromentries@2.0.8:
    resolution: {integrity: sha512-k6E21FzySsSK5a21KRADBd/NGneRegFO5pLHfdQLpRDETUNJueLXs3WCzyQ3tFRDYgbq3KHGXfTbi2bs8WQ6rQ==}
    engines: {node: '>= 0.4'}

  object.groupby@1.0.3:
    resolution: {integrity: sha512-+Lhy3TQTuzXI5hevh8sBGqbmurHbbIjAi0Z4S63nthVLmLxfbj4T54a4CfZrXIrt9iP4mVAPYMo/v99taj3wjQ==}
    engines: {node: '>= 0.4'}

  object.values@1.2.1:
    resolution: {integrity: sha512-gXah6aZrcUxjWg2zR2MwouP2eHlCBzdV4pygudehaKXSGW4v2AsRQUK+lwwXhii6KFZcunEnmSUoYp5CXibxtA==}
    engines: {node: '>= 0.4'}

  opener@1.5.2:
    resolution: {integrity: sha512-ur5UIdyw5Y7yEj9wLzhqXiy6GZ3Mwx0yGI+5sMn2r0N0v3cKJvUmFH5yPP+WXh9e0xfyzyJX95D8l088DNFj7A==}
    hasBin: true

  optionator@0.9.4:
    resolution: {integrity: sha512-6IpQ7mKUxRcZNLIObR0hz7lxsapSSIYNZJwXPGeF0mTVqGKFIXj1DQcMoT22S3ROcLyY/rz0PWaWZ9ayWmad9g==}
    engines: {node: '>= 0.8.0'}

  outvariant@1.4.3:
    resolution: {integrity: sha512-+Sl2UErvtsoajRDKCE5/dBz4DIvHXQQnAxtQTF04OJxY0+DyZXSo5P5Bb7XYWOh81syohlYL24hbDwxedPUJCA==}

  own-keys@1.0.1:
    resolution: {integrity: sha512-qFOyK5PjiWZd+QQIh+1jhdb9LpxTF0qs7Pm8o5QHYZ0M3vKqSqzsZaEB6oWlxZ+q2sJBMI/Ktgd2N5ZwQoRHfg==}
    engines: {node: '>= 0.4'}

  p-limit@3.1.0:
    resolution: {integrity: sha512-TYOanM3wGwNGsZN2cVTYPArw454xnXj5qmWF1bEoAc4+cU/ol7GVh7odevjp1FNHduHc3KZMcFduxU5Xc6uJRQ==}
    engines: {node: '>=10'}

  p-locate@5.0.0:
    resolution: {integrity: sha512-LaNjtRWUBY++zB5nE/NwcaoMylSPk+S+ZHNB1TzdbMJMny6dynpAGt7X/tl/QYq3TIeE6nxHppbo2LGymrG5Pw==}
    engines: {node: '>=10'}

  p-ratelimit@1.0.1:
    resolution: {integrity: sha512-tKBGoow6aWRH68K2eQx+qc1gSegjd5VLirZYc1Yms9pPFsYQ9TFI6aMn0vJH2vmvzjNpjlWZOFft4aPUen2w0A==}
    engines: {node: '>=10.23.0'}

  package-json-from-dist@1.0.1:
    resolution: {integrity: sha512-UEZIS3/by4OC8vL3P2dTXRETpebLI2NiI5vIrjaD/5UtrkFX/tNbwjTSRAGC/+7CAo2pIcBaRgWmcBBHcsaCIw==}

  parent-module@1.0.1:
    resolution: {integrity: sha512-GQ2EWRpQV8/o+Aw8YqtfZZPfNRWZYkbidE9k5rpl/hC3vtHHBfGm2Ifi6qWV+coDGkrUKZAxE3Lot5kcsRlh+g==}
    engines: {node: '>=6'}

  parseley@0.12.1:
    resolution: {integrity: sha512-e6qHKe3a9HWr0oMRVDTRhKce+bRO8VGQR3NyVwcjwrbhMmFCX9KszEV35+rn4AdilFAq9VPxP/Fe1wC9Qjd2lw==}

  path-exists@4.0.0:
    resolution: {integrity: sha512-ak9Qy5Q7jYb2Wwcey5Fpvg2KoAc/ZIhLSLOSBmRmygPsGwkVVt0fZa0qrtMz+m6tJTAHfZQ8FnmB4MG4LWy7/w==}
    engines: {node: '>=8'}

  path-key@3.1.1:
    resolution: {integrity: sha512-ojmeN0qd+y0jszEtoY48r0Peq5dwMEkIlCOu6Q5f41lfkswXuKtYrhgoTpLnyIcHm24Uhqx+5Tqm2InSwLhE6Q==}
    engines: {node: '>=8'}

  path-parse@1.0.7:
    resolution: {integrity: sha512-LDJzPVEEEPR+y48z93A0Ed0yXb8pAByGWo/k5YYdYgpY2/2EsOsksJrq7lOHxryrVOn1ejG6oAp8ahvOIQD8sw==}

  path-scurry@1.11.1:
    resolution: {integrity: sha512-Xa4Nw17FS9ApQFJ9umLiJS4orGjm7ZzwUrwamcGQuHSzDyth9boKDaycYdDcZDuqYATXw4HFXgaqWTctW/v1HA==}
    engines: {node: '>=16 || 14 >=14.18'}

  path-to-regexp@6.3.0:
    resolution: {integrity: sha512-Yhpw4T9C6hPpgPeA28us07OJeqZ5EzQTkbfwuhsUg0c237RomFoETJgmp2sa3F/41gfLE6G5cqcYwznmeEeOlQ==}

  pathe@2.0.3:
    resolution: {integrity: sha512-WUjGcAqP1gQacoQe+OBJsFA7Ld4DyXuUIjZ5cc75cLHvJ7dtNsTugphxIADwspS+AraAUePCKrSVtPLFj/F88w==}

  pathval@2.0.1:
    resolution: {integrity: sha512-//nshmD55c46FuFw26xV/xFAaB5HF9Xdap7HJBBnrKdAd6/GxDBaNA1870O79+9ueg61cZLSVc+OaFlfmObYVQ==}
    engines: {node: '>= 14.16'}

  peberminta@0.9.0:
    resolution: {integrity: sha512-XIxfHpEuSJbITd1H3EeQwpcZbTLHc+VVr8ANI9t5sit565tsI4/xK3KWTUFE2e6QiangUkh3B0jihzmGnNrRsQ==}

  picocolors@1.1.1:
    resolution: {integrity: sha512-xceH2snhtb5M9liqDsmEw56le376mTZkEX/jEb/RxNFyegNul7eNslCXP9FDj/Lcu0X8KEyMceP2ntpaHrDEVA==}

  picomatch@2.3.1:
    resolution: {integrity: sha512-JU3teHTNjmE2VCGFzuY8EXzCDVwEqB2a8fsIvwaStHhAWJEeVd1o1QD80CU6+ZdEXXSLbSsuLwJjkCBWqRQUVA==}
    engines: {node: '>=8.6'}

  picomatch@4.0.3:
    resolution: {integrity: sha512-5gTmgEY/sqK6gFXLIsQNH19lWb4ebPDLA4SdLP7dsWkIXHWlG66oPuVvXSGFPppYZz8ZDZq0dYYrbHfBCVUb1Q==}
    engines: {node: '>=12'}

  playwright-core@1.56.1:
    resolution: {integrity: sha512-hutraynyn31F+Bifme+Ps9Vq59hKuUCz7H1kDOcBs+2oGguKkWTU50bBWrtz34OUWmIwpBTWDxaRPXrIXkgvmQ==}
    engines: {node: '>=18'}
    hasBin: true

  playwright@1.56.1:
    resolution: {integrity: sha512-aFi5B0WovBHTEvpM3DzXTUaeN6eN0qWnTkKx4NQaH4Wvcmc153PdaY2UBdSYKaGYw+UyWXSVyxDUg5DoPEttjw==}
    engines: {node: '>=18'}
    hasBin: true

  possible-typed-array-names@1.1.0:
    resolution: {integrity: sha512-/+5VFTchJDoVj3bhoqi6UeymcD00DAwb1nJwamzPvHEszJ4FpF6SNNbUbOS8yI56qHzdV8eK0qEfOSiodkTdxg==}
    engines: {node: '>= 0.4'}

  postcss-selector-parser@6.0.10:
    resolution: {integrity: sha512-IQ7TZdoaqbT+LCpShg46jnZVlhWD2w6iQYAcYXfHARZ7X1t/UGhhceQDs5X0cGqKvYlHNOuv7Oa1xmb0oQuA3w==}
    engines: {node: '>=4'}

  postcss@8.4.31:
    resolution: {integrity: sha512-PS08Iboia9mts/2ygV3eLpY5ghnUcfLV/EXTOW1E2qYxJKGGBUtNjN76FYHnMs36RmARn41bC0AZmn+rR0OVpQ==}
    engines: {node: ^10 || ^12 || >=14}

  postcss@8.5.6:
    resolution: {integrity: sha512-3Ybi1tAuwAP9s0r1UQ2J4n5Y0G05bJkpUIO0/bI9MhwmD70S5aTWbXGBwxHrelT+XM1k6dM0pk+SwNkpTRN7Pg==}
    engines: {node: ^10 || ^12 || >=14}

  prelude-ls@1.2.1:
    resolution: {integrity: sha512-vkcDPrRZo1QZLbn5RLGPpg/WmIQ65qoWWhcGKf/b5eplkkarX0m9z8ppCat4mlOqUsWpyNuYgO3VRyrYHSzX5g==}
    engines: {node: '>= 0.8.0'}

  prettier@3.6.2:
    resolution: {integrity: sha512-I7AIg5boAr5R0FFtJ6rCfD+LFsWHp81dolrFD8S79U9tb8Az2nGrJncnMSnys+bpQJfRUzqs9hnA81OAA3hCuQ==}
    engines: {node: '>=14'}
    hasBin: true

  pretty-format@27.5.1:
    resolution: {integrity: sha512-Qb1gy5OrP5+zDf2Bvnzdl3jsTf1qXVMazbvCoKhtKqVs4/YK4ozX4gKQJJVyNe+cajNPn0KoC0MC3FUmaHWEmQ==}
    engines: {node: ^10.13.0 || ^12.13.0 || ^14.15.0 || >=15.0.0}

  prop-types@15.8.1:
    resolution: {integrity: sha512-oj87CgZICdulUohogVAR7AjlC0327U4el4L6eAvOqCeudMDVU0NThNaV+b9Df4dXgSP1gXMTnPdhfe/2qDH5cg==}

  proxy-from-env@1.1.0:
    resolution: {integrity: sha512-D+zkORCbA9f1tdWRK0RaCR3GPv50cMxcrz4X8k5LTSUD1Dkw47mKJEZQNunItRTkWwgtaUSo1RVFRIG9ZXiFYg==}

  punycode@2.3.1:
    resolution: {integrity: sha512-vYt7UD1U9Wg6138shLtLOvdAu+8DsC/ilFtEVHcH+wydcSpNE20AfSOduf6MkRFahL5FY7X1oU7nKVZFtfq8Fg==}
    engines: {node: '>=6'}

  querystringify@2.2.0:
    resolution: {integrity: sha512-FIqgj2EUvTa7R50u0rGsyTftzjYmv/a3hO345bZNrqabNqjtgiDMgmo4mkUjd+nzU5oF3dClKqFIPUKybUyqoQ==}

  queue-microtask@1.2.3:
    resolution: {integrity: sha512-NuaNSa6flKT5JaSYQzJok04JzTL1CA6aGhv5rfLW3PgqA+M2ChpZQnAC8h8i4ZFkBS8X5RqkDBHA7r4hej3K9A==}

  react-dom@19.2.0:
    resolution: {integrity: sha512-UlbRu4cAiGaIewkPyiRGJk0imDN2T3JjieT6spoL2UeSf5od4n5LB/mQ4ejmxhCFT1tYe8IvaFulzynWovsEFQ==}
    peerDependencies:
      react: ^19.2.0

  react-error-boundary@6.0.0:
    resolution: {integrity: sha512-gdlJjD7NWr0IfkPlaREN2d9uUZUlksrfOx7SX62VRerwXbMY6ftGCIZua1VG1aXFNOimhISsTq+Owp725b9SiA==}
    peerDependencies:
      react: '>=16.13.1'

  react-hook-form@7.66.1:
    resolution: {integrity: sha512-2KnjpgG2Rhbi+CIiIBQQ9Df6sMGH5ExNyFl4Hw9qO7pIqMBR8Bvu9RQyjl3JM4vehzCh9soiNUM/xYMswb2EiA==}
    engines: {node: '>=18.0.0'}
    peerDependencies:
      react: ^16.8.0 || ^17 || ^18 || ^19

  react-is@16.13.1:
    resolution: {integrity: sha512-24e6ynE2H+OKt4kqsOvNd8kBpV65zoxbA4BVsEOB3ARVWQki/DHzaUoC5KuON/BiccDaCCTZBuOcfZs70kR8bQ==}

  react-is@17.0.2:
    resolution: {integrity: sha512-w2GsyukL62IJnlaff/nRegPQR94C/XXamvMWmSHRJ4y7Ts/4ocGRmTHvOs8PSE6pB3dWOrD/nueuU5sduBsQ4w==}

  react-refresh@0.18.0:
    resolution: {integrity: sha512-QgT5//D3jfjJb6Gsjxv0Slpj23ip+HtOpnNgnb2S5zU3CB26G/IDPGoy4RJB42wzFE46DRsstbW6tKHoKbhAxw==}
    engines: {node: '>=0.10.0'}

  react-remove-scroll-bar@2.3.8:
    resolution: {integrity: sha512-9r+yi9+mgU33AKcj6IbT9oRCO78WriSj6t/cF8DWBZJ9aOGPOTEDvdUDz1FwKim7QXWwmHqtdHnRJfhAxEG46Q==}
    engines: {node: '>=10'}
    peerDependencies:
      '@types/react': '*'
      react: ^16.8.0 || ^17.0.0 || ^18.0.0 || ^19.0.0
    peerDependenciesMeta:
      '@types/react':
        optional: true

  react-remove-scroll@2.7.1:
    resolution: {integrity: sha512-HpMh8+oahmIdOuS5aFKKY6Pyog+FNaZV/XyJOq7b4YFwsFHe5yYfdbIalI4k3vU2nSDql7YskmUseHsRrJqIPA==}
    engines: {node: '>=10'}
    peerDependencies:
      '@types/react': '*'
      react: ^16.8.0 || ^17.0.0 || ^18.0.0 || ^19.0.0 || ^19.0.0-rc
    peerDependenciesMeta:
      '@types/react':
        optional: true

  react-resizable-panels@3.0.6:
    resolution: {integrity: sha512-b3qKHQ3MLqOgSS+FRYKapNkJZf5EQzuf6+RLiq1/IlTHw99YrZ2NJZLk4hQIzTnnIkRg2LUqyVinu6YWWpUYew==}
    peerDependencies:
      react: ^16.14.0 || ^17.0.0 || ^18.0.0 || ^19.0.0 || ^19.0.0-rc
      react-dom: ^16.14.0 || ^17.0.0 || ^18.0.0 || ^19.0.0 || ^19.0.0-rc

  react-style-singleton@2.2.3:
    resolution: {integrity: sha512-b6jSvxvVnyptAiLjbkWLE/lOnR4lfTtDAl+eUC7RZy+QQWc6wRzIV2CE6xBuMmDxc2qIihtDCZD5NPOFl7fRBQ==}
    engines: {node: '>=10'}
    peerDependencies:
      '@types/react': '*'
      react: ^16.8.0 || ^17.0.0 || ^18.0.0 || ^19.0.0 || ^19.0.0-rc
    peerDependenciesMeta:
      '@types/react':
        optional: true

  react@19.2.0:
    resolution: {integrity: sha512-tmbWg6W31tQLeB5cdIBOicJDJRR2KzXsV7uSK9iNfLWQ5bIZfxuPEHp7M8wiHyHnn0DD1i7w3Zmin0FtkrwoCQ==}
    engines: {node: '>=0.10.0'}

  redent@3.0.0:
    resolution: {integrity: sha512-6tDA8g98We0zd0GvVeMT9arEOnTw9qM03L9cJXaCjrip1OO764RDBLBfrB4cwzNGDj5OA5ioymC9GkizgWJDUg==}
    engines: {node: '>=8'}

  reflect.getprototypeof@1.0.10:
    resolution: {integrity: sha512-00o4I+DVrefhv+nX0ulyi3biSHCPDe+yLv5o/p6d/UVlirijB8E16FtfwSAi4g3tcqrQ4lRAqQSoFEZJehYEcw==}
    engines: {node: '>= 0.4'}

  regexp.prototype.flags@1.5.4:
    resolution: {integrity: sha512-dYqgNSZbDwkaJ2ceRd9ojCGjBq+mOm9LmtXnAnEGyHhN/5R7iDW2TRw3h+o/jCFxus3P2LfWIIiwowAjANm7IA==}
    engines: {node: '>= 0.4'}

  require-directory@2.1.1:
    resolution: {integrity: sha512-fGxEI7+wsG9xrvdjsrlmL22OMTTiHRwAMroiEeMgq8gzoLC/PQr7RsRDSTLUg/bZAZtF+TVIkHc6/4RIKrui+Q==}
    engines: {node: '>=0.10.0'}

  requires-port@1.0.0:
    resolution: {integrity: sha512-KigOCHcocU3XODJxsu8i/j8T9tzT4adHiecwORRQ0ZZFcp7ahwXuRU1m+yuO90C5ZUyGeGfocHDI14M3L3yDAQ==}

  resend@6.5.2:
    resolution: {integrity: sha512-Yl83UvS8sYsjgmF8dVbNPzlfpmb3DkLUk3VwsAbkaEFo9UMswpNuPGryHBXGk+Ta4uYMv5HmjVk3j9jmNkcEDg==}
    engines: {node: '>=20'}
    peerDependencies:
      '@react-email/render': '*'
    peerDependenciesMeta:
      '@react-email/render':
        optional: true

  resolve-from@4.0.0:
    resolution: {integrity: sha512-pb/MYmXstAkysRFx8piNI1tGFNQIFA3vkE3Gq4EuA1dF6gHp/+vgZqsCGJapvy8N3Q+4o7FwvquPJcnZ7RYy4g==}
    engines: {node: '>=4'}

  resolve-pkg-maps@1.0.0:
    resolution: {integrity: sha512-seS2Tj26TBVOC2NIc2rOe2y2ZO7efxITtLZcGSOnHHNOQ7CkiUBfw0Iw2ck6xkIhPwLhKNLS8BO+hEpngQlqzw==}

  resolve@1.22.11:
    resolution: {integrity: sha512-RfqAvLnMl313r7c9oclB1HhUEAezcpLjz95wFH4LVuhk9JF/r22qmVP9AMmOU4vMX7Q8pN8jwNg/CSpdFnMjTQ==}
    engines: {node: '>= 0.4'}
    hasBin: true

  resolve@2.0.0-next.5:
    resolution: {integrity: sha512-U7WjGVG9sH8tvjW5SmGbQuui75FiyjAX72HX15DwBBwF9dNiQZRQAg9nnPhYy+TUnE0+VcrttuvNI8oSxZcocA==}
    hasBin: true

  rettime@0.7.0:
    resolution: {integrity: sha512-LPRKoHnLKd/r3dVxcwO7vhCW+orkOGj9ViueosEBK6ie89CijnfRlhaDhHq/3Hxu4CkWQtxwlBG0mzTQY6uQjw==}

  reusify@1.1.0:
    resolution: {integrity: sha512-g6QUff04oZpHs0eG5p83rFLhHeV00ug/Yf9nZM6fLeUrPguBTkTQOdpAWWspMh55TZfVQDPaN3NQJfbVRAxdIw==}
    engines: {iojs: '>=1.0.0', node: '>=0.10.0'}

  rollup@4.53.3:
    resolution: {integrity: sha512-w8GmOxZfBmKknvdXU1sdM9NHcoQejwF/4mNgj2JuEEdRaHwwF12K7e9eXn1nLZ07ad+du76mkVsyeb2rKGllsA==}
    engines: {node: '>=18.0.0', npm: '>=8.0.0'}
    hasBin: true

  run-parallel@1.2.0:
    resolution: {integrity: sha512-5l4VyZR86LZ/lDxZTR6jqL8AFE2S0IFLMP26AbjsLVADxHdhB/c0GUsH+y39UfCi3dzz8OlQuPmnaJOMoDHQBA==}

  safe-array-concat@1.1.3:
    resolution: {integrity: sha512-AURm5f0jYEOydBj7VQlVvDrjeFgthDdEF5H1dP+6mNpoXOMo1quQqJ4wvJDyRZ9+pO3kGWoOdmV08cSv2aJV6Q==}
    engines: {node: '>=0.4'}

  safe-push-apply@1.0.0:
    resolution: {integrity: sha512-iKE9w/Z7xCzUMIZqdBsp6pEQvwuEebH4vdpjcDWnyzaI6yl6O9FHvVpmGelvEHNsoY6wGblkxR6Zty/h00WiSA==}
    engines: {node: '>= 0.4'}

  safe-regex-test@1.1.0:
    resolution: {integrity: sha512-x/+Cz4YrimQxQccJf5mKEbIa1NzeCRNI5Ecl/ekmlYaampdNLPalVyIcCZNNH3MvmqBugV5TMYZXv0ljslUlaw==}
    engines: {node: '>= 0.4'}

  scheduler@0.27.0:
    resolution: {integrity: sha512-eNv+WrVbKu1f3vbYJT/xtiF5syA5HPIMtf9IgY/nKg0sWqzAUEvqY/xm7OcZc/qafLx/iO9FgOmeSAp4v5ti/Q==}

  selderee@0.11.0:
    resolution: {integrity: sha512-5TF+l7p4+OsnP8BCCvSyZiSPc4x4//p5uPwK8TCnVPJYRmU2aYKMpOXvw8zM5a5JvuuCGN1jmsMwuU2W02ukfA==}

  semver@6.3.1:
    resolution: {integrity: sha512-BR7VvDCVHO+q2xBEWskxS6DJE1qRnb7DxzUrogb71CWoSficBxYsiAGd+Kl0mmq/MprG9yArRkyrQxTO6XjMzA==}
    hasBin: true

  semver@7.7.3:
    resolution: {integrity: sha512-SdsKMrI9TdgjdweUSR9MweHA4EJ8YxHn8DFaDisvhVlUOe4BF1tLD7GAj0lIqWVl+dPb/rExr0Btby5loQm20Q==}
    engines: {node: '>=10'}
    hasBin: true

  set-function-length@1.2.2:
    resolution: {integrity: sha512-pgRc4hJ4/sNjWCSS9AmnS40x3bNMDTknHgL5UaMBTMyJnU90EgWh1Rz+MC9eFu4BuN/UwZjKQuY/1v3rM7HMfg==}
    engines: {node: '>= 0.4'}

  set-function-name@2.0.2:
    resolution: {integrity: sha512-7PGFlmtwsEADb0WYyvCMa1t+yke6daIG4Wirafur5kcf+MhUnPms1UeR0CKQdTZD81yESwMHbtn+TR+dMviakQ==}
    engines: {node: '>= 0.4'}

  set-proto@1.0.0:
    resolution: {integrity: sha512-RJRdvCo6IAnPdsvP/7m6bsQqNnn1FCBX5ZNtFL98MmFF/4xAIJTIg1YbHW5DC2W5SKZanrC6i4HsJqlajw/dZw==}
    engines: {node: '>= 0.4'}

  sharp@0.34.5:
    resolution: {integrity: sha512-Ou9I5Ft9WNcCbXrU9cMgPBcCK8LiwLqcbywW3t4oDV37n1pzpuNLsYiAV8eODnjbtQlSDwZ2cUEeQz4E54Hltg==}
    engines: {node: ^18.17.0 || ^20.3.0 || >=21.0.0}

  shebang-command@2.0.0:
    resolution: {integrity: sha512-kHxr2zZpYtdmrN1qDjrrX/Z1rR1kG8Dx+gkpK1G4eXmvXswmcE1hTWBWYUzlraYw1/yZp6YuDY77YtvbN0dmDA==}
    engines: {node: '>=8'}

  shebang-regex@3.0.0:
    resolution: {integrity: sha512-7++dFhtcx3353uBaq8DDR4NuxBetBzC7ZQOhmTQInHEd6bSrXdiEyzCvG07Z44UYdLShWUyXt5M/yhz8ekcb1A==}
    engines: {node: '>=8'}

  side-channel-list@1.0.0:
    resolution: {integrity: sha512-FCLHtRD/gnpCiCHEiJLOwdmFP+wzCmDEkc9y7NsYxeF4u7Btsn1ZuwgwJGxImImHicJArLP4R0yX4c2KCrMrTA==}
    engines: {node: '>= 0.4'}

  side-channel-map@1.0.1:
    resolution: {integrity: sha512-VCjCNfgMsby3tTdo02nbjtM/ewra6jPHmpThenkTYh8pG9ucZ/1P8So4u4FGBek/BjpOVsDCMoLA/iuBKIFXRA==}
    engines: {node: '>= 0.4'}

  side-channel-weakmap@1.0.2:
    resolution: {integrity: sha512-WPS/HvHQTYnHisLo9McqBHOJk2FkHO/tlpvldyrnem4aeQp4hai3gythswg6p01oSoTl58rcpiFAjF2br2Ak2A==}
    engines: {node: '>= 0.4'}

  side-channel@1.1.0:
    resolution: {integrity: sha512-ZX99e6tRweoUXqR+VBrslhda51Nh5MTQwou5tnUDgbtyM0dBgmhEDtWGP/xbKn6hqfPRHujUNwz5fy/wbbhnpw==}
    engines: {node: '>= 0.4'}

  siginfo@2.0.0:
    resolution: {integrity: sha512-ybx0WO1/8bSBLEWXZvEd7gMW3Sn3JFlW3TvX1nREbDLRNQNaeNN8WK0meBwPdAaOI7TtRRRJn/Es1zhrrCHu7g==}

  signal-exit@4.1.0:
    resolution: {integrity: sha512-bzyZ1e88w9O1iNJbKnOlvYTrWPDl46O1bG0D3XInv+9tkPrxrN8jUUTiFlDkkmKWgn1M6CfIA13SuGqOa9Korw==}
    engines: {node: '>=14'}

  sirv@2.0.4:
    resolution: {integrity: sha512-94Bdh3cC2PKrbgSOUqTiGPWVZeSiXfKOVZNJniWoqrWrRkB1CJzBU3NEbiTsPcYy1lDsANA/THzS+9WBiy5nfQ==}
    engines: {node: '>= 10'}

  sirv@3.0.2:
    resolution: {integrity: sha512-2wcC/oGxHis/BoHkkPwldgiPSYcpZK3JU28WoMVv55yHJgcZ8rlXvuG9iZggz+sU1d4bRgIGASwyWqjxu3FM0g==}
    engines: {node: '>=18'}

  sonner@2.0.7:
    resolution: {integrity: sha512-W6ZN4p58k8aDKA4XPcx2hpIQXBRAgyiWVkYhT7CvK6D3iAu7xjvVyhQHg2/iaKJZ1XVJ4r7XuwGL+WGEK37i9w==}
    peerDependencies:
      react: ^18.0.0 || ^19.0.0 || ^19.0.0-rc
      react-dom: ^18.0.0 || ^19.0.0 || ^19.0.0-rc

  source-map-js@1.2.1:
    resolution: {integrity: sha512-UXWMKhLOwVKb728IUtQPXxfYU+usdybtUrK/8uGE8CQMvrhOpwvzDBwj0QhSL7MQc7vIsISBG8VQ8+IDQxpfQA==}
    engines: {node: '>=0.10.0'}

  stable-hash@0.0.5:
    resolution: {integrity: sha512-+L3ccpzibovGXFK+Ap/f8LOS0ahMrHTf3xu7mMLSpEGU0EO9ucaysSylKo9eRDFNhWve/y275iPmIZ4z39a9iA==}

  stackback@0.0.2:
    resolution: {integrity: sha512-1XMJE5fQo1jGH6Y/7ebnwPOBEkIEnT4QF32d5R1+VXdXveM0IBMJt8zfaxX1P3QhVwrYe+576+jkANtSS2mBbw==}

  statuses@2.0.2:
    resolution: {integrity: sha512-DvEy55V3DB7uknRo+4iOGT5fP1slR8wQohVdknigZPMpMstaKJQWhwiYBACJE3Ul2pTnATihhBYnRhZQHGBiRw==}
    engines: {node: '>= 0.8'}

  std-env@3.10.0:
    resolution: {integrity: sha512-5GS12FdOZNliM5mAOxFRg7Ir0pWz8MdpYm6AY6VPkGpbA7ZzmbzNcBJQ0GPvvyWgcY7QAhCgf9Uy89I03faLkg==}

  stop-iteration-iterator@1.1.0:
    resolution: {integrity: sha512-eLoXW/DHyl62zxY4SCaIgnRhuMr6ri4juEYARS8E6sCEqzKpOiE521Ucofdx+KnDZl5xmvGYaaKCk5FEOxJCoQ==}
    engines: {node: '>= 0.4'}

  strict-event-emitter@0.5.1:
    resolution: {integrity: sha512-vMgjE/GGEPEFnhFub6pa4FmJBRBVOLpIII2hvCZ8Kzb7K0hlHo7mQv6xYrBvCL2LtAIBwFUK8wvuJgTVSQ5MFQ==}

  string-width@4.2.3:
    resolution: {integrity: sha512-wKyQRQpjJ0sIp62ErSZdGsjMJWsap5oRNihHhu6G7JVO/9jIB6UyevL+tXuOqrng8j/cxKTWyWUwvSTriiZz/g==}
    engines: {node: '>=8'}

  string-width@5.1.2:
    resolution: {integrity: sha512-HnLOCR3vjcY8beoNLtcjZ5/nxn2afmME6lhrDrebokqMap+XbeW8n9TXpPDOqdGK5qcI3oT0GKTW6wC7EMiVqA==}
    engines: {node: '>=12'}

  string.prototype.includes@2.0.1:
    resolution: {integrity: sha512-o7+c9bW6zpAdJHTtujeePODAhkuicdAryFsfVKwA+wGw89wJ4GTY484WTucM9hLtDEOpOvI+aHnzqnC5lHp4Rg==}
    engines: {node: '>= 0.4'}

  string.prototype.matchall@4.0.12:
    resolution: {integrity: sha512-6CC9uyBL+/48dYizRf7H7VAYCMCNTBeM78x/VTUe9bFEaxBepPJDa1Ow99LqI/1yF7kuy7Q3cQsYMrcjGUcskA==}
    engines: {node: '>= 0.4'}

  string.prototype.repeat@1.0.0:
    resolution: {integrity: sha512-0u/TldDbKD8bFCQ/4f5+mNRrXwZ8hg2w7ZR8wa16e8z9XpePWl3eGEcUD0OXpEH/VJH/2G3gjUtR3ZOiBe2S/w==}

  string.prototype.trim@1.2.10:
    resolution: {integrity: sha512-Rs66F0P/1kedk5lyYyH9uBzuiI/kNRmwJAR9quK6VOtIpZ2G+hMZd+HQbbv25MgCA6gEffoMZYxlTod4WcdrKA==}
    engines: {node: '>= 0.4'}

  string.prototype.trimend@1.0.9:
    resolution: {integrity: sha512-G7Ok5C6E/j4SGfyLCloXTrngQIQU3PWtXGst3yM7Bea9FRURf1S42ZHlZZtsNque2FN2PoUhfZXYLNWwEr4dLQ==}
    engines: {node: '>= 0.4'}

  string.prototype.trimstart@1.0.8:
    resolution: {integrity: sha512-UXSH262CSZY1tfu3G3Secr6uGLCFVPMhIqHjlgCUtCCcgihYc/xKs9djMTMUOb2j1mVSeU8EU6NWc/iQKU6Gfg==}
    engines: {node: '>= 0.4'}

  strip-ansi@6.0.1:
    resolution: {integrity: sha512-Y38VPSHcqkFrCpFnQ9vuSXmquuv5oXOKpGeT6aGrr3o3Gc9AlVa6JBfUSOCnbxGGZF+/0ooI7KrPuUSztUdU5A==}
    engines: {node: '>=8'}

  strip-ansi@7.1.2:
    resolution: {integrity: sha512-gmBGslpoQJtgnMAvOVqGZpEz9dyoKTCzy2nfz/n8aIFhN/jCE/rCmcxabB6jOOHV+0WNnylOxaxBQPSvcWklhA==}
    engines: {node: '>=12'}

  strip-bom@3.0.0:
    resolution: {integrity: sha512-vavAMRXOgBVNF6nyEEmL3DBK19iRpDcoIwW+swQ+CbGiu7lju6t+JklA1MHweoWtadgt4ISVUsXLyDq34ddcwA==}
    engines: {node: '>=4'}

  strip-indent@3.0.0:
    resolution: {integrity: sha512-laJTa3Jb+VQpaC6DseHhF7dXVqHTfJPCRDaEbid/drOhgitgYku/letMUqOXFoWV0zIIUbjpdH2t+tYj4bQMRQ==}
    engines: {node: '>=8'}

  strip-json-comments@3.1.1:
    resolution: {integrity: sha512-6fPc+R4ihwqP6N/aIv2f1gMH8lOVtWQHoqC4yK6oSDVVocumAsfCqjkXnqiYMhmMwS/mEHLp7Vehlt3ql6lEig==}
    engines: {node: '>=8'}

  strip-literal@3.1.0:
    resolution: {integrity: sha512-8r3mkIM/2+PpjHoOtiAW8Rg3jJLHaV7xPwG+YRGrv6FP0wwk/toTpATxWYOW0BKdWwl82VT2tFYi5DlROa0Mxg==}

  styled-jsx@5.1.6:
    resolution: {integrity: sha512-qSVyDTeMotdvQYoHWLNGwRFJHC+i+ZvdBRYosOFgC+Wg1vx4frN2/RG/NA7SYqqvKNLf39P2LSRA2pu6n0XYZA==}
    engines: {node: '>= 12.0.0'}
    peerDependencies:
      '@babel/core': '*'
      babel-plugin-macros: '*'
      react: '>= 16.8.0 || 17.x.x || ^18.0.0-0 || ^19.0.0-0'
    peerDependenciesMeta:
      '@babel/core':
        optional: true
      babel-plugin-macros:
        optional: true

  supports-color@7.2.0:
    resolution: {integrity: sha512-qpCAvRl9stuOHveKsn7HncJRvv501qIacKzQlO/+Lwxc9+0q2wLyv4Dfvt80/DPn2pqOBsJdDiogXGR9+OvwRw==}
    engines: {node: '>=8'}

  supports-preserve-symlinks-flag@1.0.0:
    resolution: {integrity: sha512-ot0WnXS9fgdkgIcePe6RHNk1WA8+muPa6cSjeR3V8K27q9BB1rTE3R1p7Hv0z1ZyAc8s6Vvv8DIyWf681MAt0w==}
    engines: {node: '>= 0.4'}

  svix@1.76.1:
    resolution: {integrity: sha512-CRuDWBTgYfDnBLRaZdKp9VuoPcNUq9An14c/k+4YJ15Qc5Grvf66vp0jvTltd4t7OIRj+8lM1DAgvSgvf7hdLw==}

  tagged-tag@1.0.0:
    resolution: {integrity: sha512-yEFYrVhod+hdNyx7g5Bnkkb0G6si8HJurOoOEgC8B/O0uXLHlaey/65KRv6cuWBNhBgHKAROVpc7QyYqE5gFng==}
    engines: {node: '>=20'}

  tailwind-merge@3.4.0:
    resolution: {integrity: sha512-uSaO4gnW+b3Y2aWoWfFpX62vn2sR3skfhbjsEnaBI81WD1wBLlHZe5sWf0AqjksNdYTbGBEd0UasQMT3SNV15g==}

  tailwindcss@4.1.17:
    resolution: {integrity: sha512-j9Ee2YjuQqYT9bbRTfTZht9W/ytp5H+jJpZKiYdP/bpnXARAuELt9ofP0lPnmHjbga7SNQIxdTAXCmtKVYjN+Q==}

  tapable@2.3.0:
    resolution: {integrity: sha512-g9ljZiwki/LfxmQADO3dEY1CbpmXT5Hm2fJ+QaGKwSXUylMybePR7/67YW7jOrrvjEgL1Fmz5kzyAjWVWLlucg==}
    engines: {node: '>=6'}

  test-exclude@7.0.1:
    resolution: {integrity: sha512-pFYqmTw68LXVjeWJMST4+borgQP2AyMNbg1BpZh9LbyhUeNkeaPF9gzfPGUAnSMV3qPYdWUwDIjjCLiSDOl7vg==}
    engines: {node: '>=18'}

  tinybench@2.9.0:
    resolution: {integrity: sha512-0+DUvqWMValLmha6lr4kD8iAMK1HzV0/aKnCtWb9v9641TnP/MFb7Pc2bxoxQjTXAErryXVgUOfv2YqNllqGeg==}

  tinyexec@0.3.2:
    resolution: {integrity: sha512-KQQR9yN7R5+OSwaK0XQoj22pwHoTlgYqmUscPYoknOoWCWfj/5/ABTMRi69FrKU5ffPVh5QcFikpWJI/P1ocHA==}

  tinyglobby@0.2.15:
    resolution: {integrity: sha512-j2Zq4NyQYG5XMST4cbs02Ak8iJUdxRM0XI5QyxXuZOzKOINmWurp3smXu3y5wDcJrptwpSjgXHzIQxR0omXljQ==}
    engines: {node: '>=12.0.0'}

  tinypool@1.1.1:
    resolution: {integrity: sha512-Zba82s87IFq9A9XmjiX5uZA/ARWDrB03OHlq+Vw1fSdt0I+4/Kutwy8BP4Y/y/aORMo61FQ0vIb5j44vSo5Pkg==}
    engines: {node: ^18.0.0 || >=20.0.0}

  tinyrainbow@2.0.0:
    resolution: {integrity: sha512-op4nsTR47R6p0vMUUoYl/a+ljLFVtlfaXkLQmqfLR1qHma1h/ysYk4hEXZ880bf2CYgTskvTa/e196Vd5dDQXw==}
    engines: {node: '>=14.0.0'}

  tinyspy@4.0.4:
    resolution: {integrity: sha512-azl+t0z7pw/z958Gy9svOTuzqIk6xq+NSheJzn5MMWtWTFywIacg2wUlzKFGtt3cthx0r2SxMK0yzJOR0IES7Q==}
    engines: {node: '>=14.0.0'}

  tldts-core@7.0.19:
    resolution: {integrity: sha512-lJX2dEWx0SGH4O6p+7FPwYmJ/bu1JbcGJ8RLaG9b7liIgZ85itUVEPbMtWRVrde/0fnDPEPHW10ZsKW3kVsE9A==}

  tldts@7.0.19:
    resolution: {integrity: sha512-8PWx8tvC4jDB39BQw1m4x8y5MH1BcQ5xHeL2n7UVFulMPH/3Q0uiamahFJ3lXA0zO2SUyRXuVVbWSDmstlt9YA==}
    hasBin: true

  to-regex-range@5.0.1:
    resolution: {integrity: sha512-65P7iz6X5yEr1cwcgvQxbbIw7Uk3gOy5dIdtZ4rDveLqhrdJP+Li/Hx6tyK0NEb+2GCyneCMJiGqrADCSNk8sQ==}
    engines: {node: '>=8.0'}

  totalist@3.0.1:
    resolution: {integrity: sha512-sf4i37nQ2LBx4m3wB74y+ubopq6W/dIzXg0FDGjsYnZHVa1Da8FH853wlL2gtUhg+xJXjfk3kUZS3BRoQeoQBQ==}
    engines: {node: '>=6'}

  tough-cookie@6.0.0:
    resolution: {integrity: sha512-kXuRi1mtaKMrsLUxz3sQYvVl37B0Ns6MzfrtV5DvJceE9bPyspOqk9xxv7XbZWcfLWbFmm997vl83qUWVJA64w==}
    engines: {node: '>=16'}

  ts-api-utils@2.1.0:
    resolution: {integrity: sha512-CUgTZL1irw8u29bzrOD/nH85jqyc74D6SshFgujOIA7osm2Rz7dYH77agkx7H4FBNxDq7Cjf+IjaX/8zwFW+ZQ==}
    engines: {node: '>=18.12'}
    peerDependencies:
      typescript: '>=4.8.4'

  tsconfig-paths@3.15.0:
    resolution: {integrity: sha512-2Ac2RgzDe/cn48GvOe3M+o82pEFewD3UPbyoUHHdKasHwJKjds4fLXWf/Ux5kATBKN20oaFGu+jbElp1pos0mg==}

  tslib@2.8.1:
    resolution: {integrity: sha512-oJFu94HQb+KVduSUQL7wnpmqnfmLsOA/nAh6b6EH0wCEoK0/mPeXU6c3wKDV83MkOuHPRHtSXKKU99IBazS/2w==}

  tsx@4.20.6:
    resolution: {integrity: sha512-ytQKuwgmrrkDTFP4LjR0ToE2nqgy886GpvRSpU0JAnrdBYppuY5rLkRUYPU1yCryb24SsKBTL/hlDQAEFVwtZg==}
    engines: {node: '>=18.0.0'}
    hasBin: true

  tw-animate-css@1.4.0:
    resolution: {integrity: sha512-7bziOlRqH0hJx80h/3mbicLW7o8qLsH5+RaLR2t+OHM3D0JlWGODQKQ4cxbK7WlvmUxpcj6Kgu6EKqjrGFe3QQ==}

  type-check@0.4.0:
    resolution: {integrity: sha512-XleUoc9uwGXqjWwXaUTZAmzMcFZ5858QA2vvx1Ur5xIcixXIP+8LnFDgRplU30us6teqdlskFfu+ae4K79Ooew==}
    engines: {node: '>= 0.8.0'}

  type-fest@5.2.0:
    resolution: {integrity: sha512-xxCJm+Bckc6kQBknN7i9fnP/xobQRsRQxR01CztFkp/h++yfVxUUcmMgfR2HttJx/dpWjS9ubVuyspJv24Q9DA==}
    engines: {node: '>=20'}

  typed-array-buffer@1.0.3:
    resolution: {integrity: sha512-nAYYwfY3qnzX30IkA6AQZjVbtK6duGontcQm1WSG1MD94YLqK0515GNApXkoxKOWMusVssAHWLh9SeaoefYFGw==}
    engines: {node: '>= 0.4'}

  typed-array-byte-length@1.0.3:
    resolution: {integrity: sha512-BaXgOuIxz8n8pIq3e7Atg/7s+DpiYrxn4vdot3w9KbnBhcRQq6o3xemQdIfynqSeXeDrF32x+WvfzmOjPiY9lg==}
    engines: {node: '>= 0.4'}

  typed-array-byte-offset@1.0.4:
    resolution: {integrity: sha512-bTlAFB/FBYMcuX81gbL4OcpH5PmlFHqlCCpAl8AlEzMz5k53oNDvN8p1PNOWLEmI2x4orp3raOFB51tv9X+MFQ==}
    engines: {node: '>= 0.4'}

  typed-array-length@1.0.7:
    resolution: {integrity: sha512-3KS2b+kL7fsuk/eJZ7EQdnEmQoaho/r6KUef7hxvltNA5DR8NAUM+8wJMbJyZ4G9/7i3v5zPBIMN5aybAh2/Jg==}
    engines: {node: '>= 0.4'}

  typescript-eslint@8.48.0:
    resolution: {integrity: sha512-fcKOvQD9GUn3Xw63EgiDqhvWJ5jsyZUaekl3KVpGsDJnN46WJTe3jWxtQP9lMZm1LJNkFLlTaWAxK2vUQR+cqw==}
    engines: {node: ^18.18.0 || ^20.9.0 || >=21.1.0}
    peerDependencies:
      eslint: ^8.57.0 || ^9.0.0
      typescript: '>=4.8.4 <6.0.0'

  typescript@5.9.3:
    resolution: {integrity: sha512-jl1vZzPDinLr9eUt3J/t7V6FgNEw9QjvBPdysz9KfQDD41fQrC2Y4vKQdiaUpFT4bXlb1RHhLpp8wtm6M5TgSw==}
    engines: {node: '>=14.17'}
    hasBin: true

  unbox-primitive@1.1.0:
    resolution: {integrity: sha512-nWJ91DjeOkej/TA8pXQ3myruKpKEYgqvpw9lz4OPHj/NWFNluYrjbz9j01CJ8yKQd2g4jFoOkINCTW2I5LEEyw==}
    engines: {node: '>= 0.4'}

  uncrypto@0.1.3:
    resolution: {integrity: sha512-Ql87qFHB3s/De2ClA9e0gsnS6zXG27SkTiSJwjCc9MebbfapQfuPzumMIUMi38ezPZVNFcHI9sUIepeQfw8J8Q==}

  undici-types@6.21.0:
    resolution: {integrity: sha512-iwDZqg0QAGrg9Rav5H4n0M64c3mkR59cJ6wQp+7C4nI0gsmExaedaYLNO44eT4AtBBwjbTiGPMlt2Md0T9H9JQ==}

  undici-types@7.16.0:
    resolution: {integrity: sha512-Zz+aZWSj8LE6zoxD+xrjh4VfkIG8Ya6LvYkZqtUQGJPZjYl53ypCaUwWqo7eI0x66KBGeRo+mlBEkMSeSZ38Nw==}

  unrs-resolver@1.11.1:
    resolution: {integrity: sha512-bSjt9pjaEBnNiGgc9rUiHGKv5l4/TGzDmYw3RhnkJGtLhbnnA/5qJj7x3dNDCRx/PJxu774LlH8lCOlB4hEfKg==}

  until-async@3.0.2:
    resolution: {integrity: sha512-IiSk4HlzAMqTUseHHe3VhIGyuFmN90zMTpD3Z3y8jeQbzLIq500MVM7Jq2vUAnTKAFPJrqwkzr6PoTcPhGcOiw==}

  update-browserslist-db@1.1.4:
    resolution: {integrity: sha512-q0SPT4xyU84saUX+tomz1WLkxUbuaJnR1xWt17M7fJtEJigJeWUNGUqrauFXsHnqev9y9JTRGwk13tFBuKby4A==}
    hasBin: true
    peerDependencies:
      browserslist: '>= 4.21.0'

  uri-js@4.4.1:
    resolution: {integrity: sha512-7rKUyy33Q1yc98pQ1DAmLtwX109F7TIfWlW1Ydo8Wl1ii1SeHieeh0HHfPeL2fMXK6z0s8ecKs9frCuLJvndBg==}

  url-parse@1.5.10:
    resolution: {integrity: sha512-WypcfiRhfeUP9vvF0j6rw0J3hrWrw6iZv3+22h6iRMJ/8z1Tj6XfLP4DsUix5MhMPnXpiHDoKyoZ/bdCkwBCiQ==}

  use-callback-ref@1.3.3:
    resolution: {integrity: sha512-jQL3lRnocaFtu3V00JToYz/4QkNWswxijDaCVNZRiRTO3HQDLsdu1ZtmIUvV4yPp+rvWm5j0y0TG/S61cuijTg==}
    engines: {node: '>=10'}
    peerDependencies:
      '@types/react': '*'
      react: ^16.8.0 || ^17.0.0 || ^18.0.0 || ^19.0.0 || ^19.0.0-rc
    peerDependenciesMeta:
      '@types/react':
        optional: true

  use-sidecar@1.1.3:
    resolution: {integrity: sha512-Fedw0aZvkhynoPYlA5WXrMCAMm+nSWdZt6lzJQ7Ok8S6Q+VsHmHpRWndVRJ8Be0ZbkfPc5LRYH+5XrzXcEeLRQ==}
    engines: {node: '>=10'}
    peerDependencies:
      '@types/react': '*'
      react: ^16.8.0 || ^17.0.0 || ^18.0.0 || ^19.0.0 || ^19.0.0-rc
    peerDependenciesMeta:
      '@types/react':
        optional: true

  use-sync-external-store@1.6.0:
    resolution: {integrity: sha512-Pp6GSwGP/NrPIrxVFAIkOQeyw8lFenOHijQWkUTrDvrF4ALqylP2C/KCkeS9dpUM3KvYRQhna5vt7IL95+ZQ9w==}
    peerDependencies:
      react: ^16.8.0 || ^17.0.0 || ^18.0.0 || ^19.0.0

  util-deprecate@1.0.2:
    resolution: {integrity: sha512-EPD5q1uXyFxJpCrLnCc1nHnq3gOa6DZBocAIiI2TaSCA7VCJ1UJDMagCzIkXNsUYfD1daK//LTEQ8xiIbrHtcw==}

  uuid@10.0.0:
    resolution: {integrity: sha512-8XkAphELsDnEGrDxUOHB3RGvXz6TeuYSGEZBOjtTtPm2lwhGBjLgOzLHB63IUWfBpNucQjND6d3AOudO+H3RWQ==}
    hasBin: true

  vite-node@3.2.4:
    resolution: {integrity: sha512-EbKSKh+bh1E1IFxeO0pg1n4dvoOTt0UDiXMd/qn++r98+jPO1xtJilvXldeuQ8giIB5IkpjCgMleHMNEsGH6pg==}
    engines: {node: ^18.0.0 || ^20.0.0 || >=22.0.0}
    hasBin: true

  vite@7.2.4:
    resolution: {integrity: sha512-NL8jTlbo0Tn4dUEXEsUg8KeyG/Lkmc4Fnzb8JXN/Ykm9G4HNImjtABMJgkQoVjOBN/j2WAwDTRytdqJbZsah7w==}
    engines: {node: ^20.19.0 || >=22.12.0}
    hasBin: true
    peerDependencies:
      '@types/node': ^20.19.0 || >=22.12.0
      jiti: '>=1.21.0'
      less: ^4.0.0
      lightningcss: ^1.21.0
      sass: ^1.70.0
      sass-embedded: ^1.70.0
      stylus: '>=0.54.8'
      sugarss: ^5.0.0
      terser: ^5.16.0
      tsx: ^4.8.1
      yaml: ^2.4.2
    peerDependenciesMeta:
      '@types/node':
        optional: true
      jiti:
        optional: true
      less:
        optional: true
      lightningcss:
        optional: true
      sass:
        optional: true
      sass-embedded:
        optional: true
      stylus:
        optional: true
      sugarss:
        optional: true
      terser:
        optional: true
      tsx:
        optional: true
      yaml:
        optional: true

  vitest@3.2.4:
    resolution: {integrity: sha512-LUCP5ev3GURDysTWiP47wRRUpLKMOfPh+yKTx3kVIEiu5KOMeqzpnYNsKyOoVrULivR8tLcks4+lga33Whn90A==}
    engines: {node: ^18.0.0 || ^20.0.0 || >=22.0.0}
    hasBin: true
    peerDependencies:
      '@edge-runtime/vm': '*'
      '@types/debug': ^4.1.12
      '@types/node': ^18.0.0 || ^20.0.0 || >=22.0.0
      '@vitest/browser': 3.2.4
      '@vitest/ui': 3.2.4
      happy-dom: '*'
      jsdom: '*'
    peerDependenciesMeta:
      '@edge-runtime/vm':
        optional: true
      '@types/debug':
        optional: true
      '@types/node':
        optional: true
      '@vitest/browser':
        optional: true
      '@vitest/ui':
        optional: true
      happy-dom:
        optional: true
      jsdom:
        optional: true

  webpack-bundle-analyzer@5.0.1:
    resolution: {integrity: sha512-PUp3YFOHysSw8t+13rcF+8o5SGaP/AZ5KnIF3qJfFodv4xJkmixnfcyy+LOwNadpzvyrEKpaMlewAG2sFUfdpw==}
    engines: {node: '>= 20.9.0'}
    hasBin: true

  whatwg-mimetype@3.0.0:
    resolution: {integrity: sha512-nt+N2dzIutVRxARx1nghPKGv1xHikU7HKdfafKkLNLindmPU/ch3U31NOCGGA/dmPcmb1VlofO0vnKAcsm0o/Q==}
    engines: {node: '>=12'}

  which-boxed-primitive@1.1.1:
    resolution: {integrity: sha512-TbX3mj8n0odCBFVlY8AxkqcHASw3L60jIuF8jFP78az3C2YhmGvqbHBpAjTRH2/xqYunrJ9g1jSyjCjpoWzIAA==}
    engines: {node: '>= 0.4'}

  which-builtin-type@1.2.1:
    resolution: {integrity: sha512-6iBczoX+kDQ7a3+YJBnh3T+KZRxM/iYNPXicqk66/Qfm1b93iu+yOImkg0zHbj5LNOcNv1TEADiZ0xa34B4q6Q==}
    engines: {node: '>= 0.4'}

  which-collection@1.0.2:
    resolution: {integrity: sha512-K4jVyjnBdgvc86Y6BkaLZEN933SwYOuBFkdmBu9ZfkcAbdVbpITnDmjvZ/aQjRXQrv5EPkTnD1s39GiiqbngCw==}
    engines: {node: '>= 0.4'}

  which-typed-array@1.1.19:
    resolution: {integrity: sha512-rEvr90Bck4WZt9HHFC4DJMsjvu7x+r6bImz0/BrbWb7A2djJ8hnZMrWnHo9F8ssv0OMErasDhftrfROTyqSDrw==}
    engines: {node: '>= 0.4'}

  which@2.0.2:
    resolution: {integrity: sha512-BLI3Tl1TW3Pvl70l3yq3Y64i+awpwXqsGBYWkkqMtnbXgrMD+yj7rhW0kuEDxzJaYXGjEW5ogapKNMEKNMjibA==}
    engines: {node: '>= 8'}
    hasBin: true

  why-is-node-running@2.3.0:
    resolution: {integrity: sha512-hUrmaWBdVDcxvYqnyh09zunKzROWjbZTiNy8dBEjkS7ehEDQibXJ7XvlmtbwuTclUiIyN+CyXQD4Vmko8fNm8w==}
    engines: {node: '>=8'}
    hasBin: true

  word-wrap@1.2.5:
    resolution: {integrity: sha512-BN22B5eaMMI9UMtjrGd5g5eCYPpCPDUy0FJXbYsaT5zYxjFOckS53SQDE3pWkVoWpHXVb3BrYcEN4Twa55B5cA==}
    engines: {node: '>=0.10.0'}

  wrap-ansi@6.2.0:
    resolution: {integrity: sha512-r6lPcBGxZXlIcymEu7InxDMhdW0KDxpLgoFLcguasxCaJ/SOIZwINatK9KY/tf+ZrlywOKU0UDj3ATXUBfxJXA==}
    engines: {node: '>=8'}

  wrap-ansi@7.0.0:
    resolution: {integrity: sha512-YVGIj2kamLSTxw6NsZjoBxfSwsn0ycdesmc4p+Q21c5zPuZ1pl+NfxVdxPtdHvmNVOQ6XSYG4AUtyt/Fi7D16Q==}
    engines: {node: '>=10'}

  wrap-ansi@8.1.0:
    resolution: {integrity: sha512-si7QWI6zUMq56bESFvagtmzMdGOtoxfR+Sez11Mobfc7tm+VkUckk9bW2UeffTGVUbOksxmSw0AA2gs8g71NCQ==}
    engines: {node: '>=12'}

  ws@7.5.10:
    resolution: {integrity: sha512-+dbF1tHwZpXcbOJdVOkzLDxZP1ailvSxM6ZweXTegylPny803bFhA+vqBYw4s31NSAk4S2Qz+AKXK9a4wkdjcQ==}
    engines: {node: '>=8.3.0'}
    peerDependencies:
      bufferutil: ^4.0.1
      utf-8-validate: ^5.0.2
    peerDependenciesMeta:
      bufferutil:
        optional: true
      utf-8-validate:
        optional: true

  ws@8.18.3:
    resolution: {integrity: sha512-PEIGCY5tSlUt50cqyMXfCzX+oOPqN0vuGqWzbcJ2xvnkzkq46oOpz7dQaTDBdfICb4N14+GARUDw2XV2N4tvzg==}
    engines: {node: '>=10.0.0'}
    peerDependencies:
      bufferutil: ^4.0.1
      utf-8-validate: '>=5.0.2'
    peerDependenciesMeta:
      bufferutil:
        optional: true
      utf-8-validate:
        optional: true

  y18n@5.0.8:
    resolution: {integrity: sha512-0pfFzegeDWJHJIAmTLRP2DwHjdF5s7jo9tuztdQxAhINCdvS+3nGINqPd00AphqJR/0LhANUS6/+7SCb98YOfA==}
    engines: {node: '>=10'}

  yallist@3.1.1:
    resolution: {integrity: sha512-a4UGQaWPH59mOXUYnAG2ewncQS4i4F43Tv3JoAM+s2VDAmS9NsK8GpDMLrCHPksFT7h3K6TOoUNn2pb7RoXx4g==}

  yargs-parser@21.1.1:
    resolution: {integrity: sha512-tVpsJW7DdjecAiFpbIB1e3qxIQsE6NoPc5/eTdrbbIC4h0LVsWhnoa3g+m2HclBIujHzsxZ4VJVA+GUuc2/LBw==}
    engines: {node: '>=12'}

  yargs@17.7.2:
    resolution: {integrity: sha512-7dSzzRQ++CKnNI/krKnYRV7JKKPUXMEh61soaHKg9mrWEhzFWhFnxPxGl+69cD1Ou63C13NUPCnmIcrvqCuM6w==}
    engines: {node: '>=12'}

  yocto-queue@0.1.0:
    resolution: {integrity: sha512-rVksvsnNCdJ/ohGc6xgPwyN8eheCxsiLM8mxuE/t/mOVqJewPuO1miLpTHQiRgTKCLexL4MeAFVagts7HmNZ2Q==}
    engines: {node: '>=10'}

  yoctocolors-cjs@2.1.3:
    resolution: {integrity: sha512-U/PBtDf35ff0D8X8D0jfdzHYEPFxAI7jJlxZXwCSez5M3190m+QobIfh+sWDWSHMCWWJN2AWamkegn6vr6YBTw==}
    engines: {node: '>=18'}

  zod-validation-error@4.0.2:
    resolution: {integrity: sha512-Q6/nZLe6jxuU80qb/4uJ4t5v2VEZ44lzQjPDhYJNztRQ4wyWc6VF3D3Kb/fAuPetZQnhS3hnajCf9CsWesghLQ==}
    engines: {node: '>=18.0.0'}
    peerDependencies:
      zod: ^3.25.0 || ^4.0.0

  zod@4.1.13:
    resolution: {integrity: sha512-AvvthqfqrAhNH9dnfmrfKzX5upOdjUVJYFqNSlkmGf64gRaTzlPwz99IHYnVs28qYAybvAlBV+H7pn0saFY4Ig==}

snapshots:

  '@adobe/css-tools@4.4.4': {}

  '@alloc/quick-lru@5.2.0': {}

  '@ampproject/remapping@2.3.0':
    dependencies:
      '@jridgewell/gen-mapping': 0.3.13
      '@jridgewell/trace-mapping': 0.3.31

  '@axe-core/playwright@4.11.0(playwright-core@1.56.1)':
    dependencies:
      axe-core: 4.11.0
      playwright-core: 1.56.1

  '@babel/code-frame@7.27.1':
    dependencies:
      '@babel/helper-validator-identifier': 7.28.5
      js-tokens: 4.0.0
      picocolors: 1.1.1

  '@babel/compat-data@7.28.5': {}

  '@babel/core@7.28.5':
    dependencies:
      '@babel/code-frame': 7.27.1
      '@babel/generator': 7.28.5
      '@babel/helper-compilation-targets': 7.27.2
      '@babel/helper-module-transforms': 7.28.3(@babel/core@7.28.5)
      '@babel/helpers': 7.28.4
      '@babel/parser': 7.28.5
      '@babel/template': 7.27.2
      '@babel/traverse': 7.28.5
      '@babel/types': 7.28.5
      '@jridgewell/remapping': 2.3.5
      convert-source-map: 2.0.0
      debug: 4.4.3
      gensync: 1.0.0-beta.2
      json5: 2.2.3
      semver: 6.3.1
    transitivePeerDependencies:
      - supports-color

  '@babel/generator@7.28.5':
    dependencies:
      '@babel/parser': 7.28.5
      '@babel/types': 7.28.5
      '@jridgewell/gen-mapping': 0.3.13
      '@jridgewell/trace-mapping': 0.3.31
      jsesc: 3.1.0

  '@babel/helper-compilation-targets@7.27.2':
    dependencies:
      '@babel/compat-data': 7.28.5
      '@babel/helper-validator-option': 7.27.1
      browserslist: 4.28.0
      lru-cache: 5.1.1
      semver: 6.3.1

  '@babel/helper-globals@7.28.0': {}

  '@babel/helper-module-imports@7.27.1':
    dependencies:
      '@babel/traverse': 7.28.5
      '@babel/types': 7.28.5
    transitivePeerDependencies:
      - supports-color

  '@babel/helper-module-transforms@7.28.3(@babel/core@7.28.5)':
    dependencies:
      '@babel/core': 7.28.5
      '@babel/helper-module-imports': 7.27.1
      '@babel/helper-validator-identifier': 7.28.5
      '@babel/traverse': 7.28.5
    transitivePeerDependencies:
      - supports-color

  '@babel/helper-plugin-utils@7.27.1': {}

  '@babel/helper-string-parser@7.27.1': {}

  '@babel/helper-validator-identifier@7.28.5': {}

  '@babel/helper-validator-option@7.27.1': {}

  '@babel/helpers@7.28.4':
    dependencies:
      '@babel/template': 7.27.2
      '@babel/types': 7.28.5

  '@babel/parser@7.28.5':
    dependencies:
      '@babel/types': 7.28.5

  '@babel/plugin-transform-react-jsx-self@7.27.1(@babel/core@7.28.5)':
    dependencies:
      '@babel/core': 7.28.5
      '@babel/helper-plugin-utils': 7.27.1

  '@babel/plugin-transform-react-jsx-source@7.27.1(@babel/core@7.28.5)':
    dependencies:
      '@babel/core': 7.28.5
      '@babel/helper-plugin-utils': 7.27.1

  '@babel/runtime@7.28.4': {}

  '@babel/template@7.27.2':
    dependencies:
      '@babel/code-frame': 7.27.1
      '@babel/parser': 7.28.5
      '@babel/types': 7.28.5

  '@babel/traverse@7.28.5':
    dependencies:
      '@babel/code-frame': 7.27.1
      '@babel/generator': 7.28.5
      '@babel/helper-globals': 7.28.0
      '@babel/parser': 7.28.5
      '@babel/template': 7.27.2
      '@babel/types': 7.28.5
      debug: 4.4.3
    transitivePeerDependencies:
      - supports-color

  '@babel/types@7.28.5':
    dependencies:
      '@babel/helper-string-parser': 7.27.1
      '@babel/helper-validator-identifier': 7.28.5

  '@bcoe/v8-coverage@1.0.2': {}

  '@discoveryjs/json-ext@0.5.7': {}

  '@edge-runtime/primitives@4.1.0':
    optional: true

  '@edge-runtime/vm@3.2.0':
    dependencies:
      '@edge-runtime/primitives': 4.1.0
    optional: true

  '@emnapi/core@1.7.1':
    dependencies:
      '@emnapi/wasi-threads': 1.1.0
      tslib: 2.8.1
    optional: true

  '@emnapi/runtime@1.7.1':
    dependencies:
      tslib: 2.8.1
    optional: true

  '@emnapi/wasi-threads@1.1.0':
    dependencies:
      tslib: 2.8.1
    optional: true

  '@esbuild/aix-ppc64@0.25.12':
    optional: true

  '@esbuild/android-arm64@0.25.12':
    optional: true

  '@esbuild/android-arm@0.25.12':
    optional: true

  '@esbuild/android-x64@0.25.12':
    optional: true

  '@esbuild/darwin-arm64@0.25.12':
    optional: true

  '@esbuild/darwin-x64@0.25.12':
<<<<<<< HEAD
    optional: true

  '@esbuild/freebsd-arm64@0.25.12':
    optional: true

=======
    optional: true

  '@esbuild/freebsd-arm64@0.25.12':
    optional: true

>>>>>>> 4511bb1f
  '@esbuild/freebsd-x64@0.25.12':
    optional: true

  '@esbuild/linux-arm64@0.25.12':
    optional: true

  '@esbuild/linux-arm@0.25.12':
    optional: true

  '@esbuild/linux-ia32@0.25.12':
    optional: true

  '@esbuild/linux-loong64@0.25.12':
    optional: true

  '@esbuild/linux-mips64el@0.25.12':
    optional: true

  '@esbuild/linux-ppc64@0.25.12':
    optional: true

  '@esbuild/linux-riscv64@0.25.12':
    optional: true

  '@esbuild/linux-s390x@0.25.12':
    optional: true

  '@esbuild/linux-x64@0.25.12':
    optional: true

  '@esbuild/netbsd-arm64@0.25.12':
    optional: true

  '@esbuild/netbsd-x64@0.25.12':
    optional: true

  '@esbuild/openbsd-arm64@0.25.12':
    optional: true

  '@esbuild/openbsd-x64@0.25.12':
    optional: true

  '@esbuild/openharmony-arm64@0.25.12':
    optional: true

  '@esbuild/sunos-x64@0.25.12':
    optional: true

  '@esbuild/win32-arm64@0.25.12':
    optional: true

  '@esbuild/win32-ia32@0.25.12':
    optional: true

  '@esbuild/win32-x64@0.25.12':
    optional: true

  '@eslint-community/eslint-utils@4.9.0(eslint@9.39.1(jiti@2.6.1))':
    dependencies:
      eslint: 9.39.1(jiti@2.6.1)
      eslint-visitor-keys: 3.4.3

  '@eslint-community/regexpp@4.12.2': {}

  '@eslint/config-array@0.21.1':
    dependencies:
      '@eslint/object-schema': 2.1.7
      debug: 4.4.3
      minimatch: 3.1.2
    transitivePeerDependencies:
      - supports-color

  '@eslint/config-helpers@0.4.2':
    dependencies:
      '@eslint/core': 0.17.0

  '@eslint/core@0.17.0':
    dependencies:
      '@types/json-schema': 7.0.15

  '@eslint/eslintrc@3.3.1':
    dependencies:
      ajv: 6.12.6
      debug: 4.4.3
      espree: 10.4.0
      globals: 14.0.0
      ignore: 5.3.2
      import-fresh: 3.3.1
      js-yaml: 4.1.1
      minimatch: 3.1.2
      strip-json-comments: 3.1.1
    transitivePeerDependencies:
      - supports-color

  '@eslint/js@9.39.1': {}

  '@eslint/object-schema@2.1.7': {}

  '@eslint/plugin-kit@0.4.1':
    dependencies:
      '@eslint/core': 0.17.0
      levn: 0.4.1

  '@floating-ui/core@1.7.3':
    dependencies:
      '@floating-ui/utils': 0.2.10

  '@floating-ui/dom@1.7.4':
    dependencies:
      '@floating-ui/core': 1.7.3
      '@floating-ui/utils': 0.2.10

  '@floating-ui/react-dom@2.1.6(react-dom@19.2.0(react@19.2.0))(react@19.2.0)':
    dependencies:
      '@floating-ui/dom': 1.7.4
      react: 19.2.0
      react-dom: 19.2.0(react@19.2.0)

  '@floating-ui/utils@0.2.10': {}

  '@hookform/resolvers@5.2.2(react-hook-form@7.66.1(react@19.2.0))':
    dependencies:
      '@standard-schema/utils': 0.3.0
      react-hook-form: 7.66.1(react@19.2.0)

  '@humanfs/core@0.19.1': {}

  '@humanfs/node@0.16.7':
    dependencies:
      '@humanfs/core': 0.19.1
      '@humanwhocodes/retry': 0.4.3

  '@humanwhocodes/module-importer@1.0.1': {}

  '@humanwhocodes/retry@0.4.3': {}

  '@img/colour@1.0.0':
    optional: true

  '@img/sharp-darwin-arm64@0.34.5':
    optionalDependencies:
      '@img/sharp-libvips-darwin-arm64': 1.2.4
    optional: true

  '@img/sharp-darwin-x64@0.34.5':
    optionalDependencies:
      '@img/sharp-libvips-darwin-x64': 1.2.4
    optional: true

  '@img/sharp-libvips-darwin-arm64@1.2.4':
    optional: true

  '@img/sharp-libvips-darwin-x64@1.2.4':
    optional: true

  '@img/sharp-libvips-linux-arm64@1.2.4':
    optional: true

  '@img/sharp-libvips-linux-arm@1.2.4':
    optional: true

  '@img/sharp-libvips-linux-ppc64@1.2.4':
    optional: true

  '@img/sharp-libvips-linux-riscv64@1.2.4':
    optional: true

  '@img/sharp-libvips-linux-s390x@1.2.4':
    optional: true

  '@img/sharp-libvips-linux-x64@1.2.4':
    optional: true

  '@img/sharp-libvips-linuxmusl-arm64@1.2.4':
    optional: true

  '@img/sharp-libvips-linuxmusl-x64@1.2.4':
    optional: true

  '@img/sharp-linux-arm64@0.34.5':
    optionalDependencies:
      '@img/sharp-libvips-linux-arm64': 1.2.4
    optional: true

  '@img/sharp-linux-arm@0.34.5':
    optionalDependencies:
      '@img/sharp-libvips-linux-arm': 1.2.4
    optional: true

  '@img/sharp-linux-ppc64@0.34.5':
    optionalDependencies:
      '@img/sharp-libvips-linux-ppc64': 1.2.4
    optional: true

  '@img/sharp-linux-riscv64@0.34.5':
    optionalDependencies:
      '@img/sharp-libvips-linux-riscv64': 1.2.4
    optional: true

  '@img/sharp-linux-s390x@0.34.5':
    optionalDependencies:
      '@img/sharp-libvips-linux-s390x': 1.2.4
    optional: true

  '@img/sharp-linux-x64@0.34.5':
    optionalDependencies:
      '@img/sharp-libvips-linux-x64': 1.2.4
    optional: true

  '@img/sharp-linuxmusl-arm64@0.34.5':
    optionalDependencies:
      '@img/sharp-libvips-linuxmusl-arm64': 1.2.4
    optional: true

  '@img/sharp-linuxmusl-x64@0.34.5':
    optionalDependencies:
      '@img/sharp-libvips-linuxmusl-x64': 1.2.4
    optional: true

  '@img/sharp-wasm32@0.34.5':
    dependencies:
      '@emnapi/runtime': 1.7.1
    optional: true

  '@img/sharp-win32-arm64@0.34.5':
    optional: true

  '@img/sharp-win32-ia32@0.34.5':
    optional: true

  '@img/sharp-win32-x64@0.34.5':
    optional: true

  '@inquirer/ansi@1.0.2': {}

  '@inquirer/confirm@5.1.21(@types/node@24.10.1)':
    dependencies:
      '@inquirer/core': 10.3.2(@types/node@24.10.1)
      '@inquirer/type': 3.0.10(@types/node@24.10.1)
    optionalDependencies:
      '@types/node': 24.10.1

  '@inquirer/core@10.3.2(@types/node@24.10.1)':
    dependencies:
      '@inquirer/ansi': 1.0.2
      '@inquirer/figures': 1.0.15
      '@inquirer/type': 3.0.10(@types/node@24.10.1)
      cli-width: 4.1.0
      mute-stream: 2.0.0
      signal-exit: 4.1.0
      wrap-ansi: 6.2.0
      yoctocolors-cjs: 2.1.3
    optionalDependencies:
      '@types/node': 24.10.1

  '@inquirer/figures@1.0.15': {}

  '@inquirer/type@3.0.10(@types/node@24.10.1)':
    optionalDependencies:
      '@types/node': 24.10.1

  '@isaacs/cliui@8.0.2':
    dependencies:
      string-width: 5.1.2
      string-width-cjs: string-width@4.2.3
      strip-ansi: 7.1.2
      strip-ansi-cjs: strip-ansi@6.0.1
      wrap-ansi: 8.1.0
      wrap-ansi-cjs: wrap-ansi@7.0.0

  '@istanbuljs/schema@0.1.3': {}

  '@jridgewell/gen-mapping@0.3.13':
    dependencies:
      '@jridgewell/sourcemap-codec': 1.5.5
      '@jridgewell/trace-mapping': 0.3.31

  '@jridgewell/remapping@2.3.5':
    dependencies:
      '@jridgewell/gen-mapping': 0.3.13
      '@jridgewell/trace-mapping': 0.3.31

  '@jridgewell/resolve-uri@3.1.2': {}

  '@jridgewell/sourcemap-codec@1.5.5': {}

  '@jridgewell/trace-mapping@0.3.31':
    dependencies:
      '@jridgewell/resolve-uri': 3.1.2
      '@jridgewell/sourcemap-codec': 1.5.5

  '@mswjs/interceptors@0.40.0':
    dependencies:
      '@open-draft/deferred-promise': 2.2.0
      '@open-draft/logger': 0.3.0
      '@open-draft/until': 2.1.0
      is-node-process: 1.2.0
      outvariant: 1.4.3
      strict-event-emitter: 0.5.1

  '@napi-rs/wasm-runtime@0.2.12':
    dependencies:
      '@emnapi/core': 1.7.1
      '@emnapi/runtime': 1.7.1
      '@tybys/wasm-util': 0.10.1
    optional: true

  '@next/env@16.0.4': {}

  '@next/eslint-plugin-next@16.0.4':
    dependencies:
      fast-glob: 3.3.1

  '@next/swc-darwin-arm64@16.0.4':
    optional: true

  '@next/swc-darwin-x64@16.0.4':
    optional: true

  '@next/swc-linux-arm64-gnu@16.0.4':
    optional: true

  '@next/swc-linux-arm64-musl@16.0.4':
    optional: true

  '@next/swc-linux-x64-gnu@16.0.4':
    optional: true

  '@next/swc-linux-x64-musl@16.0.4':
    optional: true

  '@next/swc-win32-arm64-msvc@16.0.4':
    optional: true

  '@next/swc-win32-x64-msvc@16.0.4':
    optional: true

  '@nodelib/fs.scandir@2.1.5':
    dependencies:
      '@nodelib/fs.stat': 2.0.5
      run-parallel: 1.2.0

  '@nodelib/fs.stat@2.0.5': {}

  '@nodelib/fs.walk@1.2.8':
    dependencies:
      '@nodelib/fs.scandir': 2.1.5
      fastq: 1.19.1

  '@nolyfill/is-core-module@1.0.39': {}

  '@open-draft/deferred-promise@2.2.0': {}
<<<<<<< HEAD

  '@open-draft/logger@0.3.0':
    dependencies:
      is-node-process: 1.2.0
      outvariant: 1.4.3

=======

  '@open-draft/logger@0.3.0':
    dependencies:
      is-node-process: 1.2.0
      outvariant: 1.4.3

>>>>>>> 4511bb1f
  '@open-draft/until@2.1.0': {}

  '@pkgjs/parseargs@0.11.0':
    optional: true

  '@playwright/test@1.56.1':
    dependencies:
      playwright: 1.56.1

  '@polka/url@1.0.0-next.29': {}

  '@radix-ui/number@1.1.1': {}

  '@radix-ui/primitive@1.1.3': {}

  '@radix-ui/react-accordion@1.2.12(@types/react-dom@19.2.3(@types/react@19.2.7))(@types/react@19.2.7)(react-dom@19.2.0(react@19.2.0))(react@19.2.0)':
    dependencies:
      '@radix-ui/primitive': 1.1.3
      '@radix-ui/react-collapsible': 1.1.12(@types/react-dom@19.2.3(@types/react@19.2.7))(@types/react@19.2.7)(react-dom@19.2.0(react@19.2.0))(react@19.2.0)
      '@radix-ui/react-collection': 1.1.7(@types/react-dom@19.2.3(@types/react@19.2.7))(@types/react@19.2.7)(react-dom@19.2.0(react@19.2.0))(react@19.2.0)
      '@radix-ui/react-compose-refs': 1.1.2(@types/react@19.2.7)(react@19.2.0)
      '@radix-ui/react-context': 1.1.2(@types/react@19.2.7)(react@19.2.0)
      '@radix-ui/react-direction': 1.1.1(@types/react@19.2.7)(react@19.2.0)
      '@radix-ui/react-id': 1.1.1(@types/react@19.2.7)(react@19.2.0)
      '@radix-ui/react-primitive': 2.1.3(@types/react-dom@19.2.3(@types/react@19.2.7))(@types/react@19.2.7)(react-dom@19.2.0(react@19.2.0))(react@19.2.0)
      '@radix-ui/react-use-controllable-state': 1.2.2(@types/react@19.2.7)(react@19.2.0)
      react: 19.2.0
      react-dom: 19.2.0(react@19.2.0)
    optionalDependencies:
      '@types/react': 19.2.7
      '@types/react-dom': 19.2.3(@types/react@19.2.7)

  '@radix-ui/react-alert-dialog@1.1.15(@types/react-dom@19.2.3(@types/react@19.2.7))(@types/react@19.2.7)(react-dom@19.2.0(react@19.2.0))(react@19.2.0)':
    dependencies:
      '@radix-ui/primitive': 1.1.3
      '@radix-ui/react-compose-refs': 1.1.2(@types/react@19.2.7)(react@19.2.0)
      '@radix-ui/react-context': 1.1.2(@types/react@19.2.7)(react@19.2.0)
      '@radix-ui/react-dialog': 1.1.15(@types/react-dom@19.2.3(@types/react@19.2.7))(@types/react@19.2.7)(react-dom@19.2.0(react@19.2.0))(react@19.2.0)
      '@radix-ui/react-primitive': 2.1.3(@types/react-dom@19.2.3(@types/react@19.2.7))(@types/react@19.2.7)(react-dom@19.2.0(react@19.2.0))(react@19.2.0)
      '@radix-ui/react-slot': 1.2.3(@types/react@19.2.7)(react@19.2.0)
      react: 19.2.0
      react-dom: 19.2.0(react@19.2.0)
    optionalDependencies:
      '@types/react': 19.2.7
      '@types/react-dom': 19.2.3(@types/react@19.2.7)

  '@radix-ui/react-arrow@1.1.7(@types/react-dom@19.2.3(@types/react@19.2.7))(@types/react@19.2.7)(react-dom@19.2.0(react@19.2.0))(react@19.2.0)':
    dependencies:
      '@radix-ui/react-primitive': 2.1.3(@types/react-dom@19.2.3(@types/react@19.2.7))(@types/react@19.2.7)(react-dom@19.2.0(react@19.2.0))(react@19.2.0)
      react: 19.2.0
      react-dom: 19.2.0(react@19.2.0)
    optionalDependencies:
      '@types/react': 19.2.7
      '@types/react-dom': 19.2.3(@types/react@19.2.7)

  '@radix-ui/react-aspect-ratio@1.1.8(@types/react-dom@19.2.3(@types/react@19.2.7))(@types/react@19.2.7)(react-dom@19.2.0(react@19.2.0))(react@19.2.0)':
    dependencies:
      '@radix-ui/react-primitive': 2.1.4(@types/react-dom@19.2.3(@types/react@19.2.7))(@types/react@19.2.7)(react-dom@19.2.0(react@19.2.0))(react@19.2.0)
      react: 19.2.0
      react-dom: 19.2.0(react@19.2.0)
    optionalDependencies:
      '@types/react': 19.2.7
      '@types/react-dom': 19.2.3(@types/react@19.2.7)

  '@radix-ui/react-avatar@1.1.11(@types/react-dom@19.2.3(@types/react@19.2.7))(@types/react@19.2.7)(react-dom@19.2.0(react@19.2.0))(react@19.2.0)':
    dependencies:
      '@radix-ui/react-context': 1.1.3(@types/react@19.2.7)(react@19.2.0)
      '@radix-ui/react-primitive': 2.1.4(@types/react-dom@19.2.3(@types/react@19.2.7))(@types/react@19.2.7)(react-dom@19.2.0(react@19.2.0))(react@19.2.0)
      '@radix-ui/react-use-callback-ref': 1.1.1(@types/react@19.2.7)(react@19.2.0)
      '@radix-ui/react-use-is-hydrated': 0.1.0(@types/react@19.2.7)(react@19.2.0)
      '@radix-ui/react-use-layout-effect': 1.1.1(@types/react@19.2.7)(react@19.2.0)
      react: 19.2.0
      react-dom: 19.2.0(react@19.2.0)
    optionalDependencies:
      '@types/react': 19.2.7
      '@types/react-dom': 19.2.3(@types/react@19.2.7)

  '@radix-ui/react-checkbox@1.3.3(@types/react-dom@19.2.3(@types/react@19.2.7))(@types/react@19.2.7)(react-dom@19.2.0(react@19.2.0))(react@19.2.0)':
    dependencies:
      '@radix-ui/primitive': 1.1.3
      '@radix-ui/react-compose-refs': 1.1.2(@types/react@19.2.7)(react@19.2.0)
      '@radix-ui/react-context': 1.1.2(@types/react@19.2.7)(react@19.2.0)
      '@radix-ui/react-presence': 1.1.5(@types/react-dom@19.2.3(@types/react@19.2.7))(@types/react@19.2.7)(react-dom@19.2.0(react@19.2.0))(react@19.2.0)
      '@radix-ui/react-primitive': 2.1.3(@types/react-dom@19.2.3(@types/react@19.2.7))(@types/react@19.2.7)(react-dom@19.2.0(react@19.2.0))(react@19.2.0)
      '@radix-ui/react-use-controllable-state': 1.2.2(@types/react@19.2.7)(react@19.2.0)
      '@radix-ui/react-use-previous': 1.1.1(@types/react@19.2.7)(react@19.2.0)
      '@radix-ui/react-use-size': 1.1.1(@types/react@19.2.7)(react@19.2.0)
      react: 19.2.0
      react-dom: 19.2.0(react@19.2.0)
    optionalDependencies:
      '@types/react': 19.2.7
      '@types/react-dom': 19.2.3(@types/react@19.2.7)

  '@radix-ui/react-collapsible@1.1.12(@types/react-dom@19.2.3(@types/react@19.2.7))(@types/react@19.2.7)(react-dom@19.2.0(react@19.2.0))(react@19.2.0)':
    dependencies:
      '@radix-ui/primitive': 1.1.3
      '@radix-ui/react-compose-refs': 1.1.2(@types/react@19.2.7)(react@19.2.0)
      '@radix-ui/react-context': 1.1.2(@types/react@19.2.7)(react@19.2.0)
      '@radix-ui/react-id': 1.1.1(@types/react@19.2.7)(react@19.2.0)
      '@radix-ui/react-presence': 1.1.5(@types/react-dom@19.2.3(@types/react@19.2.7))(@types/react@19.2.7)(react-dom@19.2.0(react@19.2.0))(react@19.2.0)
      '@radix-ui/react-primitive': 2.1.3(@types/react-dom@19.2.3(@types/react@19.2.7))(@types/react@19.2.7)(react-dom@19.2.0(react@19.2.0))(react@19.2.0)
      '@radix-ui/react-use-controllable-state': 1.2.2(@types/react@19.2.7)(react@19.2.0)
      '@radix-ui/react-use-layout-effect': 1.1.1(@types/react@19.2.7)(react@19.2.0)
      react: 19.2.0
      react-dom: 19.2.0(react@19.2.0)
    optionalDependencies:
      '@types/react': 19.2.7
      '@types/react-dom': 19.2.3(@types/react@19.2.7)

  '@radix-ui/react-collection@1.1.7(@types/react-dom@19.2.3(@types/react@19.2.7))(@types/react@19.2.7)(react-dom@19.2.0(react@19.2.0))(react@19.2.0)':
    dependencies:
      '@radix-ui/react-compose-refs': 1.1.2(@types/react@19.2.7)(react@19.2.0)
      '@radix-ui/react-context': 1.1.2(@types/react@19.2.7)(react@19.2.0)
      '@radix-ui/react-primitive': 2.1.3(@types/react-dom@19.2.3(@types/react@19.2.7))(@types/react@19.2.7)(react-dom@19.2.0(react@19.2.0))(react@19.2.0)
      '@radix-ui/react-slot': 1.2.3(@types/react@19.2.7)(react@19.2.0)
      react: 19.2.0
      react-dom: 19.2.0(react@19.2.0)
    optionalDependencies:
      '@types/react': 19.2.7
      '@types/react-dom': 19.2.3(@types/react@19.2.7)

  '@radix-ui/react-compose-refs@1.1.2(@types/react@19.2.7)(react@19.2.0)':
    dependencies:
      react: 19.2.0
    optionalDependencies:
      '@types/react': 19.2.7

  '@radix-ui/react-context-menu@2.2.16(@types/react-dom@19.2.3(@types/react@19.2.7))(@types/react@19.2.7)(react-dom@19.2.0(react@19.2.0))(react@19.2.0)':
    dependencies:
      '@radix-ui/primitive': 1.1.3
      '@radix-ui/react-context': 1.1.2(@types/react@19.2.7)(react@19.2.0)
      '@radix-ui/react-menu': 2.1.16(@types/react-dom@19.2.3(@types/react@19.2.7))(@types/react@19.2.7)(react-dom@19.2.0(react@19.2.0))(react@19.2.0)
      '@radix-ui/react-primitive': 2.1.3(@types/react-dom@19.2.3(@types/react@19.2.7))(@types/react@19.2.7)(react-dom@19.2.0(react@19.2.0))(react@19.2.0)
      '@radix-ui/react-use-callback-ref': 1.1.1(@types/react@19.2.7)(react@19.2.0)
      '@radix-ui/react-use-controllable-state': 1.2.2(@types/react@19.2.7)(react@19.2.0)
      react: 19.2.0
      react-dom: 19.2.0(react@19.2.0)
    optionalDependencies:
      '@types/react': 19.2.7
      '@types/react-dom': 19.2.3(@types/react@19.2.7)

  '@radix-ui/react-context@1.1.2(@types/react@19.2.7)(react@19.2.0)':
    dependencies:
      react: 19.2.0
    optionalDependencies:
      '@types/react': 19.2.7

  '@radix-ui/react-context@1.1.3(@types/react@19.2.7)(react@19.2.0)':
    dependencies:
      react: 19.2.0
    optionalDependencies:
      '@types/react': 19.2.7

  '@radix-ui/react-dialog@1.1.15(@types/react-dom@19.2.3(@types/react@19.2.7))(@types/react@19.2.7)(react-dom@19.2.0(react@19.2.0))(react@19.2.0)':
    dependencies:
      '@radix-ui/primitive': 1.1.3
      '@radix-ui/react-compose-refs': 1.1.2(@types/react@19.2.7)(react@19.2.0)
      '@radix-ui/react-context': 1.1.2(@types/react@19.2.7)(react@19.2.0)
      '@radix-ui/react-dismissable-layer': 1.1.11(@types/react-dom@19.2.3(@types/react@19.2.7))(@types/react@19.2.7)(react-dom@19.2.0(react@19.2.0))(react@19.2.0)
      '@radix-ui/react-focus-guards': 1.1.3(@types/react@19.2.7)(react@19.2.0)
      '@radix-ui/react-focus-scope': 1.1.7(@types/react-dom@19.2.3(@types/react@19.2.7))(@types/react@19.2.7)(react-dom@19.2.0(react@19.2.0))(react@19.2.0)
      '@radix-ui/react-id': 1.1.1(@types/react@19.2.7)(react@19.2.0)
      '@radix-ui/react-portal': 1.1.9(@types/react-dom@19.2.3(@types/react@19.2.7))(@types/react@19.2.7)(react-dom@19.2.0(react@19.2.0))(react@19.2.0)
      '@radix-ui/react-presence': 1.1.5(@types/react-dom@19.2.3(@types/react@19.2.7))(@types/react@19.2.7)(react-dom@19.2.0(react@19.2.0))(react@19.2.0)
      '@radix-ui/react-primitive': 2.1.3(@types/react-dom@19.2.3(@types/react@19.2.7))(@types/react@19.2.7)(react-dom@19.2.0(react@19.2.0))(react@19.2.0)
      '@radix-ui/react-slot': 1.2.3(@types/react@19.2.7)(react@19.2.0)
      '@radix-ui/react-use-controllable-state': 1.2.2(@types/react@19.2.7)(react@19.2.0)
      aria-hidden: 1.2.6
      react: 19.2.0
      react-dom: 19.2.0(react@19.2.0)
      react-remove-scroll: 2.7.1(@types/react@19.2.7)(react@19.2.0)
    optionalDependencies:
      '@types/react': 19.2.7
      '@types/react-dom': 19.2.3(@types/react@19.2.7)

  '@radix-ui/react-direction@1.1.1(@types/react@19.2.7)(react@19.2.0)':
    dependencies:
      react: 19.2.0
    optionalDependencies:
      '@types/react': 19.2.7

  '@radix-ui/react-dismissable-layer@1.1.11(@types/react-dom@19.2.3(@types/react@19.2.7))(@types/react@19.2.7)(react-dom@19.2.0(react@19.2.0))(react@19.2.0)':
    dependencies:
      '@radix-ui/primitive': 1.1.3
      '@radix-ui/react-compose-refs': 1.1.2(@types/react@19.2.7)(react@19.2.0)
      '@radix-ui/react-primitive': 2.1.3(@types/react-dom@19.2.3(@types/react@19.2.7))(@types/react@19.2.7)(react-dom@19.2.0(react@19.2.0))(react@19.2.0)
      '@radix-ui/react-use-callback-ref': 1.1.1(@types/react@19.2.7)(react@19.2.0)
      '@radix-ui/react-use-escape-keydown': 1.1.1(@types/react@19.2.7)(react@19.2.0)
      react: 19.2.0
      react-dom: 19.2.0(react@19.2.0)
    optionalDependencies:
      '@types/react': 19.2.7
      '@types/react-dom': 19.2.3(@types/react@19.2.7)

  '@radix-ui/react-dropdown-menu@2.1.16(@types/react-dom@19.2.3(@types/react@19.2.7))(@types/react@19.2.7)(react-dom@19.2.0(react@19.2.0))(react@19.2.0)':
    dependencies:
      '@radix-ui/primitive': 1.1.3
      '@radix-ui/react-compose-refs': 1.1.2(@types/react@19.2.7)(react@19.2.0)
      '@radix-ui/react-context': 1.1.2(@types/react@19.2.7)(react@19.2.0)
      '@radix-ui/react-id': 1.1.1(@types/react@19.2.7)(react@19.2.0)
      '@radix-ui/react-menu': 2.1.16(@types/react-dom@19.2.3(@types/react@19.2.7))(@types/react@19.2.7)(react-dom@19.2.0(react@19.2.0))(react@19.2.0)
      '@radix-ui/react-primitive': 2.1.3(@types/react-dom@19.2.3(@types/react@19.2.7))(@types/react@19.2.7)(react-dom@19.2.0(react@19.2.0))(react@19.2.0)
      '@radix-ui/react-use-controllable-state': 1.2.2(@types/react@19.2.7)(react@19.2.0)
      react: 19.2.0
      react-dom: 19.2.0(react@19.2.0)
    optionalDependencies:
      '@types/react': 19.2.7
      '@types/react-dom': 19.2.3(@types/react@19.2.7)

  '@radix-ui/react-focus-guards@1.1.3(@types/react@19.2.7)(react@19.2.0)':
    dependencies:
      react: 19.2.0
    optionalDependencies:
      '@types/react': 19.2.7

  '@radix-ui/react-focus-scope@1.1.7(@types/react-dom@19.2.3(@types/react@19.2.7))(@types/react@19.2.7)(react-dom@19.2.0(react@19.2.0))(react@19.2.0)':
    dependencies:
      '@radix-ui/react-compose-refs': 1.1.2(@types/react@19.2.7)(react@19.2.0)
      '@radix-ui/react-primitive': 2.1.3(@types/react-dom@19.2.3(@types/react@19.2.7))(@types/react@19.2.7)(react-dom@19.2.0(react@19.2.0))(react@19.2.0)
      '@radix-ui/react-use-callback-ref': 1.1.1(@types/react@19.2.7)(react@19.2.0)
      react: 19.2.0
      react-dom: 19.2.0(react@19.2.0)
    optionalDependencies:
      '@types/react': 19.2.7
      '@types/react-dom': 19.2.3(@types/react@19.2.7)

  '@radix-ui/react-hover-card@1.1.15(@types/react-dom@19.2.3(@types/react@19.2.7))(@types/react@19.2.7)(react-dom@19.2.0(react@19.2.0))(react@19.2.0)':
    dependencies:
      '@radix-ui/primitive': 1.1.3
      '@radix-ui/react-compose-refs': 1.1.2(@types/react@19.2.7)(react@19.2.0)
      '@radix-ui/react-context': 1.1.2(@types/react@19.2.7)(react@19.2.0)
      '@radix-ui/react-dismissable-layer': 1.1.11(@types/react-dom@19.2.3(@types/react@19.2.7))(@types/react@19.2.7)(react-dom@19.2.0(react@19.2.0))(react@19.2.0)
      '@radix-ui/react-popper': 1.2.8(@types/react-dom@19.2.3(@types/react@19.2.7))(@types/react@19.2.7)(react-dom@19.2.0(react@19.2.0))(react@19.2.0)
      '@radix-ui/react-portal': 1.1.9(@types/react-dom@19.2.3(@types/react@19.2.7))(@types/react@19.2.7)(react-dom@19.2.0(react@19.2.0))(react@19.2.0)
      '@radix-ui/react-presence': 1.1.5(@types/react-dom@19.2.3(@types/react@19.2.7))(@types/react@19.2.7)(react-dom@19.2.0(react@19.2.0))(react@19.2.0)
      '@radix-ui/react-primitive': 2.1.3(@types/react-dom@19.2.3(@types/react@19.2.7))(@types/react@19.2.7)(react-dom@19.2.0(react@19.2.0))(react@19.2.0)
      '@radix-ui/react-use-controllable-state': 1.2.2(@types/react@19.2.7)(react@19.2.0)
      react: 19.2.0
      react-dom: 19.2.0(react@19.2.0)
    optionalDependencies:
      '@types/react': 19.2.7
      '@types/react-dom': 19.2.3(@types/react@19.2.7)

  '@radix-ui/react-icons@1.3.2(react@19.2.0)':
    dependencies:
      react: 19.2.0

  '@radix-ui/react-id@1.1.1(@types/react@19.2.7)(react@19.2.0)':
    dependencies:
      '@radix-ui/react-use-layout-effect': 1.1.1(@types/react@19.2.7)(react@19.2.0)
      react: 19.2.0
    optionalDependencies:
      '@types/react': 19.2.7

  '@radix-ui/react-label@2.1.8(@types/react-dom@19.2.3(@types/react@19.2.7))(@types/react@19.2.7)(react-dom@19.2.0(react@19.2.0))(react@19.2.0)':
    dependencies:
      '@radix-ui/react-primitive': 2.1.4(@types/react-dom@19.2.3(@types/react@19.2.7))(@types/react@19.2.7)(react-dom@19.2.0(react@19.2.0))(react@19.2.0)
      react: 19.2.0
      react-dom: 19.2.0(react@19.2.0)
    optionalDependencies:
      '@types/react': 19.2.7
      '@types/react-dom': 19.2.3(@types/react@19.2.7)

  '@radix-ui/react-menu@2.1.16(@types/react-dom@19.2.3(@types/react@19.2.7))(@types/react@19.2.7)(react-dom@19.2.0(react@19.2.0))(react@19.2.0)':
    dependencies:
      '@radix-ui/primitive': 1.1.3
      '@radix-ui/react-collection': 1.1.7(@types/react-dom@19.2.3(@types/react@19.2.7))(@types/react@19.2.7)(react-dom@19.2.0(react@19.2.0))(react@19.2.0)
      '@radix-ui/react-compose-refs': 1.1.2(@types/react@19.2.7)(react@19.2.0)
      '@radix-ui/react-context': 1.1.2(@types/react@19.2.7)(react@19.2.0)
      '@radix-ui/react-direction': 1.1.1(@types/react@19.2.7)(react@19.2.0)
      '@radix-ui/react-dismissable-layer': 1.1.11(@types/react-dom@19.2.3(@types/react@19.2.7))(@types/react@19.2.7)(react-dom@19.2.0(react@19.2.0))(react@19.2.0)
      '@radix-ui/react-focus-guards': 1.1.3(@types/react@19.2.7)(react@19.2.0)
      '@radix-ui/react-focus-scope': 1.1.7(@types/react-dom@19.2.3(@types/react@19.2.7))(@types/react@19.2.7)(react-dom@19.2.0(react@19.2.0))(react@19.2.0)
      '@radix-ui/react-id': 1.1.1(@types/react@19.2.7)(react@19.2.0)
      '@radix-ui/react-popper': 1.2.8(@types/react-dom@19.2.3(@types/react@19.2.7))(@types/react@19.2.7)(react-dom@19.2.0(react@19.2.0))(react@19.2.0)
      '@radix-ui/react-portal': 1.1.9(@types/react-dom@19.2.3(@types/react@19.2.7))(@types/react@19.2.7)(react-dom@19.2.0(react@19.2.0))(react@19.2.0)
      '@radix-ui/react-presence': 1.1.5(@types/react-dom@19.2.3(@types/react@19.2.7))(@types/react@19.2.7)(react-dom@19.2.0(react@19.2.0))(react@19.2.0)
      '@radix-ui/react-primitive': 2.1.3(@types/react-dom@19.2.3(@types/react@19.2.7))(@types/react@19.2.7)(react-dom@19.2.0(react@19.2.0))(react@19.2.0)
      '@radix-ui/react-roving-focus': 1.1.11(@types/react-dom@19.2.3(@types/react@19.2.7))(@types/react@19.2.7)(react-dom@19.2.0(react@19.2.0))(react@19.2.0)
      '@radix-ui/react-slot': 1.2.3(@types/react@19.2.7)(react@19.2.0)
      '@radix-ui/react-use-callback-ref': 1.1.1(@types/react@19.2.7)(react@19.2.0)
      aria-hidden: 1.2.6
      react: 19.2.0
      react-dom: 19.2.0(react@19.2.0)
      react-remove-scroll: 2.7.1(@types/react@19.2.7)(react@19.2.0)
    optionalDependencies:
      '@types/react': 19.2.7
      '@types/react-dom': 19.2.3(@types/react@19.2.7)

  '@radix-ui/react-menubar@1.1.16(@types/react-dom@19.2.3(@types/react@19.2.7))(@types/react@19.2.7)(react-dom@19.2.0(react@19.2.0))(react@19.2.0)':
    dependencies:
      '@radix-ui/primitive': 1.1.3
      '@radix-ui/react-collection': 1.1.7(@types/react-dom@19.2.3(@types/react@19.2.7))(@types/react@19.2.7)(react-dom@19.2.0(react@19.2.0))(react@19.2.0)
      '@radix-ui/react-compose-refs': 1.1.2(@types/react@19.2.7)(react@19.2.0)
      '@radix-ui/react-context': 1.1.2(@types/react@19.2.7)(react@19.2.0)
      '@radix-ui/react-direction': 1.1.1(@types/react@19.2.7)(react@19.2.0)
      '@radix-ui/react-id': 1.1.1(@types/react@19.2.7)(react@19.2.0)
      '@radix-ui/react-menu': 2.1.16(@types/react-dom@19.2.3(@types/react@19.2.7))(@types/react@19.2.7)(react-dom@19.2.0(react@19.2.0))(react@19.2.0)
      '@radix-ui/react-primitive': 2.1.3(@types/react-dom@19.2.3(@types/react@19.2.7))(@types/react@19.2.7)(react-dom@19.2.0(react@19.2.0))(react@19.2.0)
      '@radix-ui/react-roving-focus': 1.1.11(@types/react-dom@19.2.3(@types/react@19.2.7))(@types/react@19.2.7)(react-dom@19.2.0(react@19.2.0))(react@19.2.0)
      '@radix-ui/react-use-controllable-state': 1.2.2(@types/react@19.2.7)(react@19.2.0)
      react: 19.2.0
      react-dom: 19.2.0(react@19.2.0)
    optionalDependencies:
      '@types/react': 19.2.7
      '@types/react-dom': 19.2.3(@types/react@19.2.7)

  '@radix-ui/react-navigation-menu@1.2.14(@types/react-dom@19.2.3(@types/react@19.2.7))(@types/react@19.2.7)(react-dom@19.2.0(react@19.2.0))(react@19.2.0)':
    dependencies:
      '@radix-ui/primitive': 1.1.3
      '@radix-ui/react-collection': 1.1.7(@types/react-dom@19.2.3(@types/react@19.2.7))(@types/react@19.2.7)(react-dom@19.2.0(react@19.2.0))(react@19.2.0)
      '@radix-ui/react-compose-refs': 1.1.2(@types/react@19.2.7)(react@19.2.0)
      '@radix-ui/react-context': 1.1.2(@types/react@19.2.7)(react@19.2.0)
      '@radix-ui/react-direction': 1.1.1(@types/react@19.2.7)(react@19.2.0)
      '@radix-ui/react-dismissable-layer': 1.1.11(@types/react-dom@19.2.3(@types/react@19.2.7))(@types/react@19.2.7)(react-dom@19.2.0(react@19.2.0))(react@19.2.0)
      '@radix-ui/react-id': 1.1.1(@types/react@19.2.7)(react@19.2.0)
      '@radix-ui/react-presence': 1.1.5(@types/react-dom@19.2.3(@types/react@19.2.7))(@types/react@19.2.7)(react-dom@19.2.0(react@19.2.0))(react@19.2.0)
      '@radix-ui/react-primitive': 2.1.3(@types/react-dom@19.2.3(@types/react@19.2.7))(@types/react@19.2.7)(react-dom@19.2.0(react@19.2.0))(react@19.2.0)
      '@radix-ui/react-use-callback-ref': 1.1.1(@types/react@19.2.7)(react@19.2.0)
      '@radix-ui/react-use-controllable-state': 1.2.2(@types/react@19.2.7)(react@19.2.0)
      '@radix-ui/react-use-layout-effect': 1.1.1(@types/react@19.2.7)(react@19.2.0)
      '@radix-ui/react-use-previous': 1.1.1(@types/react@19.2.7)(react@19.2.0)
      '@radix-ui/react-visually-hidden': 1.2.3(@types/react-dom@19.2.3(@types/react@19.2.7))(@types/react@19.2.7)(react-dom@19.2.0(react@19.2.0))(react@19.2.0)
      react: 19.2.0
      react-dom: 19.2.0(react@19.2.0)
    optionalDependencies:
      '@types/react': 19.2.7
      '@types/react-dom': 19.2.3(@types/react@19.2.7)

  '@radix-ui/react-popover@1.1.15(@types/react-dom@19.2.3(@types/react@19.2.7))(@types/react@19.2.7)(react-dom@19.2.0(react@19.2.0))(react@19.2.0)':
    dependencies:
      '@radix-ui/primitive': 1.1.3
      '@radix-ui/react-compose-refs': 1.1.2(@types/react@19.2.7)(react@19.2.0)
      '@radix-ui/react-context': 1.1.2(@types/react@19.2.7)(react@19.2.0)
      '@radix-ui/react-dismissable-layer': 1.1.11(@types/react-dom@19.2.3(@types/react@19.2.7))(@types/react@19.2.7)(react-dom@19.2.0(react@19.2.0))(react@19.2.0)
      '@radix-ui/react-focus-guards': 1.1.3(@types/react@19.2.7)(react@19.2.0)
      '@radix-ui/react-focus-scope': 1.1.7(@types/react-dom@19.2.3(@types/react@19.2.7))(@types/react@19.2.7)(react-dom@19.2.0(react@19.2.0))(react@19.2.0)
      '@radix-ui/react-id': 1.1.1(@types/react@19.2.7)(react@19.2.0)
      '@radix-ui/react-popper': 1.2.8(@types/react-dom@19.2.3(@types/react@19.2.7))(@types/react@19.2.7)(react-dom@19.2.0(react@19.2.0))(react@19.2.0)
      '@radix-ui/react-portal': 1.1.9(@types/react-dom@19.2.3(@types/react@19.2.7))(@types/react@19.2.7)(react-dom@19.2.0(react@19.2.0))(react@19.2.0)
      '@radix-ui/react-presence': 1.1.5(@types/react-dom@19.2.3(@types/react@19.2.7))(@types/react@19.2.7)(react-dom@19.2.0(react@19.2.0))(react@19.2.0)
      '@radix-ui/react-primitive': 2.1.3(@types/react-dom@19.2.3(@types/react@19.2.7))(@types/react@19.2.7)(react-dom@19.2.0(react@19.2.0))(react@19.2.0)
      '@radix-ui/react-slot': 1.2.3(@types/react@19.2.7)(react@19.2.0)
      '@radix-ui/react-use-controllable-state': 1.2.2(@types/react@19.2.7)(react@19.2.0)
      aria-hidden: 1.2.6
      react: 19.2.0
      react-dom: 19.2.0(react@19.2.0)
      react-remove-scroll: 2.7.1(@types/react@19.2.7)(react@19.2.0)
    optionalDependencies:
      '@types/react': 19.2.7
      '@types/react-dom': 19.2.3(@types/react@19.2.7)

  '@radix-ui/react-popper@1.2.8(@types/react-dom@19.2.3(@types/react@19.2.7))(@types/react@19.2.7)(react-dom@19.2.0(react@19.2.0))(react@19.2.0)':
    dependencies:
      '@floating-ui/react-dom': 2.1.6(react-dom@19.2.0(react@19.2.0))(react@19.2.0)
      '@radix-ui/react-arrow': 1.1.7(@types/react-dom@19.2.3(@types/react@19.2.7))(@types/react@19.2.7)(react-dom@19.2.0(react@19.2.0))(react@19.2.0)
      '@radix-ui/react-compose-refs': 1.1.2(@types/react@19.2.7)(react@19.2.0)
      '@radix-ui/react-context': 1.1.2(@types/react@19.2.7)(react@19.2.0)
      '@radix-ui/react-primitive': 2.1.3(@types/react-dom@19.2.3(@types/react@19.2.7))(@types/react@19.2.7)(react-dom@19.2.0(react@19.2.0))(react@19.2.0)
      '@radix-ui/react-use-callback-ref': 1.1.1(@types/react@19.2.7)(react@19.2.0)
      '@radix-ui/react-use-layout-effect': 1.1.1(@types/react@19.2.7)(react@19.2.0)
      '@radix-ui/react-use-rect': 1.1.1(@types/react@19.2.7)(react@19.2.0)
      '@radix-ui/react-use-size': 1.1.1(@types/react@19.2.7)(react@19.2.0)
      '@radix-ui/rect': 1.1.1
      react: 19.2.0
      react-dom: 19.2.0(react@19.2.0)
    optionalDependencies:
      '@types/react': 19.2.7
      '@types/react-dom': 19.2.3(@types/react@19.2.7)

  '@radix-ui/react-portal@1.1.9(@types/react-dom@19.2.3(@types/react@19.2.7))(@types/react@19.2.7)(react-dom@19.2.0(react@19.2.0))(react@19.2.0)':
    dependencies:
      '@radix-ui/react-primitive': 2.1.3(@types/react-dom@19.2.3(@types/react@19.2.7))(@types/react@19.2.7)(react-dom@19.2.0(react@19.2.0))(react@19.2.0)
      '@radix-ui/react-use-layout-effect': 1.1.1(@types/react@19.2.7)(react@19.2.0)
      react: 19.2.0
      react-dom: 19.2.0(react@19.2.0)
    optionalDependencies:
      '@types/react': 19.2.7
      '@types/react-dom': 19.2.3(@types/react@19.2.7)

  '@radix-ui/react-presence@1.1.5(@types/react-dom@19.2.3(@types/react@19.2.7))(@types/react@19.2.7)(react-dom@19.2.0(react@19.2.0))(react@19.2.0)':
    dependencies:
      '@radix-ui/react-compose-refs': 1.1.2(@types/react@19.2.7)(react@19.2.0)
      '@radix-ui/react-use-layout-effect': 1.1.1(@types/react@19.2.7)(react@19.2.0)
      react: 19.2.0
      react-dom: 19.2.0(react@19.2.0)
    optionalDependencies:
      '@types/react': 19.2.7
      '@types/react-dom': 19.2.3(@types/react@19.2.7)

  '@radix-ui/react-primitive@2.1.3(@types/react-dom@19.2.3(@types/react@19.2.7))(@types/react@19.2.7)(react-dom@19.2.0(react@19.2.0))(react@19.2.0)':
    dependencies:
      '@radix-ui/react-slot': 1.2.3(@types/react@19.2.7)(react@19.2.0)
      react: 19.2.0
      react-dom: 19.2.0(react@19.2.0)
    optionalDependencies:
      '@types/react': 19.2.7
      '@types/react-dom': 19.2.3(@types/react@19.2.7)

  '@radix-ui/react-primitive@2.1.4(@types/react-dom@19.2.3(@types/react@19.2.7))(@types/react@19.2.7)(react-dom@19.2.0(react@19.2.0))(react@19.2.0)':
    dependencies:
      '@radix-ui/react-slot': 1.2.4(@types/react@19.2.7)(react@19.2.0)
      react: 19.2.0
      react-dom: 19.2.0(react@19.2.0)
    optionalDependencies:
      '@types/react': 19.2.7
      '@types/react-dom': 19.2.3(@types/react@19.2.7)

  '@radix-ui/react-progress@1.1.8(@types/react-dom@19.2.3(@types/react@19.2.7))(@types/react@19.2.7)(react-dom@19.2.0(react@19.2.0))(react@19.2.0)':
    dependencies:
      '@radix-ui/react-context': 1.1.3(@types/react@19.2.7)(react@19.2.0)
      '@radix-ui/react-primitive': 2.1.4(@types/react-dom@19.2.3(@types/react@19.2.7))(@types/react@19.2.7)(react-dom@19.2.0(react@19.2.0))(react@19.2.0)
      react: 19.2.0
      react-dom: 19.2.0(react@19.2.0)
    optionalDependencies:
      '@types/react': 19.2.7
      '@types/react-dom': 19.2.3(@types/react@19.2.7)

  '@radix-ui/react-radio-group@1.3.8(@types/react-dom@19.2.3(@types/react@19.2.7))(@types/react@19.2.7)(react-dom@19.2.0(react@19.2.0))(react@19.2.0)':
    dependencies:
      '@radix-ui/primitive': 1.1.3
      '@radix-ui/react-compose-refs': 1.1.2(@types/react@19.2.7)(react@19.2.0)
      '@radix-ui/react-context': 1.1.2(@types/react@19.2.7)(react@19.2.0)
      '@radix-ui/react-direction': 1.1.1(@types/react@19.2.7)(react@19.2.0)
      '@radix-ui/react-presence': 1.1.5(@types/react-dom@19.2.3(@types/react@19.2.7))(@types/react@19.2.7)(react-dom@19.2.0(react@19.2.0))(react@19.2.0)
      '@radix-ui/react-primitive': 2.1.3(@types/react-dom@19.2.3(@types/react@19.2.7))(@types/react@19.2.7)(react-dom@19.2.0(react@19.2.0))(react@19.2.0)
      '@radix-ui/react-roving-focus': 1.1.11(@types/react-dom@19.2.3(@types/react@19.2.7))(@types/react@19.2.7)(react-dom@19.2.0(react@19.2.0))(react@19.2.0)
      '@radix-ui/react-use-controllable-state': 1.2.2(@types/react@19.2.7)(react@19.2.0)
      '@radix-ui/react-use-previous': 1.1.1(@types/react@19.2.7)(react@19.2.0)
      '@radix-ui/react-use-size': 1.1.1(@types/react@19.2.7)(react@19.2.0)
      react: 19.2.0
      react-dom: 19.2.0(react@19.2.0)
    optionalDependencies:
      '@types/react': 19.2.7
      '@types/react-dom': 19.2.3(@types/react@19.2.7)

  '@radix-ui/react-roving-focus@1.1.11(@types/react-dom@19.2.3(@types/react@19.2.7))(@types/react@19.2.7)(react-dom@19.2.0(react@19.2.0))(react@19.2.0)':
    dependencies:
      '@radix-ui/primitive': 1.1.3
      '@radix-ui/react-collection': 1.1.7(@types/react-dom@19.2.3(@types/react@19.2.7))(@types/react@19.2.7)(react-dom@19.2.0(react@19.2.0))(react@19.2.0)
      '@radix-ui/react-compose-refs': 1.1.2(@types/react@19.2.7)(react@19.2.0)
      '@radix-ui/react-context': 1.1.2(@types/react@19.2.7)(react@19.2.0)
      '@radix-ui/react-direction': 1.1.1(@types/react@19.2.7)(react@19.2.0)
      '@radix-ui/react-id': 1.1.1(@types/react@19.2.7)(react@19.2.0)
      '@radix-ui/react-primitive': 2.1.3(@types/react-dom@19.2.3(@types/react@19.2.7))(@types/react@19.2.7)(react-dom@19.2.0(react@19.2.0))(react@19.2.0)
      '@radix-ui/react-use-callback-ref': 1.1.1(@types/react@19.2.7)(react@19.2.0)
      '@radix-ui/react-use-controllable-state': 1.2.2(@types/react@19.2.7)(react@19.2.0)
      react: 19.2.0
      react-dom: 19.2.0(react@19.2.0)
    optionalDependencies:
      '@types/react': 19.2.7
      '@types/react-dom': 19.2.3(@types/react@19.2.7)

  '@radix-ui/react-scroll-area@1.2.10(@types/react-dom@19.2.3(@types/react@19.2.7))(@types/react@19.2.7)(react-dom@19.2.0(react@19.2.0))(react@19.2.0)':
    dependencies:
      '@radix-ui/number': 1.1.1
      '@radix-ui/primitive': 1.1.3
      '@radix-ui/react-compose-refs': 1.1.2(@types/react@19.2.7)(react@19.2.0)
      '@radix-ui/react-context': 1.1.2(@types/react@19.2.7)(react@19.2.0)
      '@radix-ui/react-direction': 1.1.1(@types/react@19.2.7)(react@19.2.0)
      '@radix-ui/react-presence': 1.1.5(@types/react-dom@19.2.3(@types/react@19.2.7))(@types/react@19.2.7)(react-dom@19.2.0(react@19.2.0))(react@19.2.0)
      '@radix-ui/react-primitive': 2.1.3(@types/react-dom@19.2.3(@types/react@19.2.7))(@types/react@19.2.7)(react-dom@19.2.0(react@19.2.0))(react@19.2.0)
      '@radix-ui/react-use-callback-ref': 1.1.1(@types/react@19.2.7)(react@19.2.0)
      '@radix-ui/react-use-layout-effect': 1.1.1(@types/react@19.2.7)(react@19.2.0)
      react: 19.2.0
      react-dom: 19.2.0(react@19.2.0)
    optionalDependencies:
      '@types/react': 19.2.7
      '@types/react-dom': 19.2.3(@types/react@19.2.7)

  '@radix-ui/react-select@2.2.6(@types/react-dom@19.2.3(@types/react@19.2.7))(@types/react@19.2.7)(react-dom@19.2.0(react@19.2.0))(react@19.2.0)':
    dependencies:
      '@radix-ui/number': 1.1.1
      '@radix-ui/primitive': 1.1.3
      '@radix-ui/react-collection': 1.1.7(@types/react-dom@19.2.3(@types/react@19.2.7))(@types/react@19.2.7)(react-dom@19.2.0(react@19.2.0))(react@19.2.0)
      '@radix-ui/react-compose-refs': 1.1.2(@types/react@19.2.7)(react@19.2.0)
      '@radix-ui/react-context': 1.1.2(@types/react@19.2.7)(react@19.2.0)
      '@radix-ui/react-direction': 1.1.1(@types/react@19.2.7)(react@19.2.0)
      '@radix-ui/react-dismissable-layer': 1.1.11(@types/react-dom@19.2.3(@types/react@19.2.7))(@types/react@19.2.7)(react-dom@19.2.0(react@19.2.0))(react@19.2.0)
      '@radix-ui/react-focus-guards': 1.1.3(@types/react@19.2.7)(react@19.2.0)
      '@radix-ui/react-focus-scope': 1.1.7(@types/react-dom@19.2.3(@types/react@19.2.7))(@types/react@19.2.7)(react-dom@19.2.0(react@19.2.0))(react@19.2.0)
      '@radix-ui/react-id': 1.1.1(@types/react@19.2.7)(react@19.2.0)
      '@radix-ui/react-popper': 1.2.8(@types/react-dom@19.2.3(@types/react@19.2.7))(@types/react@19.2.7)(react-dom@19.2.0(react@19.2.0))(react@19.2.0)
      '@radix-ui/react-portal': 1.1.9(@types/react-dom@19.2.3(@types/react@19.2.7))(@types/react@19.2.7)(react-dom@19.2.0(react@19.2.0))(react@19.2.0)
      '@radix-ui/react-primitive': 2.1.3(@types/react-dom@19.2.3(@types/react@19.2.7))(@types/react@19.2.7)(react-dom@19.2.0(react@19.2.0))(react@19.2.0)
      '@radix-ui/react-slot': 1.2.3(@types/react@19.2.7)(react@19.2.0)
      '@radix-ui/react-use-callback-ref': 1.1.1(@types/react@19.2.7)(react@19.2.0)
      '@radix-ui/react-use-controllable-state': 1.2.2(@types/react@19.2.7)(react@19.2.0)
      '@radix-ui/react-use-layout-effect': 1.1.1(@types/react@19.2.7)(react@19.2.0)
      '@radix-ui/react-use-previous': 1.1.1(@types/react@19.2.7)(react@19.2.0)
      '@radix-ui/react-visually-hidden': 1.2.3(@types/react-dom@19.2.3(@types/react@19.2.7))(@types/react@19.2.7)(react-dom@19.2.0(react@19.2.0))(react@19.2.0)
      aria-hidden: 1.2.6
      react: 19.2.0
      react-dom: 19.2.0(react@19.2.0)
      react-remove-scroll: 2.7.1(@types/react@19.2.7)(react@19.2.0)
    optionalDependencies:
      '@types/react': 19.2.7
      '@types/react-dom': 19.2.3(@types/react@19.2.7)

  '@radix-ui/react-separator@1.1.8(@types/react-dom@19.2.3(@types/react@19.2.7))(@types/react@19.2.7)(react-dom@19.2.0(react@19.2.0))(react@19.2.0)':
    dependencies:
      '@radix-ui/react-primitive': 2.1.4(@types/react-dom@19.2.3(@types/react@19.2.7))(@types/react@19.2.7)(react-dom@19.2.0(react@19.2.0))(react@19.2.0)
      react: 19.2.0
      react-dom: 19.2.0(react@19.2.0)
    optionalDependencies:
      '@types/react': 19.2.7
      '@types/react-dom': 19.2.3(@types/react@19.2.7)

  '@radix-ui/react-slider@1.3.6(@types/react-dom@19.2.3(@types/react@19.2.7))(@types/react@19.2.7)(react-dom@19.2.0(react@19.2.0))(react@19.2.0)':
    dependencies:
      '@radix-ui/number': 1.1.1
      '@radix-ui/primitive': 1.1.3
      '@radix-ui/react-collection': 1.1.7(@types/react-dom@19.2.3(@types/react@19.2.7))(@types/react@19.2.7)(react-dom@19.2.0(react@19.2.0))(react@19.2.0)
      '@radix-ui/react-compose-refs': 1.1.2(@types/react@19.2.7)(react@19.2.0)
      '@radix-ui/react-context': 1.1.2(@types/react@19.2.7)(react@19.2.0)
      '@radix-ui/react-direction': 1.1.1(@types/react@19.2.7)(react@19.2.0)
      '@radix-ui/react-primitive': 2.1.3(@types/react-dom@19.2.3(@types/react@19.2.7))(@types/react@19.2.7)(react-dom@19.2.0(react@19.2.0))(react@19.2.0)
      '@radix-ui/react-use-controllable-state': 1.2.2(@types/react@19.2.7)(react@19.2.0)
      '@radix-ui/react-use-layout-effect': 1.1.1(@types/react@19.2.7)(react@19.2.0)
      '@radix-ui/react-use-previous': 1.1.1(@types/react@19.2.7)(react@19.2.0)
      '@radix-ui/react-use-size': 1.1.1(@types/react@19.2.7)(react@19.2.0)
      react: 19.2.0
      react-dom: 19.2.0(react@19.2.0)
    optionalDependencies:
      '@types/react': 19.2.7
      '@types/react-dom': 19.2.3(@types/react@19.2.7)

  '@radix-ui/react-slot@1.2.3(@types/react@19.2.7)(react@19.2.0)':
    dependencies:
      '@radix-ui/react-compose-refs': 1.1.2(@types/react@19.2.7)(react@19.2.0)
      react: 19.2.0
    optionalDependencies:
      '@types/react': 19.2.7

  '@radix-ui/react-slot@1.2.4(@types/react@19.2.7)(react@19.2.0)':
    dependencies:
      '@radix-ui/react-compose-refs': 1.1.2(@types/react@19.2.7)(react@19.2.0)
      react: 19.2.0
    optionalDependencies:
      '@types/react': 19.2.7

  '@radix-ui/react-switch@1.2.6(@types/react-dom@19.2.3(@types/react@19.2.7))(@types/react@19.2.7)(react-dom@19.2.0(react@19.2.0))(react@19.2.0)':
    dependencies:
      '@radix-ui/primitive': 1.1.3
      '@radix-ui/react-compose-refs': 1.1.2(@types/react@19.2.7)(react@19.2.0)
      '@radix-ui/react-context': 1.1.2(@types/react@19.2.7)(react@19.2.0)
      '@radix-ui/react-primitive': 2.1.3(@types/react-dom@19.2.3(@types/react@19.2.7))(@types/react@19.2.7)(react-dom@19.2.0(react@19.2.0))(react@19.2.0)
      '@radix-ui/react-use-controllable-state': 1.2.2(@types/react@19.2.7)(react@19.2.0)
      '@radix-ui/react-use-previous': 1.1.1(@types/react@19.2.7)(react@19.2.0)
      '@radix-ui/react-use-size': 1.1.1(@types/react@19.2.7)(react@19.2.0)
      react: 19.2.0
      react-dom: 19.2.0(react@19.2.0)
    optionalDependencies:
      '@types/react': 19.2.7
      '@types/react-dom': 19.2.3(@types/react@19.2.7)

  '@radix-ui/react-tabs@1.1.13(@types/react-dom@19.2.3(@types/react@19.2.7))(@types/react@19.2.7)(react-dom@19.2.0(react@19.2.0))(react@19.2.0)':
    dependencies:
      '@radix-ui/primitive': 1.1.3
      '@radix-ui/react-context': 1.1.2(@types/react@19.2.7)(react@19.2.0)
      '@radix-ui/react-direction': 1.1.1(@types/react@19.2.7)(react@19.2.0)
      '@radix-ui/react-id': 1.1.1(@types/react@19.2.7)(react@19.2.0)
      '@radix-ui/react-presence': 1.1.5(@types/react-dom@19.2.3(@types/react@19.2.7))(@types/react@19.2.7)(react-dom@19.2.0(react@19.2.0))(react@19.2.0)
      '@radix-ui/react-primitive': 2.1.3(@types/react-dom@19.2.3(@types/react@19.2.7))(@types/react@19.2.7)(react-dom@19.2.0(react@19.2.0))(react@19.2.0)
      '@radix-ui/react-roving-focus': 1.1.11(@types/react-dom@19.2.3(@types/react@19.2.7))(@types/react@19.2.7)(react-dom@19.2.0(react@19.2.0))(react@19.2.0)
      '@radix-ui/react-use-controllable-state': 1.2.2(@types/react@19.2.7)(react@19.2.0)
      react: 19.2.0
      react-dom: 19.2.0(react@19.2.0)
    optionalDependencies:
      '@types/react': 19.2.7
      '@types/react-dom': 19.2.3(@types/react@19.2.7)

  '@radix-ui/react-toggle-group@1.1.11(@types/react-dom@19.2.3(@types/react@19.2.7))(@types/react@19.2.7)(react-dom@19.2.0(react@19.2.0))(react@19.2.0)':
    dependencies:
      '@radix-ui/primitive': 1.1.3
      '@radix-ui/react-context': 1.1.2(@types/react@19.2.7)(react@19.2.0)
      '@radix-ui/react-direction': 1.1.1(@types/react@19.2.7)(react@19.2.0)
      '@radix-ui/react-primitive': 2.1.3(@types/react-dom@19.2.3(@types/react@19.2.7))(@types/react@19.2.7)(react-dom@19.2.0(react@19.2.0))(react@19.2.0)
      '@radix-ui/react-roving-focus': 1.1.11(@types/react-dom@19.2.3(@types/react@19.2.7))(@types/react@19.2.7)(react-dom@19.2.0(react@19.2.0))(react@19.2.0)
      '@radix-ui/react-toggle': 1.1.10(@types/react-dom@19.2.3(@types/react@19.2.7))(@types/react@19.2.7)(react-dom@19.2.0(react@19.2.0))(react@19.2.0)
      '@radix-ui/react-use-controllable-state': 1.2.2(@types/react@19.2.7)(react@19.2.0)
      react: 19.2.0
      react-dom: 19.2.0(react@19.2.0)
    optionalDependencies:
      '@types/react': 19.2.7
      '@types/react-dom': 19.2.3(@types/react@19.2.7)

  '@radix-ui/react-toggle@1.1.10(@types/react-dom@19.2.3(@types/react@19.2.7))(@types/react@19.2.7)(react-dom@19.2.0(react@19.2.0))(react@19.2.0)':
    dependencies:
      '@radix-ui/primitive': 1.1.3
      '@radix-ui/react-primitive': 2.1.3(@types/react-dom@19.2.3(@types/react@19.2.7))(@types/react@19.2.7)(react-dom@19.2.0(react@19.2.0))(react@19.2.0)
      '@radix-ui/react-use-controllable-state': 1.2.2(@types/react@19.2.7)(react@19.2.0)
      react: 19.2.0
      react-dom: 19.2.0(react@19.2.0)
    optionalDependencies:
      '@types/react': 19.2.7
      '@types/react-dom': 19.2.3(@types/react@19.2.7)

  '@radix-ui/react-tooltip@1.2.8(@types/react-dom@19.2.3(@types/react@19.2.7))(@types/react@19.2.7)(react-dom@19.2.0(react@19.2.0))(react@19.2.0)':
    dependencies:
      '@radix-ui/primitive': 1.1.3
      '@radix-ui/react-compose-refs': 1.1.2(@types/react@19.2.7)(react@19.2.0)
      '@radix-ui/react-context': 1.1.2(@types/react@19.2.7)(react@19.2.0)
      '@radix-ui/react-dismissable-layer': 1.1.11(@types/react-dom@19.2.3(@types/react@19.2.7))(@types/react@19.2.7)(react-dom@19.2.0(react@19.2.0))(react@19.2.0)
      '@radix-ui/react-id': 1.1.1(@types/react@19.2.7)(react@19.2.0)
      '@radix-ui/react-popper': 1.2.8(@types/react-dom@19.2.3(@types/react@19.2.7))(@types/react@19.2.7)(react-dom@19.2.0(react@19.2.0))(react@19.2.0)
      '@radix-ui/react-portal': 1.1.9(@types/react-dom@19.2.3(@types/react@19.2.7))(@types/react@19.2.7)(react-dom@19.2.0(react@19.2.0))(react@19.2.0)
      '@radix-ui/react-presence': 1.1.5(@types/react-dom@19.2.3(@types/react@19.2.7))(@types/react@19.2.7)(react-dom@19.2.0(react@19.2.0))(react@19.2.0)
      '@radix-ui/react-primitive': 2.1.3(@types/react-dom@19.2.3(@types/react@19.2.7))(@types/react@19.2.7)(react-dom@19.2.0(react@19.2.0))(react@19.2.0)
      '@radix-ui/react-slot': 1.2.3(@types/react@19.2.7)(react@19.2.0)
      '@radix-ui/react-use-controllable-state': 1.2.2(@types/react@19.2.7)(react@19.2.0)
      '@radix-ui/react-visually-hidden': 1.2.3(@types/react-dom@19.2.3(@types/react@19.2.7))(@types/react@19.2.7)(react-dom@19.2.0(react@19.2.0))(react@19.2.0)
      react: 19.2.0
      react-dom: 19.2.0(react@19.2.0)
    optionalDependencies:
      '@types/react': 19.2.7
      '@types/react-dom': 19.2.3(@types/react@19.2.7)

  '@radix-ui/react-use-callback-ref@1.1.1(@types/react@19.2.7)(react@19.2.0)':
    dependencies:
      react: 19.2.0
    optionalDependencies:
      '@types/react': 19.2.7

  '@radix-ui/react-use-controllable-state@1.2.2(@types/react@19.2.7)(react@19.2.0)':
    dependencies:
      '@radix-ui/react-use-effect-event': 0.0.2(@types/react@19.2.7)(react@19.2.0)
      '@radix-ui/react-use-layout-effect': 1.1.1(@types/react@19.2.7)(react@19.2.0)
      react: 19.2.0
    optionalDependencies:
      '@types/react': 19.2.7

  '@radix-ui/react-use-effect-event@0.0.2(@types/react@19.2.7)(react@19.2.0)':
    dependencies:
      '@radix-ui/react-use-layout-effect': 1.1.1(@types/react@19.2.7)(react@19.2.0)
      react: 19.2.0
    optionalDependencies:
      '@types/react': 19.2.7

  '@radix-ui/react-use-escape-keydown@1.1.1(@types/react@19.2.7)(react@19.2.0)':
    dependencies:
      '@radix-ui/react-use-callback-ref': 1.1.1(@types/react@19.2.7)(react@19.2.0)
      react: 19.2.0
    optionalDependencies:
      '@types/react': 19.2.7

  '@radix-ui/react-use-is-hydrated@0.1.0(@types/react@19.2.7)(react@19.2.0)':
    dependencies:
      react: 19.2.0
      use-sync-external-store: 1.6.0(react@19.2.0)
    optionalDependencies:
      '@types/react': 19.2.7

  '@radix-ui/react-use-layout-effect@1.1.1(@types/react@19.2.7)(react@19.2.0)':
    dependencies:
      react: 19.2.0
    optionalDependencies:
      '@types/react': 19.2.7

  '@radix-ui/react-use-previous@1.1.1(@types/react@19.2.7)(react@19.2.0)':
    dependencies:
      react: 19.2.0
    optionalDependencies:
      '@types/react': 19.2.7

  '@radix-ui/react-use-rect@1.1.1(@types/react@19.2.7)(react@19.2.0)':
    dependencies:
      '@radix-ui/rect': 1.1.1
      react: 19.2.0
    optionalDependencies:
      '@types/react': 19.2.7

  '@radix-ui/react-use-size@1.1.1(@types/react@19.2.7)(react@19.2.0)':
    dependencies:
      '@radix-ui/react-use-layout-effect': 1.1.1(@types/react@19.2.7)(react@19.2.0)
      react: 19.2.0
    optionalDependencies:
      '@types/react': 19.2.7

  '@radix-ui/react-visually-hidden@1.2.3(@types/react-dom@19.2.3(@types/react@19.2.7))(@types/react@19.2.7)(react-dom@19.2.0(react@19.2.0))(react@19.2.0)':
    dependencies:
      '@radix-ui/react-primitive': 2.1.3(@types/react-dom@19.2.3(@types/react@19.2.7))(@types/react@19.2.7)(react-dom@19.2.0(react@19.2.0))(react@19.2.0)
      react: 19.2.0
      react-dom: 19.2.0(react@19.2.0)
    optionalDependencies:
      '@types/react': 19.2.7
      '@types/react-dom': 19.2.3(@types/react@19.2.7)

  '@radix-ui/rect@1.1.1': {}

  '@react-email/render@2.0.0(react-dom@19.2.0(react@19.2.0))(react@19.2.0)':
    dependencies:
      html-to-text: 9.0.5
      prettier: 3.6.2
      react: 19.2.0
      react-dom: 19.2.0(react@19.2.0)

  '@rolldown/pluginutils@1.0.0-beta.47': {}

  '@rollup/rollup-android-arm-eabi@4.53.3':
    optional: true

  '@rollup/rollup-android-arm64@4.53.3':
    optional: true

  '@rollup/rollup-darwin-arm64@4.53.3':
    optional: true

  '@rollup/rollup-darwin-x64@4.53.3':
    optional: true

  '@rollup/rollup-freebsd-arm64@4.53.3':
    optional: true

  '@rollup/rollup-freebsd-x64@4.53.3':
    optional: true

  '@rollup/rollup-linux-arm-gnueabihf@4.53.3':
    optional: true

  '@rollup/rollup-linux-arm-musleabihf@4.53.3':
    optional: true

  '@rollup/rollup-linux-arm64-gnu@4.53.3':
    optional: true

  '@rollup/rollup-linux-arm64-musl@4.53.3':
    optional: true

  '@rollup/rollup-linux-loong64-gnu@4.53.3':
    optional: true

  '@rollup/rollup-linux-ppc64-gnu@4.53.3':
    optional: true

  '@rollup/rollup-linux-riscv64-gnu@4.53.3':
    optional: true

  '@rollup/rollup-linux-riscv64-musl@4.53.3':
    optional: true

  '@rollup/rollup-linux-s390x-gnu@4.53.3':
    optional: true

  '@rollup/rollup-linux-x64-gnu@4.53.3':
    optional: true

  '@rollup/rollup-linux-x64-musl@4.53.3':
    optional: true

  '@rollup/rollup-openharmony-arm64@4.53.3':
    optional: true

  '@rollup/rollup-win32-arm64-msvc@4.53.3':
    optional: true

  '@rollup/rollup-win32-ia32-msvc@4.53.3':
    optional: true

  '@rollup/rollup-win32-x64-gnu@4.53.3':
    optional: true

  '@rollup/rollup-win32-x64-msvc@4.53.3':
    optional: true

  '@rtsao/scc@1.1.0': {}

  '@selderee/plugin-htmlparser2@0.11.0':
    dependencies:
      domhandler: 5.0.3
      selderee: 0.11.0

  '@stablelib/base64@1.0.1': {}

  '@standard-schema/utils@0.3.0': {}

  '@supabase/auth-js@2.84.0':
    dependencies:
      tslib: 2.8.1

  '@supabase/functions-js@2.84.0':
    dependencies:
      tslib: 2.8.1

  '@supabase/postgrest-js@2.84.0':
    dependencies:
      tslib: 2.8.1

  '@supabase/realtime-js@2.84.0':
    dependencies:
      '@types/phoenix': 1.6.6
      '@types/ws': 8.18.1
      tslib: 2.8.1
      ws: 8.18.3
    transitivePeerDependencies:
      - bufferutil
      - utf-8-validate

  '@supabase/storage-js@2.84.0':
    dependencies:
      tslib: 2.8.1

  '@supabase/supabase-js@2.84.0':
    dependencies:
      '@supabase/auth-js': 2.84.0
      '@supabase/functions-js': 2.84.0
      '@supabase/postgrest-js': 2.84.0
      '@supabase/realtime-js': 2.84.0
      '@supabase/storage-js': 2.84.0
    transitivePeerDependencies:
      - bufferutil
      - utf-8-validate

  '@swc/helpers@0.5.15':
    dependencies:
      tslib: 2.8.1

  '@t3-oss/env-core@0.13.8(typescript@5.9.3)(zod@4.1.13)':
    optionalDependencies:
      typescript: 5.9.3
      zod: 4.1.13

  '@t3-oss/env-nextjs@0.13.8(typescript@5.9.3)(zod@4.1.13)':
    dependencies:
      '@t3-oss/env-core': 0.13.8(typescript@5.9.3)(zod@4.1.13)
    optionalDependencies:
      typescript: 5.9.3
      zod: 4.1.13

  '@tailwindcss/node@4.1.17':
    dependencies:
      '@jridgewell/remapping': 2.3.5
      enhanced-resolve: 5.18.3
      jiti: 2.6.1
      lightningcss: 1.30.2
      magic-string: 0.30.21
      source-map-js: 1.2.1
      tailwindcss: 4.1.17

  '@tailwindcss/oxide-android-arm64@4.1.17':
    optional: true

  '@tailwindcss/oxide-darwin-arm64@4.1.17':
    optional: true

  '@tailwindcss/oxide-darwin-x64@4.1.17':
    optional: true

  '@tailwindcss/oxide-freebsd-x64@4.1.17':
    optional: true

  '@tailwindcss/oxide-linux-arm-gnueabihf@4.1.17':
    optional: true

  '@tailwindcss/oxide-linux-arm64-gnu@4.1.17':
    optional: true

  '@tailwindcss/oxide-linux-arm64-musl@4.1.17':
    optional: true

  '@tailwindcss/oxide-linux-x64-gnu@4.1.17':
    optional: true

  '@tailwindcss/oxide-linux-x64-musl@4.1.17':
    optional: true

  '@tailwindcss/oxide-wasm32-wasi@4.1.17':
    optional: true

  '@tailwindcss/oxide-win32-arm64-msvc@4.1.17':
    optional: true

  '@tailwindcss/oxide-win32-x64-msvc@4.1.17':
    optional: true

  '@tailwindcss/oxide@4.1.17':
    optionalDependencies:
      '@tailwindcss/oxide-android-arm64': 4.1.17
      '@tailwindcss/oxide-darwin-arm64': 4.1.17
      '@tailwindcss/oxide-darwin-x64': 4.1.17
      '@tailwindcss/oxide-freebsd-x64': 4.1.17
      '@tailwindcss/oxide-linux-arm-gnueabihf': 4.1.17
      '@tailwindcss/oxide-linux-arm64-gnu': 4.1.17
      '@tailwindcss/oxide-linux-arm64-musl': 4.1.17
      '@tailwindcss/oxide-linux-x64-gnu': 4.1.17
      '@tailwindcss/oxide-linux-x64-musl': 4.1.17
      '@tailwindcss/oxide-wasm32-wasi': 4.1.17
      '@tailwindcss/oxide-win32-arm64-msvc': 4.1.17
      '@tailwindcss/oxide-win32-x64-msvc': 4.1.17

  '@tailwindcss/postcss@4.1.17':
    dependencies:
      '@alloc/quick-lru': 5.2.0
      '@tailwindcss/node': 4.1.17
      '@tailwindcss/oxide': 4.1.17
      postcss: 8.5.6
      tailwindcss: 4.1.17

  '@tailwindcss/typography@0.5.19(tailwindcss@4.1.17)':
    dependencies:
      postcss-selector-parser: 6.0.10
      tailwindcss: 4.1.17

  '@tanstack/devtools-event-client@0.3.5': {}

  '@tanstack/form-core@1.25.0':
    dependencies:
      '@tanstack/devtools-event-client': 0.3.5
      '@tanstack/pacer': 0.15.4
      '@tanstack/store': 0.7.7

  '@tanstack/pacer@0.15.4':
    dependencies:
      '@tanstack/devtools-event-client': 0.3.5
      '@tanstack/store': 0.7.7

  '@tanstack/query-core@5.90.10': {}

  '@tanstack/react-form@1.25.0(react-dom@19.2.0(react@19.2.0))(react@19.2.0)':
    dependencies:
      '@tanstack/form-core': 1.25.0
      '@tanstack/react-store': 0.7.7(react-dom@19.2.0(react@19.2.0))(react@19.2.0)
      react: 19.2.0
    transitivePeerDependencies:
      - react-dom

  '@tanstack/react-query@5.90.10(react@19.2.0)':
    dependencies:
      '@tanstack/query-core': 5.90.10
      react: 19.2.0

  '@tanstack/react-store@0.7.7(react-dom@19.2.0(react@19.2.0))(react@19.2.0)':
    dependencies:
      '@tanstack/store': 0.7.7
      react: 19.2.0
      react-dom: 19.2.0(react@19.2.0)
      use-sync-external-store: 1.6.0(react@19.2.0)

  '@tanstack/store@0.7.7': {}

  '@testing-library/dom@10.4.1':
    dependencies:
      '@babel/code-frame': 7.27.1
      '@babel/runtime': 7.28.4
      '@types/aria-query': 5.0.4
      aria-query: 5.3.0
      dom-accessibility-api: 0.5.16
      lz-string: 1.5.0
      picocolors: 1.1.1
      pretty-format: 27.5.1

  '@testing-library/jest-dom@6.9.1':
    dependencies:
      '@adobe/css-tools': 4.4.4
      aria-query: 5.3.2
      css.escape: 1.5.1
      dom-accessibility-api: 0.6.3
      picocolors: 1.1.1
      redent: 3.0.0

  '@testing-library/react@16.3.0(@testing-library/dom@10.4.1)(@types/react-dom@19.2.3(@types/react@19.2.7))(@types/react@19.2.7)(react-dom@19.2.0(react@19.2.0))(react@19.2.0)':
    dependencies:
      '@babel/runtime': 7.28.4
      '@testing-library/dom': 10.4.1
      react: 19.2.0
      react-dom: 19.2.0(react@19.2.0)
    optionalDependencies:
      '@types/react': 19.2.7
      '@types/react-dom': 19.2.3(@types/react@19.2.7)

  '@testing-library/user-event@14.6.1(@testing-library/dom@10.4.1)':
    dependencies:
      '@testing-library/dom': 10.4.1

  '@tryghost/content-api@1.12.2':
    dependencies:
      axios: 1.13.2
    transitivePeerDependencies:
      - debug

  '@tybys/wasm-util@0.10.1':
    dependencies:
      tslib: 2.8.1
    optional: true

  '@types/aria-query@5.0.4': {}

  '@types/babel__core@7.20.5':
    dependencies:
      '@babel/parser': 7.28.5
      '@babel/types': 7.28.5
      '@types/babel__generator': 7.27.0
      '@types/babel__template': 7.4.4
      '@types/babel__traverse': 7.28.0

  '@types/babel__generator@7.27.0':
    dependencies:
      '@babel/types': 7.28.5

  '@types/babel__template@7.4.4':
    dependencies:
      '@babel/parser': 7.28.5
      '@babel/types': 7.28.5

  '@types/babel__traverse@7.28.0':
    dependencies:
      '@babel/types': 7.28.5

  '@types/chai@5.2.3':
    dependencies:
      '@types/deep-eql': 4.0.2
      assertion-error: 2.0.1

  '@types/deep-eql@4.0.2': {}

  '@types/estree@1.0.8': {}

  '@types/json-schema@7.0.15': {}

  '@types/json5@0.0.29': {}

  '@types/node@20.19.25':
    dependencies:
      undici-types: 6.21.0

  '@types/node@22.19.1':
    dependencies:
      undici-types: 6.21.0

  '@types/node@24.10.1':
    dependencies:
      undici-types: 7.16.0

  '@types/phoenix@1.6.6': {}

  '@types/react-dom@19.2.3(@types/react@19.2.7)':
    dependencies:
      '@types/react': 19.2.7

  '@types/react@19.2.7':
    dependencies:
      csstype: 3.2.3

  '@types/statuses@2.0.6': {}

  '@types/trusted-types@2.0.7':
    optional: true

  '@types/whatwg-mimetype@3.0.2': {}

  '@types/ws@8.18.1':
    dependencies:
      '@types/node': 24.10.1

  '@typescript-eslint/eslint-plugin@8.48.0(@typescript-eslint/parser@8.48.0(eslint@9.39.1(jiti@2.6.1))(typescript@5.9.3))(eslint@9.39.1(jiti@2.6.1))(typescript@5.9.3)':
    dependencies:
      '@eslint-community/regexpp': 4.12.2
      '@typescript-eslint/parser': 8.48.0(eslint@9.39.1(jiti@2.6.1))(typescript@5.9.3)
      '@typescript-eslint/scope-manager': 8.48.0
      '@typescript-eslint/type-utils': 8.48.0(eslint@9.39.1(jiti@2.6.1))(typescript@5.9.3)
      '@typescript-eslint/utils': 8.48.0(eslint@9.39.1(jiti@2.6.1))(typescript@5.9.3)
      '@typescript-eslint/visitor-keys': 8.48.0
      eslint: 9.39.1(jiti@2.6.1)
      graphemer: 1.4.0
      ignore: 7.0.5
      natural-compare: 1.4.0
      ts-api-utils: 2.1.0(typescript@5.9.3)
      typescript: 5.9.3
    transitivePeerDependencies:
      - supports-color

  '@typescript-eslint/parser@8.48.0(eslint@9.39.1(jiti@2.6.1))(typescript@5.9.3)':
    dependencies:
      '@typescript-eslint/scope-manager': 8.48.0
      '@typescript-eslint/types': 8.48.0
      '@typescript-eslint/typescript-estree': 8.48.0(typescript@5.9.3)
      '@typescript-eslint/visitor-keys': 8.48.0
      debug: 4.4.3
      eslint: 9.39.1(jiti@2.6.1)
      typescript: 5.9.3
    transitivePeerDependencies:
      - supports-color

  '@typescript-eslint/project-service@8.48.0(typescript@5.9.3)':
    dependencies:
      '@typescript-eslint/tsconfig-utils': 8.48.0(typescript@5.9.3)
      '@typescript-eslint/types': 8.48.0
      debug: 4.4.3
      typescript: 5.9.3
    transitivePeerDependencies:
      - supports-color

  '@typescript-eslint/scope-manager@8.48.0':
    dependencies:
      '@typescript-eslint/types': 8.48.0
      '@typescript-eslint/visitor-keys': 8.48.0

  '@typescript-eslint/tsconfig-utils@8.48.0(typescript@5.9.3)':
    dependencies:
      typescript: 5.9.3

  '@typescript-eslint/type-utils@8.48.0(eslint@9.39.1(jiti@2.6.1))(typescript@5.9.3)':
    dependencies:
      '@typescript-eslint/types': 8.48.0
      '@typescript-eslint/typescript-estree': 8.48.0(typescript@5.9.3)
      '@typescript-eslint/utils': 8.48.0(eslint@9.39.1(jiti@2.6.1))(typescript@5.9.3)
      debug: 4.4.3
      eslint: 9.39.1(jiti@2.6.1)
      ts-api-utils: 2.1.0(typescript@5.9.3)
      typescript: 5.9.3
    transitivePeerDependencies:
      - supports-color

  '@typescript-eslint/types@8.48.0': {}

  '@typescript-eslint/typescript-estree@8.48.0(typescript@5.9.3)':
    dependencies:
      '@typescript-eslint/project-service': 8.48.0(typescript@5.9.3)
      '@typescript-eslint/tsconfig-utils': 8.48.0(typescript@5.9.3)
      '@typescript-eslint/types': 8.48.0
      '@typescript-eslint/visitor-keys': 8.48.0
      debug: 4.4.3
      minimatch: 9.0.5
      semver: 7.7.3
      tinyglobby: 0.2.15
      ts-api-utils: 2.1.0(typescript@5.9.3)
      typescript: 5.9.3
    transitivePeerDependencies:
      - supports-color

  '@typescript-eslint/utils@8.48.0(eslint@9.39.1(jiti@2.6.1))(typescript@5.9.3)':
    dependencies:
      '@eslint-community/eslint-utils': 4.9.0(eslint@9.39.1(jiti@2.6.1))
      '@typescript-eslint/scope-manager': 8.48.0
      '@typescript-eslint/types': 8.48.0
      '@typescript-eslint/typescript-estree': 8.48.0(typescript@5.9.3)
      eslint: 9.39.1(jiti@2.6.1)
      typescript: 5.9.3
    transitivePeerDependencies:
      - supports-color

  '@typescript-eslint/visitor-keys@8.48.0':
    dependencies:
      '@typescript-eslint/types': 8.48.0
      eslint-visitor-keys: 4.2.1

  '@unrs/resolver-binding-android-arm-eabi@1.11.1':
    optional: true

  '@unrs/resolver-binding-android-arm64@1.11.1':
    optional: true

  '@unrs/resolver-binding-darwin-arm64@1.11.1':
    optional: true

  '@unrs/resolver-binding-darwin-x64@1.11.1':
    optional: true

  '@unrs/resolver-binding-freebsd-x64@1.11.1':
    optional: true

  '@unrs/resolver-binding-linux-arm-gnueabihf@1.11.1':
    optional: true

  '@unrs/resolver-binding-linux-arm-musleabihf@1.11.1':
    optional: true

  '@unrs/resolver-binding-linux-arm64-gnu@1.11.1':
    optional: true

  '@unrs/resolver-binding-linux-arm64-musl@1.11.1':
    optional: true

  '@unrs/resolver-binding-linux-ppc64-gnu@1.11.1':
    optional: true

  '@unrs/resolver-binding-linux-riscv64-gnu@1.11.1':
    optional: true

  '@unrs/resolver-binding-linux-riscv64-musl@1.11.1':
    optional: true

  '@unrs/resolver-binding-linux-s390x-gnu@1.11.1':
    optional: true

  '@unrs/resolver-binding-linux-x64-gnu@1.11.1':
    optional: true

  '@unrs/resolver-binding-linux-x64-musl@1.11.1':
    optional: true

  '@unrs/resolver-binding-wasm32-wasi@1.11.1':
    dependencies:
      '@napi-rs/wasm-runtime': 0.2.12
    optional: true

  '@unrs/resolver-binding-win32-arm64-msvc@1.11.1':
    optional: true

  '@unrs/resolver-binding-win32-ia32-msvc@1.11.1':
    optional: true

  '@unrs/resolver-binding-win32-x64-msvc@1.11.1':
    optional: true

  '@upstash/redis@1.35.6':
    dependencies:
      uncrypto: 0.1.3

  '@vercel/analytics@1.5.0(next@16.0.4(@babel/core@7.28.5)(@playwright/test@1.56.1)(babel-plugin-react-compiler@1.0.0)(react-dom@19.2.0(react@19.2.0))(react@19.2.0))(react@19.2.0)':
    optionalDependencies:
      next: 16.0.4(@babel/core@7.28.5)(@playwright/test@1.56.1)(babel-plugin-react-compiler@1.0.0)(react-dom@19.2.0(react@19.2.0))(react@19.2.0)
      react: 19.2.0

  '@vercel/kv@3.0.0':
    dependencies:
      '@upstash/redis': 1.35.6

  '@vercel/speed-insights@1.2.0(next@16.0.4(@babel/core@7.28.5)(@playwright/test@1.56.1)(babel-plugin-react-compiler@1.0.0)(react-dom@19.2.0(react@19.2.0))(react@19.2.0))(react@19.2.0)':
    optionalDependencies:
      next: 16.0.4(@babel/core@7.28.5)(@playwright/test@1.56.1)(babel-plugin-react-compiler@1.0.0)(react-dom@19.2.0(react@19.2.0))(react@19.2.0)
      react: 19.2.0

  '@vitejs/plugin-react@5.1.1(vite@7.2.4(@types/node@24.10.1)(jiti@2.6.1)(lightningcss@1.30.2)(tsx@4.20.6))':
    dependencies:
      '@babel/core': 7.28.5
      '@babel/plugin-transform-react-jsx-self': 7.27.1(@babel/core@7.28.5)
      '@babel/plugin-transform-react-jsx-source': 7.27.1(@babel/core@7.28.5)
      '@rolldown/pluginutils': 1.0.0-beta.47
      '@types/babel__core': 7.20.5
      react-refresh: 0.18.0
      vite: 7.2.4(@types/node@24.10.1)(jiti@2.6.1)(lightningcss@1.30.2)(tsx@4.20.6)
    transitivePeerDependencies:
      - supports-color

  '@vitest/coverage-v8@3.2.4(vitest@3.2.4)':
    dependencies:
      '@ampproject/remapping': 2.3.0
      '@bcoe/v8-coverage': 1.0.2
      ast-v8-to-istanbul: 0.3.8
      debug: 4.4.3
      istanbul-lib-coverage: 3.2.2
      istanbul-lib-report: 3.0.1
      istanbul-lib-source-maps: 5.0.6
      istanbul-reports: 3.2.0
      magic-string: 0.30.21
      magicast: 0.3.5
      std-env: 3.10.0
      test-exclude: 7.0.1
      tinyrainbow: 2.0.0
      vitest: 3.2.4(@edge-runtime/vm@3.2.0)(@types/node@24.10.1)(@vitest/ui@3.2.4)(happy-dom@20.0.10)(jiti@2.6.1)(lightningcss@1.30.2)(msw@2.12.3(@types/node@24.10.1)(typescript@5.9.3))(tsx@4.20.6)
    transitivePeerDependencies:
      - supports-color

  '@vitest/expect@3.2.4':
    dependencies:
      '@types/chai': 5.2.3
      '@vitest/spy': 3.2.4
      '@vitest/utils': 3.2.4
      chai: 5.3.3
      tinyrainbow: 2.0.0

  '@vitest/mocker@3.2.4(msw@2.12.3(@types/node@24.10.1)(typescript@5.9.3))(vite@7.2.4(@types/node@24.10.1)(jiti@2.6.1)(lightningcss@1.30.2)(tsx@4.20.6))':
    dependencies:
      '@vitest/spy': 3.2.4
      estree-walker: 3.0.3
      magic-string: 0.30.21
    optionalDependencies:
      msw: 2.12.3(@types/node@24.10.1)(typescript@5.9.3)
      vite: 7.2.4(@types/node@24.10.1)(jiti@2.6.1)(lightningcss@1.30.2)(tsx@4.20.6)

  '@vitest/pretty-format@3.2.4':
    dependencies:
      tinyrainbow: 2.0.0

  '@vitest/runner@3.2.4':
    dependencies:
      '@vitest/utils': 3.2.4
      pathe: 2.0.3
      strip-literal: 3.1.0

  '@vitest/snapshot@3.2.4':
    dependencies:
      '@vitest/pretty-format': 3.2.4
      magic-string: 0.30.21
      pathe: 2.0.3

  '@vitest/spy@3.2.4':
    dependencies:
      tinyspy: 4.0.4

  '@vitest/ui@3.2.4(vitest@3.2.4)':
    dependencies:
      '@vitest/utils': 3.2.4
      fflate: 0.8.2
      flatted: 3.3.3
      pathe: 2.0.3
      sirv: 3.0.2
      tinyglobby: 0.2.15
      tinyrainbow: 2.0.0
      vitest: 3.2.4(@edge-runtime/vm@3.2.0)(@types/node@24.10.1)(@vitest/ui@3.2.4)(happy-dom@20.0.10)(jiti@2.6.1)(lightningcss@1.30.2)(msw@2.12.3(@types/node@24.10.1)(typescript@5.9.3))(tsx@4.20.6)

  '@vitest/utils@3.2.4':
    dependencies:
      '@vitest/pretty-format': 3.2.4
      loupe: 3.2.1
      tinyrainbow: 2.0.0

  acorn-jsx@5.3.2(acorn@8.15.0):
    dependencies:
      acorn: 8.15.0

  acorn-walk@8.3.4:
    dependencies:
      acorn: 8.15.0

  acorn@8.15.0: {}

  ajv@6.12.6:
    dependencies:
      fast-deep-equal: 3.1.3
      fast-json-stable-stringify: 2.1.0
      json-schema-traverse: 0.4.1
      uri-js: 4.4.1

  ansi-regex@5.0.1: {}

  ansi-regex@6.2.2: {}

  ansi-styles@4.3.0:
    dependencies:
      color-convert: 2.0.1

  ansi-styles@5.2.0: {}

  ansi-styles@6.2.3: {}

  argparse@2.0.1: {}

  aria-hidden@1.2.6:
    dependencies:
      tslib: 2.8.1

  aria-query@5.3.0:
    dependencies:
      dequal: 2.0.3

  aria-query@5.3.2: {}

  array-buffer-byte-length@1.0.2:
    dependencies:
      call-bound: 1.0.4
      is-array-buffer: 3.0.5

  array-includes@3.1.9:
    dependencies:
      call-bind: 1.0.8
      call-bound: 1.0.4
      define-properties: 1.2.1
      es-abstract: 1.24.0
      es-object-atoms: 1.1.1
      get-intrinsic: 1.3.0
      is-string: 1.1.1
      math-intrinsics: 1.1.0

  array.prototype.findlast@1.2.5:
    dependencies:
      call-bind: 1.0.8
      define-properties: 1.2.1
      es-abstract: 1.24.0
      es-errors: 1.3.0
      es-object-atoms: 1.1.1
      es-shim-unscopables: 1.1.0

  array.prototype.findlastindex@1.2.6:
    dependencies:
      call-bind: 1.0.8
      call-bound: 1.0.4
      define-properties: 1.2.1
      es-abstract: 1.24.0
      es-errors: 1.3.0
      es-object-atoms: 1.1.1
      es-shim-unscopables: 1.1.0

  array.prototype.flat@1.3.3:
    dependencies:
      call-bind: 1.0.8
      define-properties: 1.2.1
      es-abstract: 1.24.0
      es-shim-unscopables: 1.1.0

  array.prototype.flatmap@1.3.3:
    dependencies:
      call-bind: 1.0.8
      define-properties: 1.2.1
      es-abstract: 1.24.0
      es-shim-unscopables: 1.1.0

  array.prototype.tosorted@1.1.4:
    dependencies:
      call-bind: 1.0.8
      define-properties: 1.2.1
      es-abstract: 1.24.0
      es-errors: 1.3.0
      es-shim-unscopables: 1.1.0

  arraybuffer.prototype.slice@1.0.4:
    dependencies:
      array-buffer-byte-length: 1.0.2
      call-bind: 1.0.8
      define-properties: 1.2.1
      es-abstract: 1.24.0
      es-errors: 1.3.0
      get-intrinsic: 1.3.0
      is-array-buffer: 3.0.5

  assertion-error@2.0.1: {}

  ast-types-flow@0.0.8: {}

  ast-v8-to-istanbul@0.3.8:
    dependencies:
      '@jridgewell/trace-mapping': 0.3.31
      estree-walker: 3.0.3
      js-tokens: 9.0.1

  async-function@1.0.0: {}

  asynckit@0.4.0: {}

  available-typed-arrays@1.0.7:
    dependencies:
      possible-typed-array-names: 1.1.0

  axe-core@4.11.0: {}

  axios@1.13.2:
    dependencies:
      follow-redirects: 1.15.11
      form-data: 4.0.5
      proxy-from-env: 1.1.0
    transitivePeerDependencies:
      - debug

  axobject-query@4.1.0: {}

  babel-plugin-react-compiler@1.0.0:
    dependencies:
      '@babel/types': 7.28.5

  balanced-match@1.0.2: {}

  baseline-browser-mapping@2.8.31: {}

  brace-expansion@1.1.12:
    dependencies:
      balanced-match: 1.0.2
      concat-map: 0.0.1

  brace-expansion@2.0.2:
    dependencies:
      balanced-match: 1.0.2

  braces@3.0.3:
    dependencies:
      fill-range: 7.1.1

  browserslist@4.28.0:
    dependencies:
      baseline-browser-mapping: 2.8.31
      caniuse-lite: 1.0.30001757
      electron-to-chromium: 1.5.260
      node-releases: 2.0.27
      update-browserslist-db: 1.1.4(browserslist@4.28.0)

  cac@6.7.14: {}

  call-bind-apply-helpers@1.0.2:
    dependencies:
      es-errors: 1.3.0
      function-bind: 1.1.2

  call-bind@1.0.8:
    dependencies:
      call-bind-apply-helpers: 1.0.2
      es-define-property: 1.0.1
      get-intrinsic: 1.3.0
      set-function-length: 1.2.2

  call-bound@1.0.4:
    dependencies:
      call-bind-apply-helpers: 1.0.2
      get-intrinsic: 1.3.0

  callsites@3.1.0: {}

  caniuse-lite@1.0.30001757: {}

  chai@5.3.3:
    dependencies:
      assertion-error: 2.0.1
      check-error: 2.1.1
      deep-eql: 5.0.2
      loupe: 3.2.1
      pathval: 2.0.1

  chalk@4.1.2:
    dependencies:
      ansi-styles: 4.3.0
      supports-color: 7.2.0

  check-error@2.1.1: {}

  class-variance-authority@0.7.1:
    dependencies:
      clsx: 2.1.1

  cli-width@4.1.0: {}

  client-only@0.0.1: {}

  cliui@8.0.1:
    dependencies:
      string-width: 4.2.3
      strip-ansi: 6.0.1
      wrap-ansi: 7.0.0
<<<<<<< HEAD

  clsx@2.1.1: {}

  cmdk@1.1.1(@types/react-dom@19.2.3(@types/react@19.2.7))(@types/react@19.2.7)(react-dom@19.2.0(react@19.2.0))(react@19.2.0):
    dependencies:
      '@radix-ui/react-compose-refs': 1.1.2(@types/react@19.2.7)(react@19.2.0)
      '@radix-ui/react-dialog': 1.1.15(@types/react-dom@19.2.3(@types/react@19.2.7))(@types/react@19.2.7)(react-dom@19.2.0(react@19.2.0))(react@19.2.0)
      '@radix-ui/react-id': 1.1.1(@types/react@19.2.7)(react@19.2.0)
      '@radix-ui/react-primitive': 2.1.4(@types/react-dom@19.2.3(@types/react@19.2.7))(@types/react@19.2.7)(react-dom@19.2.0(react@19.2.0))(react@19.2.0)
      react: 19.2.0
      react-dom: 19.2.0(react@19.2.0)
    transitivePeerDependencies:
      - '@types/react'
      - '@types/react-dom'
=======

  clsx@2.1.1: {}
>>>>>>> 4511bb1f

  color-convert@2.0.1:
    dependencies:
      color-name: 1.1.4

  color-name@1.1.4: {}

  combined-stream@1.0.8:
    dependencies:
      delayed-stream: 1.0.0

  commander@7.2.0: {}

  concat-map@0.0.1: {}

  convert-source-map@2.0.0: {}

  cookie@1.0.2: {}

  cross-spawn@7.0.6:
    dependencies:
      path-key: 3.1.1
      shebang-command: 2.0.0
      which: 2.0.2

  css.escape@1.5.1: {}

  cssesc@3.0.0: {}

  csstype@3.2.3: {}

  damerau-levenshtein@1.0.8: {}

  data-view-buffer@1.0.2:
    dependencies:
      call-bound: 1.0.4
      es-errors: 1.3.0
      is-data-view: 1.0.2

  data-view-byte-length@1.0.2:
    dependencies:
      call-bound: 1.0.4
      es-errors: 1.3.0
      is-data-view: 1.0.2

  data-view-byte-offset@1.0.1:
    dependencies:
      call-bound: 1.0.4
      es-errors: 1.3.0
      is-data-view: 1.0.2

  debounce@1.2.1: {}

  debug@3.2.7:
    dependencies:
      ms: 2.1.3

  debug@4.4.3:
    dependencies:
      ms: 2.1.3

  deep-eql@5.0.2: {}

  deep-is@0.1.4: {}

  deepmerge@4.3.1: {}

  define-data-property@1.1.4:
    dependencies:
      es-define-property: 1.0.1
      es-errors: 1.3.0
      gopd: 1.2.0

  define-properties@1.2.1:
    dependencies:
      define-data-property: 1.1.4
      has-property-descriptors: 1.0.2
      object-keys: 1.1.1

  delayed-stream@1.0.0: {}

  dequal@2.0.3: {}

  detect-libc@2.1.2: {}

  detect-node-es@1.1.0: {}

  doctrine@2.1.0:
    dependencies:
      esutils: 2.0.3

  dom-accessibility-api@0.5.16: {}

  dom-accessibility-api@0.6.3: {}

  dom-serializer@2.0.0:
    dependencies:
      domelementtype: 2.3.0
      domhandler: 5.0.3
      entities: 4.5.0

  domelementtype@2.3.0: {}

  domhandler@5.0.3:
    dependencies:
      domelementtype: 2.3.0

  dompurify@3.3.0:
    optionalDependencies:
      '@types/trusted-types': 2.0.7

  domutils@3.2.2:
    dependencies:
      dom-serializer: 2.0.0
      domelementtype: 2.3.0
      domhandler: 5.0.3

  dotenv-cli@11.0.0:
    dependencies:
      cross-spawn: 7.0.6
      dotenv: 17.2.3
      dotenv-expand: 12.0.3
      minimist: 1.2.8

  dotenv-expand@12.0.3:
    dependencies:
      dotenv: 16.6.1

  dotenv@16.6.1: {}

  dotenv@17.2.3: {}

  dotenv-cli@11.0.0:
    dependencies:
      cross-spawn: 7.0.6
      dotenv: 17.2.3
      dotenv-expand: 12.0.3
      minimist: 1.2.8

  dotenv-expand@12.0.3:
    dependencies:
      dotenv: 16.6.1

  dotenv@16.6.1: {}

  dotenv@17.2.3: {}

  dunder-proto@1.0.1:
    dependencies:
      call-bind-apply-helpers: 1.0.2
      es-errors: 1.3.0
      gopd: 1.2.0

  eastasianwidth@0.2.0: {}

  electron-to-chromium@1.5.260: {}
<<<<<<< HEAD

  embla-carousel-react@8.6.0(react@19.2.0):
    dependencies:
      embla-carousel: 8.6.0
      embla-carousel-reactive-utils: 8.6.0(embla-carousel@8.6.0)
      react: 19.2.0

  embla-carousel-reactive-utils@8.6.0(embla-carousel@8.6.0):
    dependencies:
      embla-carousel: 8.6.0

  embla-carousel@8.6.0: {}
=======
>>>>>>> 4511bb1f

  emoji-regex@8.0.0: {}

  emoji-regex@9.2.2: {}

  enhanced-resolve@5.18.3:
    dependencies:
      graceful-fs: 4.2.11
      tapable: 2.3.0

  entities@4.5.0: {}

  es-abstract@1.24.0:
    dependencies:
      array-buffer-byte-length: 1.0.2
      arraybuffer.prototype.slice: 1.0.4
      available-typed-arrays: 1.0.7
      call-bind: 1.0.8
      call-bound: 1.0.4
      data-view-buffer: 1.0.2
      data-view-byte-length: 1.0.2
      data-view-byte-offset: 1.0.1
      es-define-property: 1.0.1
      es-errors: 1.3.0
      es-object-atoms: 1.1.1
      es-set-tostringtag: 2.1.0
      es-to-primitive: 1.3.0
      function.prototype.name: 1.1.8
      get-intrinsic: 1.3.0
      get-proto: 1.0.1
      get-symbol-description: 1.1.0
      globalthis: 1.0.4
      gopd: 1.2.0
      has-property-descriptors: 1.0.2
      has-proto: 1.2.0
      has-symbols: 1.1.0
      hasown: 2.0.2
      internal-slot: 1.1.0
      is-array-buffer: 3.0.5
      is-callable: 1.2.7
      is-data-view: 1.0.2
      is-negative-zero: 2.0.3
      is-regex: 1.2.1
      is-set: 2.0.3
      is-shared-array-buffer: 1.0.4
      is-string: 1.1.1
      is-typed-array: 1.1.15
      is-weakref: 1.1.1
      math-intrinsics: 1.1.0
      object-inspect: 1.13.4
      object-keys: 1.1.1
      object.assign: 4.1.7
      own-keys: 1.0.1
      regexp.prototype.flags: 1.5.4
      safe-array-concat: 1.1.3
      safe-push-apply: 1.0.0
      safe-regex-test: 1.1.0
      set-proto: 1.0.0
      stop-iteration-iterator: 1.1.0
      string.prototype.trim: 1.2.10
      string.prototype.trimend: 1.0.9
      string.prototype.trimstart: 1.0.8
      typed-array-buffer: 1.0.3
      typed-array-byte-length: 1.0.3
      typed-array-byte-offset: 1.0.4
      typed-array-length: 1.0.7
      unbox-primitive: 1.1.0
      which-typed-array: 1.1.19

  es-define-property@1.0.1: {}

  es-errors@1.3.0: {}

  es-iterator-helpers@1.2.1:
    dependencies:
      call-bind: 1.0.8
      call-bound: 1.0.4
      define-properties: 1.2.1
      es-abstract: 1.24.0
      es-errors: 1.3.0
      es-set-tostringtag: 2.1.0
      function-bind: 1.1.2
      get-intrinsic: 1.3.0
      globalthis: 1.0.4
      gopd: 1.2.0
      has-property-descriptors: 1.0.2
      has-proto: 1.2.0
      has-symbols: 1.1.0
      internal-slot: 1.1.0
      iterator.prototype: 1.1.5
      safe-array-concat: 1.1.3

  es-module-lexer@1.7.0: {}

  es-object-atoms@1.1.1:
    dependencies:
      es-errors: 1.3.0

  es-set-tostringtag@2.1.0:
    dependencies:
      es-errors: 1.3.0
      get-intrinsic: 1.3.0
      has-tostringtag: 1.0.2
      hasown: 2.0.2

  es-shim-unscopables@1.1.0:
    dependencies:
      hasown: 2.0.2

  es-to-primitive@1.3.0:
    dependencies:
      is-callable: 1.2.7
      is-date-object: 1.1.0
      is-symbol: 1.1.1

  es6-promise@4.2.8: {}

  esbuild@0.25.12:
    optionalDependencies:
      '@esbuild/aix-ppc64': 0.25.12
      '@esbuild/android-arm': 0.25.12
      '@esbuild/android-arm64': 0.25.12
      '@esbuild/android-x64': 0.25.12
      '@esbuild/darwin-arm64': 0.25.12
      '@esbuild/darwin-x64': 0.25.12
      '@esbuild/freebsd-arm64': 0.25.12
      '@esbuild/freebsd-x64': 0.25.12
      '@esbuild/linux-arm': 0.25.12
      '@esbuild/linux-arm64': 0.25.12
      '@esbuild/linux-ia32': 0.25.12
      '@esbuild/linux-loong64': 0.25.12
      '@esbuild/linux-mips64el': 0.25.12
      '@esbuild/linux-ppc64': 0.25.12
      '@esbuild/linux-riscv64': 0.25.12
      '@esbuild/linux-s390x': 0.25.12
      '@esbuild/linux-x64': 0.25.12
      '@esbuild/netbsd-arm64': 0.25.12
      '@esbuild/netbsd-x64': 0.25.12
      '@esbuild/openbsd-arm64': 0.25.12
      '@esbuild/openbsd-x64': 0.25.12
      '@esbuild/openharmony-arm64': 0.25.12
      '@esbuild/sunos-x64': 0.25.12
      '@esbuild/win32-arm64': 0.25.12
      '@esbuild/win32-ia32': 0.25.12
      '@esbuild/win32-x64': 0.25.12

  escalade@3.2.0: {}

  escape-string-regexp@4.0.0: {}

  eslint-config-next@16.0.4(@typescript-eslint/parser@8.48.0(eslint@9.39.1(jiti@2.6.1))(typescript@5.9.3))(eslint@9.39.1(jiti@2.6.1))(typescript@5.9.3):
    dependencies:
      '@next/eslint-plugin-next': 16.0.4
      eslint: 9.39.1(jiti@2.6.1)
      eslint-import-resolver-node: 0.3.9
      eslint-import-resolver-typescript: 3.10.1(eslint-plugin-import@2.32.0)(eslint@9.39.1(jiti@2.6.1))
      eslint-plugin-import: 2.32.0(@typescript-eslint/parser@8.48.0(eslint@9.39.1(jiti@2.6.1))(typescript@5.9.3))(eslint-import-resolver-typescript@3.10.1)(eslint@9.39.1(jiti@2.6.1))
      eslint-plugin-jsx-a11y: 6.10.2(eslint@9.39.1(jiti@2.6.1))
      eslint-plugin-react: 7.37.5(eslint@9.39.1(jiti@2.6.1))
      eslint-plugin-react-hooks: 7.0.1(eslint@9.39.1(jiti@2.6.1))
      globals: 16.4.0
      typescript-eslint: 8.48.0(eslint@9.39.1(jiti@2.6.1))(typescript@5.9.3)
    optionalDependencies:
      typescript: 5.9.3
    transitivePeerDependencies:
      - '@typescript-eslint/parser'
      - eslint-import-resolver-webpack
      - eslint-plugin-import-x
      - supports-color

  eslint-import-resolver-node@0.3.9:
    dependencies:
      debug: 3.2.7
      is-core-module: 2.16.1
      resolve: 1.22.11
    transitivePeerDependencies:
      - supports-color

  eslint-import-resolver-typescript@3.10.1(eslint-plugin-import@2.32.0)(eslint@9.39.1(jiti@2.6.1)):
    dependencies:
      '@nolyfill/is-core-module': 1.0.39
      debug: 4.4.3
      eslint: 9.39.1(jiti@2.6.1)
      get-tsconfig: 4.13.0
      is-bun-module: 2.0.0
      stable-hash: 0.0.5
      tinyglobby: 0.2.15
      unrs-resolver: 1.11.1
    optionalDependencies:
      eslint-plugin-import: 2.32.0(@typescript-eslint/parser@8.48.0(eslint@9.39.1(jiti@2.6.1))(typescript@5.9.3))(eslint-import-resolver-typescript@3.10.1)(eslint@9.39.1(jiti@2.6.1))
    transitivePeerDependencies:
      - supports-color

  eslint-module-utils@2.12.1(@typescript-eslint/parser@8.48.0(eslint@9.39.1(jiti@2.6.1))(typescript@5.9.3))(eslint-import-resolver-node@0.3.9)(eslint-import-resolver-typescript@3.10.1)(eslint@9.39.1(jiti@2.6.1)):
    dependencies:
      debug: 3.2.7
    optionalDependencies:
      '@typescript-eslint/parser': 8.48.0(eslint@9.39.1(jiti@2.6.1))(typescript@5.9.3)
      eslint: 9.39.1(jiti@2.6.1)
      eslint-import-resolver-node: 0.3.9
      eslint-import-resolver-typescript: 3.10.1(eslint-plugin-import@2.32.0)(eslint@9.39.1(jiti@2.6.1))
    transitivePeerDependencies:
      - supports-color

  eslint-plugin-import@2.32.0(@typescript-eslint/parser@8.48.0(eslint@9.39.1(jiti@2.6.1))(typescript@5.9.3))(eslint-import-resolver-typescript@3.10.1)(eslint@9.39.1(jiti@2.6.1)):
    dependencies:
      '@rtsao/scc': 1.1.0
      array-includes: 3.1.9
      array.prototype.findlastindex: 1.2.6
      array.prototype.flat: 1.3.3
      array.prototype.flatmap: 1.3.3
      debug: 3.2.7
      doctrine: 2.1.0
      eslint: 9.39.1(jiti@2.6.1)
      eslint-import-resolver-node: 0.3.9
      eslint-module-utils: 2.12.1(@typescript-eslint/parser@8.48.0(eslint@9.39.1(jiti@2.6.1))(typescript@5.9.3))(eslint-import-resolver-node@0.3.9)(eslint-import-resolver-typescript@3.10.1)(eslint@9.39.1(jiti@2.6.1))
      hasown: 2.0.2
      is-core-module: 2.16.1
      is-glob: 4.0.3
      minimatch: 3.1.2
      object.fromentries: 2.0.8
      object.groupby: 1.0.3
      object.values: 1.2.1
      semver: 6.3.1
      string.prototype.trimend: 1.0.9
      tsconfig-paths: 3.15.0
    optionalDependencies:
      '@typescript-eslint/parser': 8.48.0(eslint@9.39.1(jiti@2.6.1))(typescript@5.9.3)
    transitivePeerDependencies:
      - eslint-import-resolver-typescript
      - eslint-import-resolver-webpack
      - supports-color

  eslint-plugin-jsx-a11y@6.10.2(eslint@9.39.1(jiti@2.6.1)):
    dependencies:
      aria-query: 5.3.2
      array-includes: 3.1.9
      array.prototype.flatmap: 1.3.3
      ast-types-flow: 0.0.8
      axe-core: 4.11.0
      axobject-query: 4.1.0
      damerau-levenshtein: 1.0.8
      emoji-regex: 9.2.2
      eslint: 9.39.1(jiti@2.6.1)
      hasown: 2.0.2
      jsx-ast-utils: 3.3.5
      language-tags: 1.0.9
      minimatch: 3.1.2
      object.fromentries: 2.0.8
      safe-regex-test: 1.1.0
      string.prototype.includes: 2.0.1

  eslint-plugin-react-hooks@7.0.1(eslint@9.39.1(jiti@2.6.1)):
    dependencies:
      '@babel/core': 7.28.5
      '@babel/parser': 7.28.5
      eslint: 9.39.1(jiti@2.6.1)
      hermes-parser: 0.25.1
      zod: 4.1.13
      zod-validation-error: 4.0.2(zod@4.1.13)
    transitivePeerDependencies:
      - supports-color

  eslint-plugin-react@7.37.5(eslint@9.39.1(jiti@2.6.1)):
    dependencies:
      array-includes: 3.1.9
      array.prototype.findlast: 1.2.5
      array.prototype.flatmap: 1.3.3
      array.prototype.tosorted: 1.1.4
      doctrine: 2.1.0
      es-iterator-helpers: 1.2.1
      eslint: 9.39.1(jiti@2.6.1)
      estraverse: 5.3.0
      hasown: 2.0.2
      jsx-ast-utils: 3.3.5
      minimatch: 3.1.2
      object.entries: 1.1.9
      object.fromentries: 2.0.8
      object.values: 1.2.1
      prop-types: 15.8.1
      resolve: 2.0.0-next.5
      semver: 6.3.1
      string.prototype.matchall: 4.0.12
      string.prototype.repeat: 1.0.0

  eslint-scope@8.4.0:
    dependencies:
      esrecurse: 4.3.0
      estraverse: 5.3.0

  eslint-visitor-keys@3.4.3: {}

  eslint-visitor-keys@4.2.1: {}

  eslint@9.39.1(jiti@2.6.1):
    dependencies:
      '@eslint-community/eslint-utils': 4.9.0(eslint@9.39.1(jiti@2.6.1))
      '@eslint-community/regexpp': 4.12.2
      '@eslint/config-array': 0.21.1
      '@eslint/config-helpers': 0.4.2
      '@eslint/core': 0.17.0
      '@eslint/eslintrc': 3.3.1
      '@eslint/js': 9.39.1
      '@eslint/plugin-kit': 0.4.1
      '@humanfs/node': 0.16.7
      '@humanwhocodes/module-importer': 1.0.1
      '@humanwhocodes/retry': 0.4.3
      '@types/estree': 1.0.8
      ajv: 6.12.6
      chalk: 4.1.2
      cross-spawn: 7.0.6
      debug: 4.4.3
      escape-string-regexp: 4.0.0
      eslint-scope: 8.4.0
      eslint-visitor-keys: 4.2.1
      espree: 10.4.0
      esquery: 1.6.0
      esutils: 2.0.3
      fast-deep-equal: 3.1.3
      file-entry-cache: 8.0.0
      find-up: 5.0.0
      glob-parent: 6.0.2
      ignore: 5.3.2
      imurmurhash: 0.1.4
      is-glob: 4.0.3
      json-stable-stringify-without-jsonify: 1.0.1
      lodash.merge: 4.6.2
      minimatch: 3.1.2
      natural-compare: 1.4.0
      optionator: 0.9.4
    optionalDependencies:
      jiti: 2.6.1
    transitivePeerDependencies:
      - supports-color

  espree@10.4.0:
    dependencies:
      acorn: 8.15.0
      acorn-jsx: 5.3.2(acorn@8.15.0)
      eslint-visitor-keys: 4.2.1

  esquery@1.6.0:
    dependencies:
      estraverse: 5.3.0

  esrecurse@4.3.0:
    dependencies:
      estraverse: 5.3.0

  estraverse@5.3.0: {}

  estree-walker@3.0.3:
    dependencies:
      '@types/estree': 1.0.8

  esutils@2.0.3: {}

  expect-type@1.2.2: {}

  fast-deep-equal@3.1.3: {}

  fast-glob@3.3.1:
    dependencies:
      '@nodelib/fs.stat': 2.0.5
      '@nodelib/fs.walk': 1.2.8
      glob-parent: 5.1.2
      merge2: 1.4.1
      micromatch: 4.0.8

  fast-json-stable-stringify@2.1.0: {}

  fast-levenshtein@2.0.6: {}

  fast-sha256@1.3.0: {}

  fastq@1.19.1:
    dependencies:
      reusify: 1.1.0

  fdir@6.5.0(picomatch@4.0.3):
    optionalDependencies:
      picomatch: 4.0.3

  fflate@0.8.2: {}

  file-entry-cache@8.0.0:
    dependencies:
      flat-cache: 4.0.1

  fill-range@7.1.1:
    dependencies:
      to-regex-range: 5.0.1

  find-up@5.0.0:
    dependencies:
      locate-path: 6.0.0
      path-exists: 4.0.0

  flat-cache@4.0.1:
    dependencies:
      flatted: 3.3.3
      keyv: 4.5.4

  flatted@3.3.3: {}

  follow-redirects@1.15.11: {}

  for-each@0.3.5:
    dependencies:
      is-callable: 1.2.7

  foreground-child@3.3.1:
    dependencies:
      cross-spawn: 7.0.6
      signal-exit: 4.1.0

  form-data@4.0.5:
    dependencies:
      asynckit: 0.4.0
      combined-stream: 1.0.8
      es-set-tostringtag: 2.1.0
      hasown: 2.0.2
      mime-types: 2.1.35

  fsevents@2.3.2:
    optional: true

  fsevents@2.3.3:
    optional: true

  function-bind@1.1.2: {}

  function.prototype.name@1.1.8:
    dependencies:
      call-bind: 1.0.8
      call-bound: 1.0.4
      define-properties: 1.2.1
      functions-have-names: 1.2.3
      hasown: 2.0.2
      is-callable: 1.2.7

  functions-have-names@1.2.3: {}

  generator-function@2.0.1: {}

  gensync@1.0.0-beta.2: {}

  get-caller-file@2.0.5: {}

  get-intrinsic@1.3.0:
    dependencies:
      call-bind-apply-helpers: 1.0.2
      es-define-property: 1.0.1
      es-errors: 1.3.0
      es-object-atoms: 1.1.1
      function-bind: 1.1.2
      get-proto: 1.0.1
      gopd: 1.2.0
      has-symbols: 1.1.0
      hasown: 2.0.2
      math-intrinsics: 1.1.0

  get-nonce@1.0.1: {}

  get-proto@1.0.1:
    dependencies:
      dunder-proto: 1.0.1
      es-object-atoms: 1.1.1

  get-symbol-description@1.1.0:
    dependencies:
      call-bound: 1.0.4
      es-errors: 1.3.0
      get-intrinsic: 1.3.0

  get-tsconfig@4.13.0:
    dependencies:
      resolve-pkg-maps: 1.0.0

  glob-parent@5.1.2:
    dependencies:
      is-glob: 4.0.3

  glob-parent@6.0.2:
    dependencies:
      is-glob: 4.0.3

  glob@10.5.0:
    dependencies:
      foreground-child: 3.3.1
      jackspeak: 3.4.3
      minimatch: 9.0.5
      minipass: 7.1.2
      package-json-from-dist: 1.0.1
      path-scurry: 1.11.1

  globals@14.0.0: {}

  globals@16.4.0: {}

  globalthis@1.0.4:
    dependencies:
      define-properties: 1.2.1
      gopd: 1.2.0

  gopd@1.2.0: {}

  graceful-fs@4.2.11: {}

  graphemer@1.4.0: {}

  graphql@16.12.0: {}

  happy-dom@20.0.10:
    dependencies:
      '@types/node': 20.19.25
      '@types/whatwg-mimetype': 3.0.2
      whatwg-mimetype: 3.0.0

  has-bigints@1.1.0: {}

  has-flag@4.0.0: {}

  has-property-descriptors@1.0.2:
    dependencies:
      es-define-property: 1.0.1

  has-proto@1.2.0:
    dependencies:
      dunder-proto: 1.0.1

  has-symbols@1.1.0: {}

  has-tostringtag@1.0.2:
    dependencies:
      has-symbols: 1.1.0

  hasown@2.0.2:
    dependencies:
      function-bind: 1.1.2

  headers-polyfill@4.0.3: {}

  hermes-estree@0.25.1: {}

  hermes-parser@0.25.1:
    dependencies:
      hermes-estree: 0.25.1

  html-escaper@2.0.2: {}

  html-to-text@9.0.5:
    dependencies:
      '@selderee/plugin-htmlparser2': 0.11.0
      deepmerge: 4.3.1
      dom-serializer: 2.0.0
      htmlparser2: 8.0.2
      selderee: 0.11.0

  htmlparser2@8.0.2:
    dependencies:
      domelementtype: 2.3.0
      domhandler: 5.0.3
      domutils: 3.2.2
      entities: 4.5.0

  husky@9.1.7: {}

  ignore@5.3.2: {}

  ignore@7.0.5: {}

  import-fresh@3.3.1:
    dependencies:
      parent-module: 1.0.1
      resolve-from: 4.0.0

  imurmurhash@0.1.4: {}

  indent-string@4.0.0: {}

  internal-slot@1.1.0:
    dependencies:
      es-errors: 1.3.0
      hasown: 2.0.2
      side-channel: 1.1.0

  is-array-buffer@3.0.5:
    dependencies:
      call-bind: 1.0.8
      call-bound: 1.0.4
      get-intrinsic: 1.3.0

  is-async-function@2.1.1:
    dependencies:
      async-function: 1.0.0
      call-bound: 1.0.4
      get-proto: 1.0.1
      has-tostringtag: 1.0.2
      safe-regex-test: 1.1.0

  is-bigint@1.1.0:
    dependencies:
      has-bigints: 1.1.0

  is-boolean-object@1.2.2:
    dependencies:
      call-bound: 1.0.4
      has-tostringtag: 1.0.2

  is-bun-module@2.0.0:
    dependencies:
      semver: 7.7.3

  is-callable@1.2.7: {}

  is-core-module@2.16.1:
    dependencies:
      hasown: 2.0.2

  is-data-view@1.0.2:
    dependencies:
      call-bound: 1.0.4
      get-intrinsic: 1.3.0
      is-typed-array: 1.1.15

  is-date-object@1.1.0:
    dependencies:
      call-bound: 1.0.4
      has-tostringtag: 1.0.2

  is-extglob@2.1.1: {}

  is-finalizationregistry@1.1.1:
    dependencies:
      call-bound: 1.0.4

  is-fullwidth-code-point@3.0.0: {}

  is-generator-function@1.1.2:
    dependencies:
      call-bound: 1.0.4
      generator-function: 2.0.1
      get-proto: 1.0.1
      has-tostringtag: 1.0.2
      safe-regex-test: 1.1.0

  is-glob@4.0.3:
    dependencies:
      is-extglob: 2.1.1

  is-map@2.0.3: {}

  is-negative-zero@2.0.3: {}

  is-node-process@1.2.0: {}

  is-number-object@1.1.1:
    dependencies:
      call-bound: 1.0.4
      has-tostringtag: 1.0.2

  is-number@7.0.0: {}

  is-regex@1.2.1:
    dependencies:
      call-bound: 1.0.4
      gopd: 1.2.0
      has-tostringtag: 1.0.2
      hasown: 2.0.2

  is-set@2.0.3: {}

  is-shared-array-buffer@1.0.4:
    dependencies:
      call-bound: 1.0.4

  is-string@1.1.1:
    dependencies:
      call-bound: 1.0.4
      has-tostringtag: 1.0.2

  is-symbol@1.1.1:
    dependencies:
      call-bound: 1.0.4
      has-symbols: 1.1.0
      safe-regex-test: 1.1.0

  is-typed-array@1.1.15:
    dependencies:
      which-typed-array: 1.1.19

  is-weakmap@2.0.2: {}

  is-weakref@1.1.1:
    dependencies:
      call-bound: 1.0.4

  is-weakset@2.0.4:
    dependencies:
      call-bound: 1.0.4
      get-intrinsic: 1.3.0

  isarray@2.0.5: {}

  isexe@2.0.0: {}

  istanbul-lib-coverage@3.2.2: {}

  istanbul-lib-report@3.0.1:
    dependencies:
      istanbul-lib-coverage: 3.2.2
      make-dir: 4.0.0
      supports-color: 7.2.0

  istanbul-lib-source-maps@5.0.6:
    dependencies:
      '@jridgewell/trace-mapping': 0.3.31
      debug: 4.4.3
      istanbul-lib-coverage: 3.2.2
    transitivePeerDependencies:
      - supports-color

  istanbul-reports@3.2.0:
    dependencies:
      html-escaper: 2.0.2
      istanbul-lib-report: 3.0.1

  iterator.prototype@1.1.5:
    dependencies:
      define-data-property: 1.1.4
      es-object-atoms: 1.1.1
      get-intrinsic: 1.3.0
      get-proto: 1.0.1
      has-symbols: 1.1.0
      set-function-name: 2.0.2

  jackspeak@3.4.3:
    dependencies:
      '@isaacs/cliui': 8.0.2
    optionalDependencies:
      '@pkgjs/parseargs': 0.11.0

  jiti@2.6.1: {}

  js-tokens@4.0.0: {}

  js-tokens@9.0.1: {}

  js-yaml@4.1.1:
    dependencies:
      argparse: 2.0.1

  jsesc@3.1.0: {}

  json-buffer@3.0.1: {}

  json-schema-traverse@0.4.1: {}

  json-stable-stringify-without-jsonify@1.0.1: {}

  json5@1.0.2:
    dependencies:
      minimist: 1.2.8

  json5@2.2.3: {}

  jsx-ast-utils@3.3.5:
    dependencies:
      array-includes: 3.1.9
      array.prototype.flat: 1.3.3
      object.assign: 4.1.7
      object.values: 1.2.1

  keyv@4.5.4:
    dependencies:
      json-buffer: 3.0.1

  language-subtag-registry@0.3.23: {}

  language-tags@1.0.9:
    dependencies:
      language-subtag-registry: 0.3.23

  leac@0.6.0: {}

  levn@0.4.1:
    dependencies:
      prelude-ls: 1.2.1
      type-check: 0.4.0

  lightningcss-android-arm64@1.30.2:
    optional: true

  lightningcss-darwin-arm64@1.30.2:
    optional: true

  lightningcss-darwin-x64@1.30.2:
    optional: true

  lightningcss-freebsd-x64@1.30.2:
    optional: true

  lightningcss-linux-arm-gnueabihf@1.30.2:
    optional: true

  lightningcss-linux-arm64-gnu@1.30.2:
    optional: true

  lightningcss-linux-arm64-musl@1.30.2:
    optional: true

  lightningcss-linux-x64-gnu@1.30.2:
    optional: true

  lightningcss-linux-x64-musl@1.30.2:
    optional: true

  lightningcss-win32-arm64-msvc@1.30.2:
    optional: true

  lightningcss-win32-x64-msvc@1.30.2:
    optional: true

  lightningcss@1.30.2:
    dependencies:
      detect-libc: 2.1.2
    optionalDependencies:
      lightningcss-android-arm64: 1.30.2
      lightningcss-darwin-arm64: 1.30.2
      lightningcss-darwin-x64: 1.30.2
      lightningcss-freebsd-x64: 1.30.2
      lightningcss-linux-arm-gnueabihf: 1.30.2
      lightningcss-linux-arm64-gnu: 1.30.2
      lightningcss-linux-arm64-musl: 1.30.2
      lightningcss-linux-x64-gnu: 1.30.2
      lightningcss-linux-x64-musl: 1.30.2
      lightningcss-win32-arm64-msvc: 1.30.2
      lightningcss-win32-x64-msvc: 1.30.2

  locate-path@6.0.0:
    dependencies:
      p-locate: 5.0.0

  lodash.merge@4.6.2: {}

  loose-envify@1.4.0:
    dependencies:
      js-tokens: 4.0.0

  loupe@3.2.1: {}

  lru-cache@10.4.3: {}

  lru-cache@5.1.1:
    dependencies:
      yallist: 3.1.1

  lucide-react@0.554.0(react@19.2.0):
    dependencies:
      react: 19.2.0

  lz-string@1.5.0: {}

  magic-string@0.30.21:
    dependencies:
      '@jridgewell/sourcemap-codec': 1.5.5

  magicast@0.3.5:
    dependencies:
      '@babel/parser': 7.28.5
      '@babel/types': 7.28.5
      source-map-js: 1.2.1

  make-dir@4.0.0:
    dependencies:
      semver: 7.7.3

  math-intrinsics@1.1.0: {}

  merge2@1.4.1: {}

  micromatch@4.0.8:
    dependencies:
      braces: 3.0.3
      picomatch: 2.3.1

  mime-db@1.52.0: {}

  mime-types@2.1.35:
    dependencies:
      mime-db: 1.52.0

  min-indent@1.0.1: {}

  minimatch@3.1.2:
    dependencies:
      brace-expansion: 1.1.12

  minimatch@9.0.5:
    dependencies:
      brace-expansion: 2.0.2

  minimist@1.2.8: {}

  minipass@7.1.2: {}

  mrmime@2.0.1: {}

  ms@2.1.3: {}

  msw@2.12.3(@types/node@24.10.1)(typescript@5.9.3):
    dependencies:
      '@inquirer/confirm': 5.1.21(@types/node@24.10.1)
      '@mswjs/interceptors': 0.40.0
      '@open-draft/deferred-promise': 2.2.0
      '@types/statuses': 2.0.6
      cookie: 1.0.2
      graphql: 16.12.0
      headers-polyfill: 4.0.3
      is-node-process: 1.2.0
      outvariant: 1.4.3
      path-to-regexp: 6.3.0
      picocolors: 1.1.1
      rettime: 0.7.0
      statuses: 2.0.2
      strict-event-emitter: 0.5.1
      tough-cookie: 6.0.0
      type-fest: 5.2.0
      until-async: 3.0.2
      yargs: 17.7.2
    optionalDependencies:
      typescript: 5.9.3
    transitivePeerDependencies:
      - '@types/node'

  mute-stream@2.0.0: {}

  nanoid@3.3.11: {}

  napi-postinstall@0.3.4: {}

  natural-compare@1.4.0: {}

  next-themes@0.4.6(react-dom@19.2.0(react@19.2.0))(react@19.2.0):
    dependencies:
      react: 19.2.0
      react-dom: 19.2.0(react@19.2.0)

  next@16.0.4(@babel/core@7.28.5)(@playwright/test@1.56.1)(babel-plugin-react-compiler@1.0.0)(react-dom@19.2.0(react@19.2.0))(react@19.2.0):
    dependencies:
      '@next/env': 16.0.4
      '@swc/helpers': 0.5.15
      caniuse-lite: 1.0.30001757
      postcss: 8.4.31
      react: 19.2.0
      react-dom: 19.2.0(react@19.2.0)
      styled-jsx: 5.1.6(@babel/core@7.28.5)(react@19.2.0)
    optionalDependencies:
      '@next/swc-darwin-arm64': 16.0.4
      '@next/swc-darwin-x64': 16.0.4
      '@next/swc-linux-arm64-gnu': 16.0.4
      '@next/swc-linux-arm64-musl': 16.0.4
      '@next/swc-linux-x64-gnu': 16.0.4
      '@next/swc-linux-x64-musl': 16.0.4
      '@next/swc-win32-arm64-msvc': 16.0.4
      '@next/swc-win32-x64-msvc': 16.0.4
      '@playwright/test': 1.56.1
      babel-plugin-react-compiler: 1.0.0
      sharp: 0.34.5
    transitivePeerDependencies:
      - '@babel/core'
      - babel-plugin-macros

  node-releases@2.0.27: {}

  object-assign@4.1.1: {}

  object-inspect@1.13.4: {}

  object-keys@1.1.1: {}

  object.assign@4.1.7:
    dependencies:
      call-bind: 1.0.8
      call-bound: 1.0.4
      define-properties: 1.2.1
      es-object-atoms: 1.1.1
      has-symbols: 1.1.0
      object-keys: 1.1.1

  object.entries@1.1.9:
    dependencies:
      call-bind: 1.0.8
      call-bound: 1.0.4
      define-properties: 1.2.1
      es-object-atoms: 1.1.1

  object.fromentries@2.0.8:
    dependencies:
      call-bind: 1.0.8
      define-properties: 1.2.1
      es-abstract: 1.24.0
      es-object-atoms: 1.1.1

  object.groupby@1.0.3:
    dependencies:
      call-bind: 1.0.8
      define-properties: 1.2.1
      es-abstract: 1.24.0

  object.values@1.2.1:
    dependencies:
      call-bind: 1.0.8
      call-bound: 1.0.4
      define-properties: 1.2.1
      es-object-atoms: 1.1.1

  opener@1.5.2: {}

  optionator@0.9.4:
    dependencies:
      deep-is: 0.1.4
      fast-levenshtein: 2.0.6
      levn: 0.4.1
      prelude-ls: 1.2.1
      type-check: 0.4.0
      word-wrap: 1.2.5

  outvariant@1.4.3: {}

  own-keys@1.0.1:
    dependencies:
      get-intrinsic: 1.3.0
      object-keys: 1.1.1
      safe-push-apply: 1.0.0

  p-limit@3.1.0:
    dependencies:
      yocto-queue: 0.1.0

  p-locate@5.0.0:
    dependencies:
      p-limit: 3.1.0

  p-ratelimit@1.0.1: {}

  package-json-from-dist@1.0.1: {}

  parent-module@1.0.1:
    dependencies:
      callsites: 3.1.0

  parseley@0.12.1:
    dependencies:
      leac: 0.6.0
      peberminta: 0.9.0

  path-exists@4.0.0: {}

  path-key@3.1.1: {}

  path-parse@1.0.7: {}

  path-scurry@1.11.1:
    dependencies:
      lru-cache: 10.4.3
      minipass: 7.1.2

  path-to-regexp@6.3.0: {}

  pathe@2.0.3: {}

  pathval@2.0.1: {}

  peberminta@0.9.0: {}

  picocolors@1.1.1: {}

  picomatch@2.3.1: {}

  picomatch@4.0.3: {}

  playwright-core@1.56.1: {}

  playwright@1.56.1:
    dependencies:
      playwright-core: 1.56.1
    optionalDependencies:
      fsevents: 2.3.2

  possible-typed-array-names@1.1.0: {}

  postcss-selector-parser@6.0.10:
    dependencies:
      cssesc: 3.0.0
      util-deprecate: 1.0.2

  postcss@8.4.31:
    dependencies:
      nanoid: 3.3.11
      picocolors: 1.1.1
      source-map-js: 1.2.1

  postcss@8.5.6:
    dependencies:
      nanoid: 3.3.11
      picocolors: 1.1.1
      source-map-js: 1.2.1

  prelude-ls@1.2.1: {}

  prettier@3.6.2: {}

  pretty-format@27.5.1:
    dependencies:
      ansi-regex: 5.0.1
      ansi-styles: 5.2.0
      react-is: 17.0.2

  prop-types@15.8.1:
    dependencies:
      loose-envify: 1.4.0
      object-assign: 4.1.1
      react-is: 16.13.1

  proxy-from-env@1.1.0: {}

  punycode@2.3.1: {}

  querystringify@2.2.0: {}

  queue-microtask@1.2.3: {}

  react-dom@19.2.0(react@19.2.0):
    dependencies:
      react: 19.2.0
      scheduler: 0.27.0

  react-error-boundary@6.0.0(react@19.2.0):
    dependencies:
      '@babel/runtime': 7.28.4
      react: 19.2.0

  react-hook-form@7.66.1(react@19.2.0):
    dependencies:
      react: 19.2.0

  react-is@16.13.1: {}

  react-is@17.0.2: {}

  react-refresh@0.18.0: {}

  react-remove-scroll-bar@2.3.8(@types/react@19.2.7)(react@19.2.0):
    dependencies:
      react: 19.2.0
      react-style-singleton: 2.2.3(@types/react@19.2.7)(react@19.2.0)
      tslib: 2.8.1
    optionalDependencies:
      '@types/react': 19.2.7

  react-remove-scroll@2.7.1(@types/react@19.2.7)(react@19.2.0):
    dependencies:
      react: 19.2.0
      react-remove-scroll-bar: 2.3.8(@types/react@19.2.7)(react@19.2.0)
      react-style-singleton: 2.2.3(@types/react@19.2.7)(react@19.2.0)
      tslib: 2.8.1
      use-callback-ref: 1.3.3(@types/react@19.2.7)(react@19.2.0)
      use-sidecar: 1.1.3(@types/react@19.2.7)(react@19.2.0)
    optionalDependencies:
      '@types/react': 19.2.7

  react-resizable-panels@3.0.6(react-dom@19.2.0(react@19.2.0))(react@19.2.0):
    dependencies:
      react: 19.2.0
      react-dom: 19.2.0(react@19.2.0)

  react-style-singleton@2.2.3(@types/react@19.2.7)(react@19.2.0):
    dependencies:
      get-nonce: 1.0.1
      react: 19.2.0
      tslib: 2.8.1
    optionalDependencies:
      '@types/react': 19.2.7

  react@19.2.0: {}

  redent@3.0.0:
    dependencies:
      indent-string: 4.0.0
      strip-indent: 3.0.0

  reflect.getprototypeof@1.0.10:
    dependencies:
      call-bind: 1.0.8
      define-properties: 1.2.1
      es-abstract: 1.24.0
      es-errors: 1.3.0
      es-object-atoms: 1.1.1
      get-intrinsic: 1.3.0
      get-proto: 1.0.1
      which-builtin-type: 1.2.1

  regexp.prototype.flags@1.5.4:
    dependencies:
      call-bind: 1.0.8
      define-properties: 1.2.1
      es-errors: 1.3.0
      get-proto: 1.0.1
      gopd: 1.2.0
      set-function-name: 2.0.2

  require-directory@2.1.1: {}

  requires-port@1.0.0: {}

  resend@6.5.2(@react-email/render@2.0.0(react-dom@19.2.0(react@19.2.0))(react@19.2.0)):
    dependencies:
      svix: 1.76.1
    optionalDependencies:
      '@react-email/render': 2.0.0(react-dom@19.2.0(react@19.2.0))(react@19.2.0)

  resolve-from@4.0.0: {}

  resolve-pkg-maps@1.0.0: {}

  resolve@1.22.11:
    dependencies:
      is-core-module: 2.16.1
      path-parse: 1.0.7
      supports-preserve-symlinks-flag: 1.0.0

  resolve@2.0.0-next.5:
    dependencies:
      is-core-module: 2.16.1
      path-parse: 1.0.7
      supports-preserve-symlinks-flag: 1.0.0

  rettime@0.7.0: {}

  reusify@1.1.0: {}

  rollup@4.53.3:
    dependencies:
      '@types/estree': 1.0.8
    optionalDependencies:
      '@rollup/rollup-android-arm-eabi': 4.53.3
      '@rollup/rollup-android-arm64': 4.53.3
      '@rollup/rollup-darwin-arm64': 4.53.3
      '@rollup/rollup-darwin-x64': 4.53.3
      '@rollup/rollup-freebsd-arm64': 4.53.3
      '@rollup/rollup-freebsd-x64': 4.53.3
      '@rollup/rollup-linux-arm-gnueabihf': 4.53.3
      '@rollup/rollup-linux-arm-musleabihf': 4.53.3
      '@rollup/rollup-linux-arm64-gnu': 4.53.3
      '@rollup/rollup-linux-arm64-musl': 4.53.3
      '@rollup/rollup-linux-loong64-gnu': 4.53.3
      '@rollup/rollup-linux-ppc64-gnu': 4.53.3
      '@rollup/rollup-linux-riscv64-gnu': 4.53.3
      '@rollup/rollup-linux-riscv64-musl': 4.53.3
      '@rollup/rollup-linux-s390x-gnu': 4.53.3
      '@rollup/rollup-linux-x64-gnu': 4.53.3
      '@rollup/rollup-linux-x64-musl': 4.53.3
      '@rollup/rollup-openharmony-arm64': 4.53.3
      '@rollup/rollup-win32-arm64-msvc': 4.53.3
      '@rollup/rollup-win32-ia32-msvc': 4.53.3
      '@rollup/rollup-win32-x64-gnu': 4.53.3
      '@rollup/rollup-win32-x64-msvc': 4.53.3
      fsevents: 2.3.3

  run-parallel@1.2.0:
    dependencies:
      queue-microtask: 1.2.3

  safe-array-concat@1.1.3:
    dependencies:
      call-bind: 1.0.8
      call-bound: 1.0.4
      get-intrinsic: 1.3.0
      has-symbols: 1.1.0
      isarray: 2.0.5

  safe-push-apply@1.0.0:
    dependencies:
      es-errors: 1.3.0
      isarray: 2.0.5

  safe-regex-test@1.1.0:
    dependencies:
      call-bound: 1.0.4
      es-errors: 1.3.0
      is-regex: 1.2.1

  scheduler@0.27.0: {}

  selderee@0.11.0:
    dependencies:
      parseley: 0.12.1

  semver@6.3.1: {}

  semver@7.7.3: {}

  set-function-length@1.2.2:
    dependencies:
      define-data-property: 1.1.4
      es-errors: 1.3.0
      function-bind: 1.1.2
      get-intrinsic: 1.3.0
      gopd: 1.2.0
      has-property-descriptors: 1.0.2

  set-function-name@2.0.2:
    dependencies:
      define-data-property: 1.1.4
      es-errors: 1.3.0
      functions-have-names: 1.2.3
      has-property-descriptors: 1.0.2

  set-proto@1.0.0:
    dependencies:
      dunder-proto: 1.0.1
      es-errors: 1.3.0
      es-object-atoms: 1.1.1

  sharp@0.34.5:
    dependencies:
      '@img/colour': 1.0.0
      detect-libc: 2.1.2
      semver: 7.7.3
    optionalDependencies:
      '@img/sharp-darwin-arm64': 0.34.5
      '@img/sharp-darwin-x64': 0.34.5
      '@img/sharp-libvips-darwin-arm64': 1.2.4
      '@img/sharp-libvips-darwin-x64': 1.2.4
      '@img/sharp-libvips-linux-arm': 1.2.4
      '@img/sharp-libvips-linux-arm64': 1.2.4
      '@img/sharp-libvips-linux-ppc64': 1.2.4
      '@img/sharp-libvips-linux-riscv64': 1.2.4
      '@img/sharp-libvips-linux-s390x': 1.2.4
      '@img/sharp-libvips-linux-x64': 1.2.4
      '@img/sharp-libvips-linuxmusl-arm64': 1.2.4
      '@img/sharp-libvips-linuxmusl-x64': 1.2.4
      '@img/sharp-linux-arm': 0.34.5
      '@img/sharp-linux-arm64': 0.34.5
      '@img/sharp-linux-ppc64': 0.34.5
      '@img/sharp-linux-riscv64': 0.34.5
      '@img/sharp-linux-s390x': 0.34.5
      '@img/sharp-linux-x64': 0.34.5
      '@img/sharp-linuxmusl-arm64': 0.34.5
      '@img/sharp-linuxmusl-x64': 0.34.5
      '@img/sharp-wasm32': 0.34.5
      '@img/sharp-win32-arm64': 0.34.5
      '@img/sharp-win32-ia32': 0.34.5
      '@img/sharp-win32-x64': 0.34.5
    optional: true

  shebang-command@2.0.0:
    dependencies:
      shebang-regex: 3.0.0

  shebang-regex@3.0.0: {}

  side-channel-list@1.0.0:
    dependencies:
      es-errors: 1.3.0
      object-inspect: 1.13.4

  side-channel-map@1.0.1:
    dependencies:
      call-bound: 1.0.4
      es-errors: 1.3.0
      get-intrinsic: 1.3.0
      object-inspect: 1.13.4

  side-channel-weakmap@1.0.2:
    dependencies:
      call-bound: 1.0.4
      es-errors: 1.3.0
      get-intrinsic: 1.3.0
      object-inspect: 1.13.4
      side-channel-map: 1.0.1

  side-channel@1.1.0:
    dependencies:
      es-errors: 1.3.0
      object-inspect: 1.13.4
      side-channel-list: 1.0.0
      side-channel-map: 1.0.1
      side-channel-weakmap: 1.0.2

  siginfo@2.0.0: {}

  signal-exit@4.1.0: {}

  sirv@2.0.4:
    dependencies:
      '@polka/url': 1.0.0-next.29
      mrmime: 2.0.1
      totalist: 3.0.1

  sirv@3.0.2:
    dependencies:
      '@polka/url': 1.0.0-next.29
      mrmime: 2.0.1
      totalist: 3.0.1

  sonner@2.0.7(react-dom@19.2.0(react@19.2.0))(react@19.2.0):
    dependencies:
      react: 19.2.0
      react-dom: 19.2.0(react@19.2.0)

  source-map-js@1.2.1: {}

  stable-hash@0.0.5: {}

  stackback@0.0.2: {}

  statuses@2.0.2: {}

  std-env@3.10.0: {}

  stop-iteration-iterator@1.1.0:
    dependencies:
      es-errors: 1.3.0
      internal-slot: 1.1.0

  strict-event-emitter@0.5.1: {}

  string-width@4.2.3:
    dependencies:
      emoji-regex: 8.0.0
      is-fullwidth-code-point: 3.0.0
      strip-ansi: 6.0.1

  string-width@5.1.2:
    dependencies:
      eastasianwidth: 0.2.0
      emoji-regex: 9.2.2
      strip-ansi: 7.1.2

  string.prototype.includes@2.0.1:
    dependencies:
      call-bind: 1.0.8
      define-properties: 1.2.1
      es-abstract: 1.24.0

  string.prototype.matchall@4.0.12:
    dependencies:
      call-bind: 1.0.8
      call-bound: 1.0.4
      define-properties: 1.2.1
      es-abstract: 1.24.0
      es-errors: 1.3.0
      es-object-atoms: 1.1.1
      get-intrinsic: 1.3.0
      gopd: 1.2.0
      has-symbols: 1.1.0
      internal-slot: 1.1.0
      regexp.prototype.flags: 1.5.4
      set-function-name: 2.0.2
      side-channel: 1.1.0

  string.prototype.repeat@1.0.0:
    dependencies:
      define-properties: 1.2.1
      es-abstract: 1.24.0

  string.prototype.trim@1.2.10:
    dependencies:
      call-bind: 1.0.8
      call-bound: 1.0.4
      define-data-property: 1.1.4
      define-properties: 1.2.1
      es-abstract: 1.24.0
      es-object-atoms: 1.1.1
      has-property-descriptors: 1.0.2

  string.prototype.trimend@1.0.9:
    dependencies:
      call-bind: 1.0.8
      call-bound: 1.0.4
      define-properties: 1.2.1
      es-object-atoms: 1.1.1

  string.prototype.trimstart@1.0.8:
    dependencies:
      call-bind: 1.0.8
      define-properties: 1.2.1
      es-object-atoms: 1.1.1

  strip-ansi@6.0.1:
    dependencies:
      ansi-regex: 5.0.1

  strip-ansi@7.1.2:
    dependencies:
      ansi-regex: 6.2.2

  strip-bom@3.0.0: {}

  strip-indent@3.0.0:
    dependencies:
      min-indent: 1.0.1

  strip-json-comments@3.1.1: {}

  strip-literal@3.1.0:
    dependencies:
      js-tokens: 9.0.1

  styled-jsx@5.1.6(@babel/core@7.28.5)(react@19.2.0):
    dependencies:
      client-only: 0.0.1
      react: 19.2.0
    optionalDependencies:
      '@babel/core': 7.28.5

  supports-color@7.2.0:
    dependencies:
      has-flag: 4.0.0

  supports-preserve-symlinks-flag@1.0.0: {}

  svix@1.76.1:
    dependencies:
      '@stablelib/base64': 1.0.1
      '@types/node': 22.19.1
      es6-promise: 4.2.8
      fast-sha256: 1.3.0
      url-parse: 1.5.10
      uuid: 10.0.0

  tagged-tag@1.0.0: {}

  tailwind-merge@3.4.0: {}

  tailwindcss@4.1.17: {}

  tapable@2.3.0: {}

  test-exclude@7.0.1:
    dependencies:
      '@istanbuljs/schema': 0.1.3
      glob: 10.5.0
      minimatch: 9.0.5

  tinybench@2.9.0: {}

  tinyexec@0.3.2: {}

  tinyglobby@0.2.15:
    dependencies:
      fdir: 6.5.0(picomatch@4.0.3)
      picomatch: 4.0.3

  tinypool@1.1.1: {}

  tinyrainbow@2.0.0: {}

  tinyspy@4.0.4: {}

  tldts-core@7.0.19: {}

  tldts@7.0.19:
    dependencies:
      tldts-core: 7.0.19

  to-regex-range@5.0.1:
    dependencies:
      is-number: 7.0.0

  totalist@3.0.1: {}

  tough-cookie@6.0.0:
    dependencies:
      tldts: 7.0.19

  ts-api-utils@2.1.0(typescript@5.9.3):
    dependencies:
      typescript: 5.9.3

  tsconfig-paths@3.15.0:
    dependencies:
      '@types/json5': 0.0.29
      json5: 1.0.2
      minimist: 1.2.8
      strip-bom: 3.0.0

  tslib@2.8.1: {}

  tsx@4.20.6:
    dependencies:
      esbuild: 0.25.12
      get-tsconfig: 4.13.0
    optionalDependencies:
      fsevents: 2.3.3

  tw-animate-css@1.4.0: {}

  type-check@0.4.0:
    dependencies:
      prelude-ls: 1.2.1

  type-fest@5.2.0:
    dependencies:
      tagged-tag: 1.0.0

  typed-array-buffer@1.0.3:
    dependencies:
      call-bound: 1.0.4
      es-errors: 1.3.0
      is-typed-array: 1.1.15

  typed-array-byte-length@1.0.3:
    dependencies:
      call-bind: 1.0.8
      for-each: 0.3.5
      gopd: 1.2.0
      has-proto: 1.2.0
      is-typed-array: 1.1.15

  typed-array-byte-offset@1.0.4:
    dependencies:
      available-typed-arrays: 1.0.7
      call-bind: 1.0.8
      for-each: 0.3.5
      gopd: 1.2.0
      has-proto: 1.2.0
      is-typed-array: 1.1.15
      reflect.getprototypeof: 1.0.10

  typed-array-length@1.0.7:
    dependencies:
      call-bind: 1.0.8
      for-each: 0.3.5
      gopd: 1.2.0
      is-typed-array: 1.1.15
      possible-typed-array-names: 1.1.0
      reflect.getprototypeof: 1.0.10

  typescript-eslint@8.48.0(eslint@9.39.1(jiti@2.6.1))(typescript@5.9.3):
    dependencies:
      '@typescript-eslint/eslint-plugin': 8.48.0(@typescript-eslint/parser@8.48.0(eslint@9.39.1(jiti@2.6.1))(typescript@5.9.3))(eslint@9.39.1(jiti@2.6.1))(typescript@5.9.3)
      '@typescript-eslint/parser': 8.48.0(eslint@9.39.1(jiti@2.6.1))(typescript@5.9.3)
      '@typescript-eslint/typescript-estree': 8.48.0(typescript@5.9.3)
      '@typescript-eslint/utils': 8.48.0(eslint@9.39.1(jiti@2.6.1))(typescript@5.9.3)
      eslint: 9.39.1(jiti@2.6.1)
      typescript: 5.9.3
    transitivePeerDependencies:
      - supports-color

  typescript@5.9.3: {}

  unbox-primitive@1.1.0:
    dependencies:
      call-bound: 1.0.4
      has-bigints: 1.1.0
      has-symbols: 1.1.0
      which-boxed-primitive: 1.1.1

  uncrypto@0.1.3: {}

  undici-types@6.21.0: {}

  undici-types@7.16.0: {}

  unrs-resolver@1.11.1:
    dependencies:
      napi-postinstall: 0.3.4
    optionalDependencies:
      '@unrs/resolver-binding-android-arm-eabi': 1.11.1
      '@unrs/resolver-binding-android-arm64': 1.11.1
      '@unrs/resolver-binding-darwin-arm64': 1.11.1
      '@unrs/resolver-binding-darwin-x64': 1.11.1
      '@unrs/resolver-binding-freebsd-x64': 1.11.1
      '@unrs/resolver-binding-linux-arm-gnueabihf': 1.11.1
      '@unrs/resolver-binding-linux-arm-musleabihf': 1.11.1
      '@unrs/resolver-binding-linux-arm64-gnu': 1.11.1
      '@unrs/resolver-binding-linux-arm64-musl': 1.11.1
      '@unrs/resolver-binding-linux-ppc64-gnu': 1.11.1
      '@unrs/resolver-binding-linux-riscv64-gnu': 1.11.1
      '@unrs/resolver-binding-linux-riscv64-musl': 1.11.1
      '@unrs/resolver-binding-linux-s390x-gnu': 1.11.1
      '@unrs/resolver-binding-linux-x64-gnu': 1.11.1
      '@unrs/resolver-binding-linux-x64-musl': 1.11.1
      '@unrs/resolver-binding-wasm32-wasi': 1.11.1
      '@unrs/resolver-binding-win32-arm64-msvc': 1.11.1
      '@unrs/resolver-binding-win32-ia32-msvc': 1.11.1
      '@unrs/resolver-binding-win32-x64-msvc': 1.11.1

  until-async@3.0.2: {}

  update-browserslist-db@1.1.4(browserslist@4.28.0):
    dependencies:
      browserslist: 4.28.0
      escalade: 3.2.0
      picocolors: 1.1.1

  uri-js@4.4.1:
    dependencies:
      punycode: 2.3.1

  url-parse@1.5.10:
    dependencies:
      querystringify: 2.2.0
      requires-port: 1.0.0

  use-callback-ref@1.3.3(@types/react@19.2.7)(react@19.2.0):
    dependencies:
      react: 19.2.0
      tslib: 2.8.1
    optionalDependencies:
      '@types/react': 19.2.7

  use-sidecar@1.1.3(@types/react@19.2.7)(react@19.2.0):
    dependencies:
      detect-node-es: 1.1.0
      react: 19.2.0
      tslib: 2.8.1
    optionalDependencies:
      '@types/react': 19.2.7

  use-sync-external-store@1.6.0(react@19.2.0):
    dependencies:
      react: 19.2.0

  util-deprecate@1.0.2: {}

  uuid@10.0.0: {}

  vite-node@3.2.4(@types/node@24.10.1)(jiti@2.6.1)(lightningcss@1.30.2)(tsx@4.20.6):
    dependencies:
      cac: 6.7.14
      debug: 4.4.3
      es-module-lexer: 1.7.0
      pathe: 2.0.3
      vite: 7.2.4(@types/node@24.10.1)(jiti@2.6.1)(lightningcss@1.30.2)(tsx@4.20.6)
    transitivePeerDependencies:
      - '@types/node'
      - jiti
      - less
      - lightningcss
      - sass
      - sass-embedded
      - stylus
      - sugarss
      - supports-color
      - terser
      - tsx
      - yaml

  vite@7.2.4(@types/node@24.10.1)(jiti@2.6.1)(lightningcss@1.30.2)(tsx@4.20.6):
    dependencies:
      esbuild: 0.25.12
      fdir: 6.5.0(picomatch@4.0.3)
      picomatch: 4.0.3
      postcss: 8.5.6
      rollup: 4.53.3
      tinyglobby: 0.2.15
    optionalDependencies:
      '@types/node': 24.10.1
      fsevents: 2.3.3
      jiti: 2.6.1
      lightningcss: 1.30.2
      tsx: 4.20.6

  vitest@3.2.4(@edge-runtime/vm@3.2.0)(@types/node@24.10.1)(@vitest/ui@3.2.4)(happy-dom@20.0.10)(jiti@2.6.1)(lightningcss@1.30.2)(msw@2.12.3(@types/node@24.10.1)(typescript@5.9.3))(tsx@4.20.6):
    dependencies:
      '@types/chai': 5.2.3
      '@vitest/expect': 3.2.4
      '@vitest/mocker': 3.2.4(msw@2.12.3(@types/node@24.10.1)(typescript@5.9.3))(vite@7.2.4(@types/node@24.10.1)(jiti@2.6.1)(lightningcss@1.30.2)(tsx@4.20.6))
      '@vitest/pretty-format': 3.2.4
      '@vitest/runner': 3.2.4
      '@vitest/snapshot': 3.2.4
      '@vitest/spy': 3.2.4
      '@vitest/utils': 3.2.4
      chai: 5.3.3
      debug: 4.4.3
      expect-type: 1.2.2
      magic-string: 0.30.21
      pathe: 2.0.3
      picomatch: 4.0.3
      std-env: 3.10.0
      tinybench: 2.9.0
      tinyexec: 0.3.2
      tinyglobby: 0.2.15
      tinypool: 1.1.1
      tinyrainbow: 2.0.0
      vite: 7.2.4(@types/node@24.10.1)(jiti@2.6.1)(lightningcss@1.30.2)(tsx@4.20.6)
      vite-node: 3.2.4(@types/node@24.10.1)(jiti@2.6.1)(lightningcss@1.30.2)(tsx@4.20.6)
      why-is-node-running: 2.3.0
    optionalDependencies:
      '@edge-runtime/vm': 3.2.0
      '@types/node': 24.10.1
      '@vitest/ui': 3.2.4(vitest@3.2.4)
      happy-dom: 20.0.10
    transitivePeerDependencies:
      - jiti
      - less
      - lightningcss
      - msw
      - sass
      - sass-embedded
      - stylus
      - sugarss
      - supports-color
      - terser
      - tsx
      - yaml

  webpack-bundle-analyzer@5.0.1:
    dependencies:
      '@discoveryjs/json-ext': 0.5.7
      acorn: 8.15.0
      acorn-walk: 8.3.4
      commander: 7.2.0
      debounce: 1.2.1
      escape-string-regexp: 4.0.0
      html-escaper: 2.0.2
      opener: 1.5.2
      picocolors: 1.1.1
      sirv: 2.0.4
      ws: 7.5.10
    transitivePeerDependencies:
      - bufferutil
      - utf-8-validate

  whatwg-mimetype@3.0.0: {}

  which-boxed-primitive@1.1.1:
    dependencies:
      is-bigint: 1.1.0
      is-boolean-object: 1.2.2
      is-number-object: 1.1.1
      is-string: 1.1.1
      is-symbol: 1.1.1

  which-builtin-type@1.2.1:
    dependencies:
      call-bound: 1.0.4
      function.prototype.name: 1.1.8
      has-tostringtag: 1.0.2
      is-async-function: 2.1.1
      is-date-object: 1.1.0
      is-finalizationregistry: 1.1.1
      is-generator-function: 1.1.2
      is-regex: 1.2.1
      is-weakref: 1.1.1
      isarray: 2.0.5
      which-boxed-primitive: 1.1.1
      which-collection: 1.0.2
      which-typed-array: 1.1.19

  which-collection@1.0.2:
    dependencies:
      is-map: 2.0.3
      is-set: 2.0.3
      is-weakmap: 2.0.2
      is-weakset: 2.0.4

  which-typed-array@1.1.19:
    dependencies:
      available-typed-arrays: 1.0.7
      call-bind: 1.0.8
      call-bound: 1.0.4
      for-each: 0.3.5
      get-proto: 1.0.1
      gopd: 1.2.0
      has-tostringtag: 1.0.2

  which@2.0.2:
    dependencies:
      isexe: 2.0.0

  why-is-node-running@2.3.0:
    dependencies:
      siginfo: 2.0.0
      stackback: 0.0.2

  word-wrap@1.2.5: {}

  wrap-ansi@6.2.0:
    dependencies:
      ansi-styles: 4.3.0
      string-width: 4.2.3
      strip-ansi: 6.0.1

  wrap-ansi@7.0.0:
    dependencies:
      ansi-styles: 4.3.0
      string-width: 4.2.3
      strip-ansi: 6.0.1

  wrap-ansi@8.1.0:
    dependencies:
      ansi-styles: 6.2.3
      string-width: 5.1.2
      strip-ansi: 7.1.2

  ws@7.5.10: {}

  ws@8.18.3: {}

  y18n@5.0.8: {}

  yallist@3.1.1: {}

  yargs-parser@21.1.1: {}

  yargs@17.7.2:
    dependencies:
      cliui: 8.0.1
      escalade: 3.2.0
      get-caller-file: 2.0.5
      require-directory: 2.1.1
      string-width: 4.2.3
      y18n: 5.0.8
      yargs-parser: 21.1.1

  yocto-queue@0.1.0: {}

  yoctocolors-cjs@2.1.3: {}

  zod-validation-error@4.0.2(zod@4.1.13):
    dependencies:
      zod: 4.1.13

  zod@4.1.13: {}<|MERGE_RESOLUTION|>--- conflicted
+++ resolved
@@ -2441,15 +2441,12 @@
     resolution: {integrity: sha512-eYm0QWBtUrBWZWG0d386OGAw16Z995PiOVo2B7bjWSbHedGl5e0ZWaq65kOGgUSNesEIDkB9ISbTg/JK9dhCZA==}
     engines: {node: '>=6'}
 
-<<<<<<< HEAD
   cmdk@1.1.1:
     resolution: {integrity: sha512-Vsv7kFaXm+ptHDMZ7izaRsP70GgrW9NBNGswt9OZaVBLlE0SNpDq8eu/VGXyF9r7M0azK3Wy7OlYXsuyYLFzHg==}
     peerDependencies:
       react: ^18 || ^19 || ^19.0.0-rc
       react-dom: ^18 || ^19 || ^19.0.0-rc
 
-=======
->>>>>>> 4511bb1f
   color-convert@2.0.1:
     resolution: {integrity: sha512-RRECPsj7iu/xb5oKYcsFHSppFNnsj/52OVTRKb4zP5onXwVF3zVmmToNcOfGC+CRDpfK/U584fMg38ZHCaElKQ==}
     engines: {node: '>=7.0.0'}
@@ -4469,19 +4466,16 @@
     optional: true
 
   '@esbuild/darwin-x64@0.25.12':
-<<<<<<< HEAD
     optional: true
 
   '@esbuild/freebsd-arm64@0.25.12':
     optional: true
 
-=======
     optional: true
 
   '@esbuild/freebsd-arm64@0.25.12':
     optional: true
 
->>>>>>> 4511bb1f
   '@esbuild/freebsd-x64@0.25.12':
     optional: true
 
@@ -4834,21 +4828,18 @@
   '@nolyfill/is-core-module@1.0.39': {}
 
   '@open-draft/deferred-promise@2.2.0': {}
-<<<<<<< HEAD
 
   '@open-draft/logger@0.3.0':
     dependencies:
       is-node-process: 1.2.0
       outvariant: 1.4.3
 
-=======
 
   '@open-draft/logger@0.3.0':
     dependencies:
       is-node-process: 1.2.0
       outvariant: 1.4.3
 
->>>>>>> 4511bb1f
   '@open-draft/until@2.1.0': {}
 
   '@pkgjs/parseargs@0.11.0':
@@ -6375,7 +6366,6 @@
       string-width: 4.2.3
       strip-ansi: 6.0.1
       wrap-ansi: 7.0.0
-<<<<<<< HEAD
 
   clsx@2.1.1: {}
 
@@ -6390,10 +6380,8 @@
     transitivePeerDependencies:
       - '@types/react'
       - '@types/react-dom'
-=======
 
   clsx@2.1.1: {}
->>>>>>> 4511bb1f
 
   color-convert@2.0.1:
     dependencies:
@@ -6550,7 +6538,6 @@
   eastasianwidth@0.2.0: {}
 
   electron-to-chromium@1.5.260: {}
-<<<<<<< HEAD
 
   embla-carousel-react@8.6.0(react@19.2.0):
     dependencies:
@@ -6563,8 +6550,6 @@
       embla-carousel: 8.6.0
 
   embla-carousel@8.6.0: {}
-=======
->>>>>>> 4511bb1f
 
   emoji-regex@8.0.0: {}
 
