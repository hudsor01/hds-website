--- conflicted
+++ resolved
@@ -226,14 +226,10 @@
         version: 5.9.3
       vitest:
         specifier: ^3.2.4
-<<<<<<< HEAD
-        version: 3.2.4(@edge-runtime/vm@3.2.0)(@types/debug@4.1.12)(@types/node@24.10.1)(@vitest/ui@3.2.4)(happy-dom@20.0.10)(jiti@2.6.1)(lightningcss@1.30.2)(msw@2.12.3(@types/node@24.10.1)(typescript@5.9.3))(tsx@4.20.6)
-=======
         version: 3.2.4(@edge-runtime/vm@3.2.0)(@types/node@24.10.1)(@vitest/ui@3.2.4)(happy-dom@20.0.10)(jiti@2.6.1)(lightningcss@1.30.2)(msw@2.12.3(@types/node@24.10.1)(typescript@5.9.3))(tsx@4.20.6)
       webpack-bundle-analyzer:
         specifier: ^5.0.1
         version: 5.0.1
->>>>>>> bb0fafc8
 
 packages:
 
@@ -786,8 +782,11 @@
   '@jridgewell/trace-mapping@0.3.31':
     resolution: {integrity: sha512-zzNR+SdQSDJzc8joaeP8QQoCQr8NuYx2dIIytl1QeBEZHJ9uW6hebsrYgbz8hJwUQao3TWCMtmfV8Nu1twOLAw==}
 
-  '@mswjs/interceptors@0.40.0':
-    resolution: {integrity: sha512-EFd6cVbHsgLa6wa4RljGj6Wk75qoHxUSyc5asLyyPSyuhIcdS2Q3Phw6ImS1q+CkALthJRShiYfKANcQMuMqsQ==}
+  '@jridgewell/trace-mapping@0.3.9':
+    resolution: {integrity: sha512-3Belt6tdc8bPgAtbcmdtNJlirVoTmEb5e2gC94PnkwEW9jI6CAHUeoG85tjWP5WquqfavoMtMwiG4P926ZKKuQ==}
+
+  '@mapbox/node-pre-gyp@2.0.0':
+    resolution: {integrity: sha512-llMXd39jtP0HpQLVI37Bf1m2ADlEb35GYSh1SDSLsBhR+5iCxiNGlT31yqbNtVHygHAtMy6dWFERpU2JgufhPg==}
     engines: {node: '>=18'}
 
   '@mswjs/interceptors@0.40.0':
@@ -875,8 +874,6 @@
 
   '@open-draft/logger@0.3.0':
     resolution: {integrity: sha512-X2g45fzhxH238HKO4xbSr7+wBS8Fvw6ixhTDuvLd5mqh6bJJCFAPwU9mPDxbcrRtfxv4u5IHCEH77BmxvXmmxQ==}
-<<<<<<< HEAD
-=======
 
   '@open-draft/until@2.1.0':
     resolution: {integrity: sha512-U69T3ItWHvLwGg5eJ0n3I62nWuE6ilHlmz7zM0npLBRvPRd7e6NYmg54vvRtP5mZG7kZqZCFVdsTWo7BPtBujg==}
@@ -884,7 +881,6 @@
   '@oxc-project/runtime@0.82.3':
     resolution: {integrity: sha512-LNh5GlJvYHAnMurO+EyA8jJwN1rki7l3PSHuosDh2I7h00T6/u9rCkUjg/SvPmT1CZzvhuW0y+gf7jcqUy/Usg==}
     engines: {node: '>=6.9.0'}
->>>>>>> bb0fafc8
 
   '@open-draft/until@2.1.0':
     resolution: {integrity: sha512-U69T3ItWHvLwGg5eJ0n3I62nWuE6ilHlmz7zM0npLBRvPRd7e6NYmg54vvRtP5mZG7kZqZCFVdsTWo7BPtBujg==}
@@ -2330,13 +2326,6 @@
     resolution: {integrity: sha512-BSeNnyus75C4//NQ9gQt1/csTXyo/8Sb+afLAkzAptFuMsod9HFokGNudZpi/oQV73hnVK+sR+5PVRMd+Dr7YQ==}
     engines: {node: '>=12'}
 
-<<<<<<< HEAD
-  clone@2.1.2:
-    resolution: {integrity: sha512-3Pe/CF1Nn94hyhIYpjtiLhdCoEoz0DqQ+988E9gmeEdQZlojxnOb74wctFyuwWQHzqyf9X7C7MG8juUpqBJT8w==}
-    engines: {node: '>=0.8'}
-
-=======
->>>>>>> bb0fafc8
   clsx@2.1.1:
     resolution: {integrity: sha512-eYm0QWBtUrBWZWG0d386OGAw16Z995PiOVo2B7bjWSbHedGl5e0ZWaq65kOGgUSNesEIDkB9ISbTg/JK9dhCZA==}
     engines: {node: '>=6'}
@@ -2370,21 +2359,15 @@
   convert-source-map@2.0.0:
     resolution: {integrity: sha512-Kvp459HrV2FEJ1CAsi1Ku+MY3kasH19TFykTz2xWmMeq6bk2NU3XXvfJ+Q61m0xktWwt+1HSYf3JZsTms3aRJg==}
 
-<<<<<<< HEAD
+  cookie-es@2.0.0:
+    resolution: {integrity: sha512-RAj4E421UYRgqokKUmotqAwuplYw15qtdXfY+hGzgCJ/MBjCVZcSoHK/kH9kocfjRjcDME7IiDWR/1WX1TM2Pg==}
+
   cookie@1.0.2:
     resolution: {integrity: sha512-9Kr/j4O16ISv8zBBhJoi4bXOYNTkFLOqSL3UDB0njXxCXNezjeyVrJyGOWtgfs/q2km1gwBcfH8q1yEGoMYunA==}
     engines: {node: '>=18'}
-=======
-  cookie-es@2.0.0:
-    resolution: {integrity: sha512-RAj4E421UYRgqokKUmotqAwuplYw15qtdXfY+hGzgCJ/MBjCVZcSoHK/kH9kocfjRjcDME7IiDWR/1WX1TM2Pg==}
-
-  cookie@1.0.2:
-    resolution: {integrity: sha512-9Kr/j4O16ISv8zBBhJoi4bXOYNTkFLOqSL3UDB0njXxCXNezjeyVrJyGOWtgfs/q2km1gwBcfH8q1yEGoMYunA==}
-    engines: {node: '>=18'}
 
   create-require@1.1.1:
     resolution: {integrity: sha512-dcKFX3jn0MpIaXjisoRvexIJVEKzaq7z2rZKxf+MSr9TkdmHmsU4m2lcLojrj/FHl8mk5VxMmYA+ftRkP/3oKQ==}
->>>>>>> bb0fafc8
 
   cross-spawn@7.0.6:
     resolution: {integrity: sha512-uV2QOWP2nWzsy2aMp8aRibhi9dlzF5Hgh5SHaB9OiTGEyDTiJJyx0uy51QXdyWbtAHNua4XJzUKca3OzKUd3vA==}
@@ -2897,13 +2880,6 @@
     resolution: {integrity: sha512-DKKrynuQRne0PNpEbzuEdHlYOMksHSUI8Zc9Unei5gTsMNA2/vMpoMz/yKba50pejK56qj98qM0SjYxAKi13gQ==}
     engines: {node: ^12.22.0 || ^14.16.0 || ^16.0.0 || >=17.0.0}
 
-<<<<<<< HEAD
-  gzip-size@6.0.0:
-    resolution: {integrity: sha512-ax7ZYomf6jqPTQ4+XCpUGyXKHk5WweS+e05MBO4/y3WJ5RkmPXNKvX+bx1behVILVwr6JSQvZAku021CHPXG3Q==}
-    engines: {node: '>=10'}
-
-=======
->>>>>>> bb0fafc8
   happy-dom@20.0.10:
     resolution: {integrity: sha512-6umCCHcjQrhP5oXhrHQQvLB0bwb1UzHAHdsXy+FjtKoYjUhmNZsQL8NivwM1vDvNEChJabVrUYxUnp/ZdYmy2g==}
     engines: {node: '>=20.0.0'}
@@ -2935,15 +2911,6 @@
     resolution: {integrity: sha512-0hJU9SCPvmMzIBdZFqNPXWa6dqh7WdH0cII9y+CyS8rG3nL48Bclra9HmKhVVUHyPWNH5Y7xDwAB7bfgSjkUMQ==}
     engines: {node: '>= 0.4'}
 
-<<<<<<< HEAD
-  hast-util-to-jsx-runtime@2.3.6:
-    resolution: {integrity: sha512-zl6s8LwNyo1P9uw+XJGvZtdFF1GdAkOg8ujOw+4Pyb76874fLps4ueHXDhXWdk6YHQ6OgUtinliG7RsYvCbbBg==}
-
-  hast-util-whitespace@3.0.0:
-    resolution: {integrity: sha512-88JUN06ipLwsnv+dVn+OIYOvAuvBMy/Qoi6O7mQHxdPXpjy+Cd6xRkWwux7DKO+4sYILtLBRIKgsdpS2gQc7qw==}
-
-=======
->>>>>>> bb0fafc8
   headers-polyfill@4.0.3:
     resolution: {integrity: sha512-IScLbePpkvO846sIwOtOTDjutRMWdXdJmXdMvk6gCBHxFO8d+QKOQedyZSxFTTFYRSmlgSTDtXqqq4pcenBXLQ==}
 
@@ -3599,8 +3566,9 @@
     resolution: {integrity: sha512-6IpQ7mKUxRcZNLIObR0hz7lxsapSSIYNZJwXPGeF0mTVqGKFIXj1DQcMoT22S3ROcLyY/rz0PWaWZ9ayWmad9g==}
     engines: {node: '>= 0.8.0'}
 
-  outvariant@1.4.3:
-    resolution: {integrity: sha512-+Sl2UErvtsoajRDKCE5/dBz4DIvHXQQnAxtQTF04OJxY0+DyZXSo5P5Bb7XYWOh81syohlYL24hbDwxedPUJCA==}
+  os-paths@4.4.0:
+    resolution: {integrity: sha512-wrAwOeXp1RRMFfQY8Sy7VaGVmPocaLwSFOYCGKSyo8qmJ+/yaafCl5BCA1IQZWqFSRBrKDYFeR9d/VyQzfH/jg==}
+    engines: {node: '>= 6.0'}
 
   outvariant@1.4.3:
     resolution: {integrity: sha512-+Sl2UErvtsoajRDKCE5/dBz4DIvHXQQnAxtQTF04OJxY0+DyZXSo5P5Bb7XYWOh81syohlYL24hbDwxedPUJCA==}
@@ -3821,15 +3789,6 @@
     resolution: {integrity: sha512-dYqgNSZbDwkaJ2ceRd9ojCGjBq+mOm9LmtXnAnEGyHhN/5R7iDW2TRw3h+o/jCFxus3P2LfWIIiwowAjANm7IA==}
     engines: {node: '>= 0.4'}
 
-<<<<<<< HEAD
-  remark-parse@11.0.0:
-    resolution: {integrity: sha512-FCxlKLNGknS5ba/1lmpYijMUzX2esxW5xQqjWxw2eHFfS2MSdaHVINFmhjo+qN1WhZhNimq0dZATN9pH0IDrpA==}
-
-  remark-rehype@11.1.2:
-    resolution: {integrity: sha512-Dh7l57ianaEoIpzbp0PC9UKAdCSVklD8E5Rpw7ETfbTl3FqcOOgq5q2LVDhgGCkaBv7p24JXikPdvhhmHvKMsw==}
-
-=======
->>>>>>> bb0fafc8
   require-directory@2.1.1:
     resolution: {integrity: sha512-fGxEI7+wsG9xrvdjsrlmL22OMTTiHRwAMroiEeMgq8gzoLC/PQr7RsRDSTLUg/bZAZtF+TVIkHc6/4RIKrui+Q==}
     engines: {node: '>=0.10.0'}
@@ -3866,11 +3825,9 @@
     resolution: {integrity: sha512-U7WjGVG9sH8tvjW5SmGbQuui75FiyjAX72HX15DwBBwF9dNiQZRQAg9nnPhYy+TUnE0+VcrttuvNI8oSxZcocA==}
     hasBin: true
 
-  restructure@3.0.2:
-    resolution: {integrity: sha512-gSfoiOEA0VPE6Tukkrr7I0RBdE0s7H1eFCDBk05l1KIQT1UIKNc5JZy6jdyW6eYH3aR3g5b3PuL77rq0hvwtAw==}
-
-  rettime@0.7.0:
-    resolution: {integrity: sha512-LPRKoHnLKd/r3dVxcwO7vhCW+orkOGj9ViueosEBK6ie89CijnfRlhaDhHq/3Hxu4CkWQtxwlBG0mzTQY6uQjw==}
+  retry@0.13.1:
+    resolution: {integrity: sha512-XQBQ3I8W1Cge0Seh+6gjj03LbmRFWuoszgK9ooCpwYIrhhoO80pfq4cUkU5DkknwfOfFteRwlZ56PYOGYyFWdg==}
+    engines: {node: '>= 4'}
 
   rettime@0.7.0:
     resolution: {integrity: sha512-LPRKoHnLKd/r3dVxcwO7vhCW+orkOGj9ViueosEBK6ie89CijnfRlhaDhHq/3Hxu4CkWQtxwlBG0mzTQY6uQjw==}
@@ -3997,14 +3954,17 @@
   stackback@0.0.2:
     resolution: {integrity: sha512-1XMJE5fQo1jGH6Y/7ebnwPOBEkIEnT4QF32d5R1+VXdXveM0IBMJt8zfaxX1P3QhVwrYe+576+jkANtSS2mBbw==}
 
+  stat-mode@0.3.0:
+    resolution: {integrity: sha512-QjMLR0A3WwFY2aZdV0okfFEJB5TRjkggXZjxP3A1RsWsNHNu3YPv8btmtc6iCFZ0Rul3FE93OYogvhOUClU+ng==}
+
+  statuses@1.5.0:
+    resolution: {integrity: sha512-OpZ3zP+jT1PI7I8nemJX4AKmAX070ZkYPVWV/AaKTJl+tXCTGyVdC1a4SL8RUQYEwk/f34ZX8UTykN68FwrqAA==}
+    engines: {node: '>= 0.6'}
+
   statuses@2.0.2:
     resolution: {integrity: sha512-DvEy55V3DB7uknRo+4iOGT5fP1slR8wQohVdknigZPMpMstaKJQWhwiYBACJE3Ul2pTnATihhBYnRhZQHGBiRw==}
     engines: {node: '>= 0.8'}
 
-  statuses@2.0.2:
-    resolution: {integrity: sha512-DvEy55V3DB7uknRo+4iOGT5fP1slR8wQohVdknigZPMpMstaKJQWhwiYBACJE3Ul2pTnATihhBYnRhZQHGBiRw==}
-    engines: {node: '>= 0.8'}
-
   std-env@3.10.0:
     resolution: {integrity: sha512-5GS12FdOZNliM5mAOxFRg7Ir0pWz8MdpYm6AY6VPkGpbA7ZzmbzNcBJQ0GPvvyWgcY7QAhCgf9Uy89I03faLkg==}
 
@@ -4012,8 +3972,11 @@
     resolution: {integrity: sha512-eLoXW/DHyl62zxY4SCaIgnRhuMr6ri4juEYARS8E6sCEqzKpOiE521Ucofdx+KnDZl5xmvGYaaKCk5FEOxJCoQ==}
     engines: {node: '>= 0.4'}
 
-  strict-event-emitter@0.5.1:
-    resolution: {integrity: sha512-vMgjE/GGEPEFnhFub6pa4FmJBRBVOLpIII2hvCZ8Kzb7K0hlHo7mQv6xYrBvCL2LtAIBwFUK8wvuJgTVSQ5MFQ==}
+  stream-to-array@2.3.0:
+    resolution: {integrity: sha512-UsZtOYEn4tWU2RGLOXr/o/xjRBftZRlG3dEWoaHr8j4GuypJ3isitGbVyjQKAuMu+xbiop8q224TjiZWc4XTZA==}
+
+  stream-to-promise@2.2.0:
+    resolution: {integrity: sha512-HAGUASw8NT0k8JvIVutB2Y/9iBk7gpgEyAudXwNJmZERdMITGdajOa4VJfD/kNiA3TppQpTP4J+CtcHwdzKBAw==}
 
   strict-event-emitter@0.5.1:
     resolution: {integrity: sha512-vMgjE/GGEPEFnhFub6pa4FmJBRBVOLpIII2hvCZ8Kzb7K0hlHo7mQv6xYrBvCL2LtAIBwFUK8wvuJgTVSQ5MFQ==}
@@ -4173,16 +4136,12 @@
     resolution: {integrity: sha512-kXuRi1mtaKMrsLUxz3sQYvVl37B0Ns6MzfrtV5DvJceE9bPyspOqk9xxv7XbZWcfLWbFmm997vl83qUWVJA64w==}
     engines: {node: '>=16'}
 
-<<<<<<< HEAD
-  trim-lines@3.0.1:
-    resolution: {integrity: sha512-kRj8B+YHZCc9kQYdWfJB2/oUl9rA99qbowYYBtr4ui4mZyAQ2JpvVBd/6U2YloATfqBhBTSMhTpgBHtU0Mf3Rg==}
-=======
   tr46@0.0.3:
     resolution: {integrity: sha512-N3WMsuqV66lT30CrXNbEjx4GEwlow3v6rr4mCcv6prnfwhS01rkgyFdjPNBYd9br7LpXV1+Emh01fHnq2Gdgrw==}
->>>>>>> bb0fafc8
-
-  trough@2.2.0:
-    resolution: {integrity: sha512-tmMpK00BjZiUyVyvrBK7knerNgmgvcV/KLVyuma/SC+TQN167GrMRciANTz09+k3zW8L8t60jWO1GpfkZdjTaw==}
+
+  tree-kill@1.2.2:
+    resolution: {integrity: sha512-L0Orpi8qGpRG//Nd+H90vFB+3iHnue1zSSGmNOOCh1GLJ7rUKVwV2HvijphGQS2UmhUZewS9VgvxYIdgr+fG1A==}
+    hasBin: true
 
   ts-api-utils@2.1.0:
     resolution: {integrity: sha512-CUgTZL1irw8u29bzrOD/nH85jqyc74D6SshFgujOIA7osm2Rz7dYH77agkx7H4FBNxDq7Cjf+IjaX/8zwFW+ZQ==}
@@ -4485,32 +4444,31 @@
       utf-8-validate:
         optional: true
 
+  xdg-app-paths@5.1.0:
+    resolution: {integrity: sha512-RAQ3WkPf4KTU1A8RtFx3gWywzVKe00tfOPFfl2NDGqbIFENQO4kqAJp7mhQjNj/33W5x5hiWWUdyfPq/5SU3QA==}
+    engines: {node: '>=6'}
+
+  xdg-portable@7.3.0:
+    resolution: {integrity: sha512-sqMMuL1rc0FmMBOzCpd0yuy9trqF2yTTVe+E9ogwCSWQCdDEtQUwrZPT6AxqtsFGRNxycgncbP/xmOOSPw5ZUw==}
+    engines: {node: '>= 6.0'}
+
   y18n@5.0.8:
     resolution: {integrity: sha512-0pfFzegeDWJHJIAmTLRP2DwHjdF5s7jo9tuztdQxAhINCdvS+3nGINqPd00AphqJR/0LhANUS6/+7SCb98YOfA==}
     engines: {node: '>=10'}
 
-  y18n@5.0.8:
-    resolution: {integrity: sha512-0pfFzegeDWJHJIAmTLRP2DwHjdF5s7jo9tuztdQxAhINCdvS+3nGINqPd00AphqJR/0LhANUS6/+7SCb98YOfA==}
-    engines: {node: '>=10'}
-
   yallist@3.1.1:
     resolution: {integrity: sha512-a4UGQaWPH59mOXUYnAG2ewncQS4i4F43Tv3JoAM+s2VDAmS9NsK8GpDMLrCHPksFT7h3K6TOoUNn2pb7RoXx4g==}
 
-<<<<<<< HEAD
+  yallist@4.0.0:
+    resolution: {integrity: sha512-3wdGidZyq5PB084XLES5TpOSRA3wjXAlIWMhum2kRcv/41Sn2emQ0dycQW4uZXLejwKvg6EsvbdlVL+FYEct7A==}
+
+  yallist@5.0.0:
+    resolution: {integrity: sha512-YgvUTfwqyc7UXVMrB+SImsVYSmTS8X/tSrtdNZMImM+n7+QTriRXyXim0mBrTXNeqzVF0KWGgHPeiyViFFrNDw==}
+    engines: {node: '>=18'}
+
   yargs-parser@21.1.1:
     resolution: {integrity: sha512-tVpsJW7DdjecAiFpbIB1e3qxIQsE6NoPc5/eTdrbbIC4h0LVsWhnoa3g+m2HclBIujHzsxZ4VJVA+GUuc2/LBw==}
     engines: {node: '>=12'}
-=======
-  yallist@4.0.0:
-    resolution: {integrity: sha512-3wdGidZyq5PB084XLES5TpOSRA3wjXAlIWMhum2kRcv/41Sn2emQ0dycQW4uZXLejwKvg6EsvbdlVL+FYEct7A==}
-
-  yallist@5.0.0:
-    resolution: {integrity: sha512-YgvUTfwqyc7UXVMrB+SImsVYSmTS8X/tSrtdNZMImM+n7+QTriRXyXim0mBrTXNeqzVF0KWGgHPeiyViFFrNDw==}
-    engines: {node: '>=18'}
-
-  yargs-parser@21.1.1:
-    resolution: {integrity: sha512-tVpsJW7DdjecAiFpbIB1e3qxIQsE6NoPc5/eTdrbbIC4h0LVsWhnoa3g+m2HclBIujHzsxZ4VJVA+GUuc2/LBw==}
-    engines: {node: '>=12'}
 
   yargs@17.7.2:
     resolution: {integrity: sha512-7dSzzRQ++CKnNI/krKnYRV7JKKPUXMEh61soaHKg9mrWEhzFWhFnxPxGl+69cD1Ou63C13NUPCnmIcrvqCuM6w==}
@@ -4520,14 +4478,6 @@
     resolution: {integrity: sha512-igM2RRCf3k8TvZoxR2oguuw4z1xasOnA31joCqHIyLkeWrvAc2Jgay5ISQ2ZplinkoGaJ6orCz56Ey456c5ESA==}
     engines: {node: '>=6'}
 
-  yauzl-promise@2.1.3:
-    resolution: {integrity: sha512-A1pf6fzh6eYkK0L4Qp7g9jzJSDrM6nN0bOn5T0IbY4Yo3w+YkWlHFkJP7mzknMXjqusHFHlKsK2N+4OLsK2MRA==}
-    engines: {node: '>=6'}
-
-  yauzl@2.10.0:
-    resolution: {integrity: sha512-p4a9I6X6nu6IhoGmBqAcbJy1mlC4j27vEPZX9F4L4/vZT3Lyq1VkFHw/V/PUcB9Buo+DG3iHkT0x3Qya58zc3g==}
->>>>>>> bb0fafc8
-
   yargs@17.7.2:
     resolution: {integrity: sha512-7dSzzRQ++CKnNI/krKnYRV7JKKPUXMEh61soaHKg9mrWEhzFWhFnxPxGl+69cD1Ou63C13NUPCnmIcrvqCuM6w==}
     engines: {node: '>=12'}
@@ -4540,12 +4490,6 @@
     resolution: {integrity: sha512-U/PBtDf35ff0D8X8D0jfdzHYEPFxAI7jJlxZXwCSez5M3190m+QobIfh+sWDWSHMCWWJN2AWamkegn6vr6YBTw==}
     engines: {node: '>=18'}
 
-<<<<<<< HEAD
-  yoga-layout@3.2.1:
-    resolution: {integrity: sha512-0LPOt3AxKqMdFBZA3HBAt/t/8vIKq7VaQYbuA8WxCgung+p9TVyKRYdpvCb80HcdTN2NkbIKbhNwKUfm3tQywQ==}
-
-=======
->>>>>>> bb0fafc8
   zod-validation-error@4.0.2:
     resolution: {integrity: sha512-Q6/nZLe6jxuU80qb/4uJ4t5v2VEZ44lzQjPDhYJNztRQ4wyWc6VF3D3Kb/fAuPetZQnhS3hnajCf9CsWesghLQ==}
     engines: {node: '>=18.0.0'}
@@ -4968,8 +4912,6 @@
   '@inquirer/ansi@1.0.2': {}
 
   '@inquirer/confirm@5.1.21(@types/node@24.10.1)':
-<<<<<<< HEAD
-=======
     dependencies:
       '@inquirer/core': 10.3.2(@types/node@24.10.1)
       '@inquirer/type': 3.0.10(@types/node@24.10.1)
@@ -4996,33 +4938,6 @@
       '@types/node': 24.10.1
 
   '@isaacs/cliui@8.0.2':
->>>>>>> bb0fafc8
-    dependencies:
-      '@inquirer/core': 10.3.2(@types/node@24.10.1)
-      '@inquirer/type': 3.0.10(@types/node@24.10.1)
-    optionalDependencies:
-      '@types/node': 24.10.1
-
-  '@inquirer/core@10.3.2(@types/node@24.10.1)':
-    dependencies:
-      '@inquirer/ansi': 1.0.2
-      '@inquirer/figures': 1.0.15
-      '@inquirer/type': 3.0.10(@types/node@24.10.1)
-      cli-width: 4.1.0
-      mute-stream: 2.0.0
-      signal-exit: 4.1.0
-      wrap-ansi: 6.2.0
-      yoctocolors-cjs: 2.1.3
-    optionalDependencies:
-      '@types/node': 24.10.1
-
-  '@inquirer/figures@1.0.15': {}
-
-  '@inquirer/type@3.0.10(@types/node@24.10.1)':
-    optionalDependencies:
-      '@types/node': 24.10.1
-
-  '@isaacs/cliui@8.0.2':
     dependencies:
       string-width: 5.1.2
       string-width-cjs: string-width@4.2.3
@@ -5054,6 +4969,24 @@
 
   '@mswjs/interceptors@0.40.0':
     dependencies:
+      '@jridgewell/resolve-uri': 3.1.2
+      '@jridgewell/sourcemap-codec': 1.5.5
+
+  '@mapbox/node-pre-gyp@2.0.0':
+    dependencies:
+      consola: 3.4.2
+      detect-libc: 2.1.2
+      https-proxy-agent: 7.0.6
+      node-fetch: 2.7.0
+      nopt: 8.1.0
+      semver: 7.7.3
+      tar: 7.5.2
+    transitivePeerDependencies:
+      - encoding
+      - supports-color
+
+  '@mswjs/interceptors@0.40.0':
+    dependencies:
       '@open-draft/deferred-promise': 2.2.0
       '@open-draft/logger': 0.3.0
       '@open-draft/until': 2.1.0
@@ -5061,15 +4994,6 @@
       outvariant: 1.4.3
       strict-event-emitter: 0.5.1
 
-  '@mswjs/interceptors@0.40.0':
-    dependencies:
-      '@open-draft/deferred-promise': 2.2.0
-      '@open-draft/logger': 0.3.0
-      '@open-draft/until': 2.1.0
-      is-node-process: 1.2.0
-      outvariant: 1.4.3
-      strict-event-emitter: 0.5.1
-
   '@napi-rs/wasm-runtime@0.2.12':
     dependencies:
       '@emnapi/core': 1.7.1
@@ -5129,8 +5053,6 @@
   '@nolyfill/is-core-module@1.0.39': {}
 
   '@open-draft/deferred-promise@2.2.0': {}
-<<<<<<< HEAD
-=======
 
   '@open-draft/logger@0.3.0':
     dependencies:
@@ -5140,7 +5062,6 @@
   '@open-draft/until@2.1.0': {}
 
   '@oxc-project/runtime@0.82.3': {}
->>>>>>> bb0fafc8
 
   '@open-draft/logger@0.3.0':
     dependencies:
@@ -6306,11 +6227,7 @@
       std-env: 3.10.0
       test-exclude: 7.0.1
       tinyrainbow: 2.0.0
-<<<<<<< HEAD
-      vitest: 3.2.4(@edge-runtime/vm@3.2.0)(@types/debug@4.1.12)(@types/node@24.10.1)(@vitest/ui@3.2.4)(happy-dom@20.0.10)(jiti@2.6.1)(lightningcss@1.30.2)(msw@2.12.3(@types/node@24.10.1)(typescript@5.9.3))(tsx@4.20.6)
-=======
       vitest: 3.2.4(@edge-runtime/vm@3.2.0)(@types/node@24.10.1)(@vitest/ui@3.2.4)(happy-dom@20.0.10)(jiti@2.6.1)(lightningcss@1.30.2)(msw@2.12.3(@types/node@24.10.1)(typescript@5.9.3))(tsx@4.20.6)
->>>>>>> bb0fafc8
     transitivePeerDependencies:
       - supports-color
 
@@ -6360,11 +6277,7 @@
       sirv: 3.0.2
       tinyglobby: 0.2.15
       tinyrainbow: 2.0.0
-<<<<<<< HEAD
-      vitest: 3.2.4(@edge-runtime/vm@3.2.0)(@types/debug@4.1.12)(@types/node@24.10.1)(@vitest/ui@3.2.4)(happy-dom@20.0.10)(jiti@2.6.1)(lightningcss@1.30.2)(msw@2.12.3(@types/node@24.10.1)(typescript@5.9.3))(tsx@4.20.6)
-=======
       vitest: 3.2.4(@edge-runtime/vm@3.2.0)(@types/node@24.10.1)(@vitest/ui@3.2.4)(happy-dom@20.0.10)(jiti@2.6.1)(lightningcss@1.30.2)(msw@2.12.3(@types/node@24.10.1)(typescript@5.9.3))(tsx@4.20.6)
->>>>>>> bb0fafc8
 
   '@vitest/utils@3.2.4':
     dependencies:
@@ -6611,11 +6524,6 @@
       strip-ansi: 6.0.1
       wrap-ansi: 7.0.0
 
-<<<<<<< HEAD
-  clone@2.1.2: {}
-
-=======
->>>>>>> bb0fafc8
   clsx@2.1.1: {}
 
   cmdk@1.1.1(@types/react-dom@19.2.3(@types/react@19.2.7))(@types/react@19.2.7)(react-dom@19.2.0(react@19.2.0))(react@19.2.0):
@@ -6649,15 +6557,11 @@
 
   convert-source-map@2.0.0: {}
 
-<<<<<<< HEAD
+  cookie-es@2.0.0: {}
+
   cookie@1.0.2: {}
-=======
-  cookie-es@2.0.0: {}
-
-  cookie@1.0.2: {}
 
   create-require@1.1.1: {}
->>>>>>> bb0fafc8
 
   cross-spawn@7.0.6:
     dependencies:
@@ -7328,13 +7232,6 @@
 
   graphql@16.12.0: {}
 
-<<<<<<< HEAD
-  gzip-size@6.0.0:
-    dependencies:
-      duplexer: 0.1.2
-
-=======
->>>>>>> bb0fafc8
   happy-dom@20.0.10:
     dependencies:
       '@types/node': 20.19.25
@@ -7363,33 +7260,6 @@
     dependencies:
       function-bind: 1.1.2
 
-<<<<<<< HEAD
-  hast-util-to-jsx-runtime@2.3.6:
-    dependencies:
-      '@types/estree': 1.0.8
-      '@types/hast': 3.0.4
-      '@types/unist': 3.0.3
-      comma-separated-tokens: 2.0.3
-      devlop: 1.1.0
-      estree-util-is-identifier-name: 3.0.0
-      hast-util-whitespace: 3.0.0
-      mdast-util-mdx-expression: 2.0.1
-      mdast-util-mdx-jsx: 3.2.0
-      mdast-util-mdxjs-esm: 2.0.1
-      property-information: 7.1.0
-      space-separated-tokens: 2.0.2
-      style-to-js: 1.1.21
-      unist-util-position: 5.0.0
-      vfile-message: 4.0.3
-    transitivePeerDependencies:
-      - supports-color
-
-  hast-util-whitespace@3.0.0:
-    dependencies:
-      '@types/hast': 3.0.4
-
-=======
->>>>>>> bb0fafc8
   headers-polyfill@4.0.3: {}
 
   hermes-estree@0.25.1: {}
@@ -8151,7 +8021,7 @@
       type-check: 0.4.0
       word-wrap: 1.2.5
 
-  outvariant@1.4.3: {}
+  os-paths@4.4.0: {}
 
   outvariant@1.4.3: {}
 
@@ -8373,26 +8243,6 @@
       gopd: 1.2.0
       set-function-name: 2.0.2
 
-<<<<<<< HEAD
-  remark-parse@11.0.0:
-    dependencies:
-      '@types/mdast': 4.0.4
-      mdast-util-from-markdown: 2.0.2
-      micromark-util-types: 2.0.2
-      unified: 11.0.5
-    transitivePeerDependencies:
-      - supports-color
-
-  remark-rehype@11.1.2:
-    dependencies:
-      '@types/hast': 3.0.4
-      '@types/mdast': 4.0.4
-      mdast-util-to-hast: 13.2.1
-      unified: 11.0.5
-      vfile: 6.0.3
-
-=======
->>>>>>> bb0fafc8
   require-directory@2.1.1: {}
 
   require-from-string@2.0.2: {}
@@ -8421,14 +8271,9 @@
       path-parse: 1.0.7
       supports-preserve-symlinks-flag: 1.0.0
 
-  restructure@3.0.2: {}
+  retry@0.13.1: {}
 
   rettime@0.7.0: {}
-<<<<<<< HEAD
-=======
-
-  reusify@1.1.0: {}
->>>>>>> bb0fafc8
 
   reusify@1.1.0: {}
 
@@ -8618,7 +8463,9 @@
 
   stackback@0.0.2: {}
 
-  statuses@2.0.2: {}
+  stat-mode@0.3.0: {}
+
+  statuses@1.5.0: {}
 
   statuses@2.0.2: {}
 
@@ -8629,7 +8476,15 @@
       es-errors: 1.3.0
       internal-slot: 1.1.0
 
-  strict-event-emitter@0.5.1: {}
+  stream-to-array@2.3.0:
+    dependencies:
+      any-promise: 1.3.0
+
+  stream-to-promise@2.2.0:
+    dependencies:
+      any-promise: 1.3.0
+      end-of-stream: 1.1.0
+      stream-to-array: 2.3.0
 
   strict-event-emitter@0.5.1: {}
 
@@ -8803,11 +8658,9 @@
     dependencies:
       tldts: 7.0.19
 
-<<<<<<< HEAD
+  tr46@0.0.3: {}
+
   trim-lines@3.0.1: {}
-=======
-  tr46@0.0.3: {}
->>>>>>> bb0fafc8
 
   trough@2.2.0: {}
 
@@ -9059,11 +8912,7 @@
       lightningcss: 1.30.2
       tsx: 4.20.6
 
-<<<<<<< HEAD
-  vitest@3.2.4(@edge-runtime/vm@3.2.0)(@types/debug@4.1.12)(@types/node@24.10.1)(@vitest/ui@3.2.4)(happy-dom@20.0.10)(jiti@2.6.1)(lightningcss@1.30.2)(msw@2.12.3(@types/node@24.10.1)(typescript@5.9.3))(tsx@4.20.6):
-=======
   vitest@3.2.4(@edge-runtime/vm@3.2.0)(@types/node@24.10.1)(@vitest/ui@3.2.4)(happy-dom@20.0.10)(jiti@2.6.1)(lightningcss@1.30.2)(msw@2.12.3(@types/node@24.10.1)(typescript@5.9.3))(tsx@4.20.6):
->>>>>>> bb0fafc8
     dependencies:
       '@types/chai': 5.2.3
       '@vitest/expect': 3.2.4
@@ -9203,17 +9052,20 @@
 
   ws@8.18.3: {}
 
+  xdg-app-paths@5.1.0:
+    dependencies:
+      xdg-portable: 7.3.0
+
+  xdg-portable@7.3.0:
+    dependencies:
+      os-paths: 4.4.0
+
   y18n@5.0.8: {}
 
-  y18n@5.0.8: {}
-
   yallist@3.1.1: {}
 
   yargs-parser@21.1.1: {}
 
-<<<<<<< HEAD
-  yargs@17.7.2:
-=======
   yallist@5.0.0: {}
 
   yargs-parser@21.1.1: {}
@@ -9230,11 +9082,6 @@
 
   yauzl-clone@1.0.4:
     dependencies:
-      events-intercept: 2.0.0
-
-  yauzl-promise@2.1.3:
->>>>>>> bb0fafc8
-    dependencies:
       cliui: 8.0.1
       escalade: 3.2.0
       get-caller-file: 2.0.5
@@ -9247,10 +9094,6 @@
 
   yoctocolors-cjs@2.1.3: {}
 
-  yoga-layout@3.2.1: {}
-
-  yoctocolors-cjs@2.1.3: {}
-
   zod-validation-error@4.0.2(zod@4.1.13):
     dependencies:
       zod: 4.1.13
