lockfileVersion: '9.0'

settings:
  autoInstallPeers: true
  excludeLinksFromLockfile: false

overrides:
  esbuild: '>=0.25.0'
  path-to-regexp: '>=6.3.0'
  undici: '>=6.22.0'

importers:

  .:
    dependencies:
      '@radix-ui/react-accordion':
        specifier: 1.2.12
        version: 1.2.12(@types/react-dom@19.2.3(@types/react@19.2.7))(@types/react@19.2.7)(react-dom@19.2.0(react@19.2.0))(react@19.2.0)
      '@radix-ui/react-checkbox':
        specifier: 1.3.3
        version: 1.3.3(@types/react-dom@19.2.3(@types/react@19.2.7))(@types/react@19.2.7)(react-dom@19.2.0(react@19.2.0))(react@19.2.0)
      '@radix-ui/react-dialog':
        specifier: 1.1.15
        version: 1.1.15(@types/react-dom@19.2.3(@types/react@19.2.7))(@types/react@19.2.7)(react-dom@19.2.0(react@19.2.0))(react@19.2.0)
      '@radix-ui/react-dropdown-menu':
        specifier: 2.1.16
        version: 2.1.16(@types/react-dom@19.2.3(@types/react@19.2.7))(@types/react@19.2.7)(react-dom@19.2.0(react@19.2.0))(react@19.2.0)
      '@radix-ui/react-icons':
        specifier: ^1.3.2
        version: 1.3.2(react@19.2.0)
      '@radix-ui/react-label':
        specifier: 2.1.8
        version: 2.1.8(@types/react-dom@19.2.3(@types/react@19.2.7))(@types/react@19.2.7)(react-dom@19.2.0(react@19.2.0))(react@19.2.0)
      '@radix-ui/react-radio-group':
        specifier: 1.3.8
        version: 1.3.8(@types/react-dom@19.2.3(@types/react@19.2.7))(@types/react@19.2.7)(react-dom@19.2.0(react@19.2.0))(react@19.2.0)
      '@radix-ui/react-select':
        specifier: ^2.2.6
        version: 2.2.6(@types/react-dom@19.2.3(@types/react@19.2.7))(@types/react@19.2.7)(react-dom@19.2.0(react@19.2.0))(react@19.2.0)
      '@radix-ui/react-separator':
        specifier: ^1.1.7
        version: 1.1.8(@types/react-dom@19.2.3(@types/react@19.2.7))(@types/react@19.2.7)(react-dom@19.2.0(react@19.2.0))(react@19.2.0)
      '@radix-ui/react-slot':
        specifier: ^1.2.3
        version: 1.2.4(@types/react@19.2.7)(react@19.2.0)
      '@radix-ui/react-switch':
        specifier: 1.2.6
        version: 1.2.6(@types/react-dom@19.2.3(@types/react@19.2.7))(@types/react@19.2.7)(react-dom@19.2.0(react@19.2.0))(react@19.2.0)
      '@radix-ui/react-tabs':
        specifier: ^1.1.13
        version: 1.1.13(@types/react-dom@19.2.3(@types/react@19.2.7))(@types/react@19.2.7)(react-dom@19.2.0(react@19.2.0))(react@19.2.0)
      '@radix-ui/react-tooltip':
        specifier: 1.2.8
        version: 1.2.8(@types/react-dom@19.2.3(@types/react@19.2.7))(@types/react@19.2.7)(react-dom@19.2.0(react@19.2.0))(react@19.2.0)
      '@react-email/render':
        specifier: 2.0.0
        version: 2.0.0(react-dom@19.2.0(react@19.2.0))(react@19.2.0)
      '@react-pdf/renderer':
        specifier: 4.3.1
        version: 4.3.1(react@19.2.0)
      '@supabase/ssr':
        specifier: 0.8.0
        version: 0.8.0(@supabase/supabase-js@2.84.0)
      '@supabase/supabase-js':
        specifier: ^2.57.4
        version: 2.84.0
      '@t3-oss/env-nextjs':
        specifier: 0.13.8
        version: 0.13.8(typescript@5.9.3)(zod@4.1.13)
      '@tailwindcss/typography':
        specifier: ^0.5.16
        version: 0.5.19(tailwindcss@4.1.17)
      '@tanstack/react-form':
        specifier: 1.25.0
        version: 1.25.0(react-dom@19.2.0(react@19.2.0))(react@19.2.0)
      '@tanstack/react-query':
        specifier: 5.90.10
        version: 5.90.10(react@19.2.0)
      '@tryghost/content-api':
        specifier: ^1.12.0
        version: 1.12.2
      '@vercel/analytics':
        specifier: ^1.5.0
        version: 1.5.0(next@16.0.4(@babel/core@7.28.5)(@playwright/test@1.56.1)(babel-plugin-react-compiler@1.0.0)(react-dom@19.2.0(react@19.2.0))(react@19.2.0))(react@19.2.0)
      '@vercel/kv':
        specifier: 3.0.0
        version: 3.0.0
      '@vercel/speed-insights':
        specifier: 1.2.0
        version: 1.2.0(next@16.0.4(@babel/core@7.28.5)(@playwright/test@1.56.1)(babel-plugin-react-compiler@1.0.0)(react-dom@19.2.0(react@19.2.0))(react@19.2.0))(react@19.2.0)
      class-variance-authority:
        specifier: ^0.7.1
        version: 0.7.1
      clsx:
        specifier: ^2.1.1
        version: 2.1.1
      cmdk:
        specifier: 1.1.1
        version: 1.1.1(@types/react-dom@19.2.3(@types/react@19.2.7))(@types/react@19.2.7)(react-dom@19.2.0(react@19.2.0))(react@19.2.0)
      dompurify:
        specifier: 3.3.0
        version: 3.3.0
      embla-carousel-react:
        specifier: 8.6.0
        version: 8.6.0(react@19.2.0)
      lucide-react:
        specifier: ^0.554.0
        version: 0.554.0(react@19.2.0)
      next-themes:
        specifier: 0.4.6
        version: 0.4.6(react-dom@19.2.0(react@19.2.0))(react@19.2.0)
      p-ratelimit:
        specifier: ^1.0.1
        version: 1.0.1
      postcss:
        specifier: ^8.5.6
        version: 8.5.6
      prettier:
        specifier: 3.6.2
        version: 3.6.2
      react-error-boundary:
        specifier: ^6.0.0
        version: 6.0.0(react@19.2.0)
<<<<<<< HEAD
      react-markdown:
        specifier: 10.1.0
        version: 10.1.0(@types/react@19.2.7)(react@19.2.0)
=======
>>>>>>> d2de1d4d
      react-resizable-panels:
        specifier: 3.0.6
        version: 3.0.6(react-dom@19.2.0(react@19.2.0))(react@19.2.0)
      resend:
        specifier: ^6.1.0
        version: 6.5.2(@react-email/render@2.0.0(react-dom@19.2.0(react@19.2.0))(react@19.2.0))
      sonner:
        specifier: ^2.0.7
        version: 2.0.7(react-dom@19.2.0(react@19.2.0))(react@19.2.0)
      tailwind-merge:
        specifier: ^3.3.1
        version: 3.4.0
      zod:
        specifier: ^4.1.8
        version: 4.1.13
    devDependencies:
      '@axe-core/playwright':
        specifier: ^4.10.2
        version: 4.11.0(playwright-core@1.56.1)
      '@next/bundle-analyzer':
        specifier: 16.0.5
        version: 16.0.5
      '@playwright/test':
        specifier: ^1.55.0
        version: 1.56.1
      '@tailwindcss/postcss':
        specifier: ^4.1.13
        version: 4.1.17
      '@testing-library/jest-dom':
        specifier: ^6.8.0
        version: 6.9.1
      '@testing-library/react':
        specifier: ^16.3.0
        version: 16.3.0(@testing-library/dom@10.4.1)(@types/react-dom@19.2.3(@types/react@19.2.7))(@types/react@19.2.7)(react-dom@19.2.0(react@19.2.0))(react@19.2.0)
      '@testing-library/user-event':
        specifier: ^14.6.1
        version: 14.6.1(@testing-library/dom@10.4.1)
      '@types/node':
        specifier: ^24.5.0
        version: 24.10.1
      '@types/react':
        specifier: 19.2.7
        version: 19.2.7
      '@types/react-dom':
        specifier: 19.2.3
        version: 19.2.3(@types/react@19.2.7)
      '@vitejs/plugin-react':
        specifier: ^5.0.2
        version: 5.1.1(vite@7.2.4(@types/node@24.10.1)(jiti@2.6.1)(lightningcss@1.30.2)(terser@5.44.1)(tsx@4.20.6))
      '@vitest/coverage-v8':
        specifier: ^3.2.4
        version: 3.2.4(vitest@3.2.4)
      '@vitest/ui':
        specifier: ^3.2.4
        version: 3.2.4(vitest@3.2.4)
      babel-plugin-react-compiler:
        specifier: 1.0.0
        version: 1.0.0
      dotenv-cli:
        specifier: ^11.0.0
        version: 11.0.0
      eslint:
        specifier: ^9.35.0
        version: 9.39.1(jiti@2.6.1)
      eslint-config-next:
        specifier: 16.0.4
        version: 16.0.4(@typescript-eslint/parser@8.48.0(eslint@9.39.1(jiti@2.6.1))(typescript@5.9.3))(eslint@9.39.1(jiti@2.6.1))(typescript@5.9.3)
      happy-dom:
        specifier: ^20.0.7
        version: 20.0.10
      husky:
        specifier: 9.1.7
        version: 9.1.7
      msw:
        specifier: ^2.12.2
        version: 2.12.3(@types/node@24.10.1)(typescript@5.9.3)
      next:
        specifier: 16.0.4
        version: 16.0.4(@babel/core@7.28.5)(@playwright/test@1.56.1)(babel-plugin-react-compiler@1.0.0)(react-dom@19.2.0(react@19.2.0))(react@19.2.0)
      playwright:
        specifier: ^1.55.0
        version: 1.56.1
      react:
        specifier: 19.2.0
        version: 19.2.0
      react-dom:
        specifier: 19.2.0
        version: 19.2.0(react@19.2.0)
      tailwindcss:
        specifier: ^4.1.13
        version: 4.1.17
      tsx:
        specifier: 4.20.6
        version: 4.20.6
      tw-animate-css:
        specifier: 1.4.0
        version: 1.4.0
      typescript:
        specifier: ^5.9.2
        version: 5.9.3
      vitest:
        specifier: ^3.2.4
        version: 3.2.4(@edge-runtime/vm@3.2.0)(@types/debug@4.1.12)(@types/node@24.10.1)(@vitest/ui@3.2.4)(happy-dom@20.0.10)(jiti@2.6.1)(lightningcss@1.30.2)(msw@2.12.3(@types/node@24.10.1)(typescript@5.9.3))(terser@5.44.1)(tsx@4.20.6)

packages:

  '@adobe/css-tools@4.4.4':
    resolution: {integrity: sha512-Elp+iwUx5rN5+Y8xLt5/GRoG20WGoDCQ/1Fb+1LiGtvwbDavuSk0jhD/eZdckHAuzcDzccnkv+rEjyWfRx18gg==}

  '@alloc/quick-lru@5.2.0':
    resolution: {integrity: sha512-UrcABB+4bUrFABwbluTIBErXwvbsU/V7TZWfmbgJfbkwiBuziS9gxdODUyuiecfdGQ85jglMW6juS3+z5TsKLw==}
    engines: {node: '>=10'}

  '@ampproject/remapping@2.3.0':
    resolution: {integrity: sha512-30iZtAPgz+LTIYoeivqYo853f02jBYSd5uGnGpkFV0M3xOt9aN73erkgYAmZU43x4VfqcnLxW9Kpg3R5LC4YYw==}
    engines: {node: '>=6.0.0'}

  '@axe-core/playwright@4.11.0':
    resolution: {integrity: sha512-70vBT/Ylqpm65RQz2iCG2o0JJCEG/WCNyefTr2xcOcr1CoSee60gNQYUMZZ7YukoKkFLv26I/jjlsvwwp532oQ==}
    peerDependencies:
      playwright-core: '>= 1.0.0'

  '@babel/code-frame@7.27.1':
    resolution: {integrity: sha512-cjQ7ZlQ0Mv3b47hABuTevyTuYN4i+loJKGeV9flcCgIK37cCXRh+L1bd3iBHlynerhQ7BhCkn2BPbQUL+rGqFg==}
    engines: {node: '>=6.9.0'}

  '@babel/compat-data@7.28.5':
    resolution: {integrity: sha512-6uFXyCayocRbqhZOB+6XcuZbkMNimwfVGFji8CTZnCzOHVGvDqzvitu1re2AU5LROliz7eQPhB8CpAMvnx9EjA==}
    engines: {node: '>=6.9.0'}

  '@babel/core@7.28.5':
    resolution: {integrity: sha512-e7jT4DxYvIDLk1ZHmU/m/mB19rex9sv0c2ftBtjSBv+kVM/902eh0fINUzD7UwLLNR+jU585GxUJ8/EBfAM5fw==}
    engines: {node: '>=6.9.0'}

  '@babel/generator@7.28.5':
    resolution: {integrity: sha512-3EwLFhZ38J4VyIP6WNtt2kUdW9dokXA9Cr4IVIFHuCpZ3H8/YFOl5JjZHisrn1fATPBmKKqXzDFvh9fUwHz6CQ==}
    engines: {node: '>=6.9.0'}

  '@babel/helper-compilation-targets@7.27.2':
    resolution: {integrity: sha512-2+1thGUUWWjLTYTHZWK1n8Yga0ijBz1XAhUXcKy81rd5g6yh7hGqMp45v7cadSbEHc9G3OTv45SyneRN3ps4DQ==}
    engines: {node: '>=6.9.0'}

  '@babel/helper-globals@7.28.0':
    resolution: {integrity: sha512-+W6cISkXFa1jXsDEdYA8HeevQT/FULhxzR99pxphltZcVaugps53THCeiWA8SguxxpSp3gKPiuYfSWopkLQ4hw==}
    engines: {node: '>=6.9.0'}

  '@babel/helper-module-imports@7.27.1':
    resolution: {integrity: sha512-0gSFWUPNXNopqtIPQvlD5WgXYI5GY2kP2cCvoT8kczjbfcfuIljTbcWrulD1CIPIX2gt1wghbDy08yE1p+/r3w==}
    engines: {node: '>=6.9.0'}

  '@babel/helper-module-transforms@7.28.3':
    resolution: {integrity: sha512-gytXUbs8k2sXS9PnQptz5o0QnpLL51SwASIORY6XaBKF88nsOT0Zw9szLqlSGQDP/4TljBAD5y98p2U1fqkdsw==}
    engines: {node: '>=6.9.0'}
    peerDependencies:
      '@babel/core': ^7.0.0

  '@babel/helper-plugin-utils@7.27.1':
    resolution: {integrity: sha512-1gn1Up5YXka3YYAHGKpbideQ5Yjf1tDa9qYcgysz+cNCXukyLl6DjPXhD3VRwSb8c0J9tA4b2+rHEZtc6R0tlw==}
    engines: {node: '>=6.9.0'}

  '@babel/helper-string-parser@7.27.1':
    resolution: {integrity: sha512-qMlSxKbpRlAridDExk92nSobyDdpPijUq2DW6oDnUqd0iOGxmQjyqhMIihI9+zv4LPyZdRje2cavWPbCbWm3eA==}
    engines: {node: '>=6.9.0'}

  '@babel/helper-validator-identifier@7.28.5':
    resolution: {integrity: sha512-qSs4ifwzKJSV39ucNjsvc6WVHs6b7S03sOh2OcHF9UHfVPqWWALUsNUVzhSBiItjRZoLHx7nIarVjqKVusUZ1Q==}
    engines: {node: '>=6.9.0'}

  '@babel/helper-validator-option@7.27.1':
    resolution: {integrity: sha512-YvjJow9FxbhFFKDSuFnVCe2WxXk1zWc22fFePVNEaWJEu8IrZVlda6N0uHwzZrUM1il7NC9Mlp4MaJYbYd9JSg==}
    engines: {node: '>=6.9.0'}

  '@babel/helpers@7.28.4':
    resolution: {integrity: sha512-HFN59MmQXGHVyYadKLVumYsA9dBFun/ldYxipEjzA4196jpLZd8UjEEBLkbEkvfYreDqJhZxYAWFPtrfhNpj4w==}
    engines: {node: '>=6.9.0'}

  '@babel/parser@7.28.5':
    resolution: {integrity: sha512-KKBU1VGYR7ORr3At5HAtUQ+TV3SzRCXmA/8OdDZiLDBIZxVyzXuztPjfLd3BV1PRAQGCMWWSHYhL0F8d5uHBDQ==}
    engines: {node: '>=6.0.0'}
    hasBin: true

  '@babel/plugin-transform-react-jsx-self@7.27.1':
    resolution: {integrity: sha512-6UzkCs+ejGdZ5mFFC/OCUrv028ab2fp1znZmCZjAOBKiBK2jXD1O+BPSfX8X2qjJ75fZBMSnQn3Rq2mrBJK2mw==}
    engines: {node: '>=6.9.0'}
    peerDependencies:
      '@babel/core': ^7.0.0-0

  '@babel/plugin-transform-react-jsx-source@7.27.1':
    resolution: {integrity: sha512-zbwoTsBruTeKB9hSq73ha66iFeJHuaFkUbwvqElnygoNbj/jHRsSeokowZFN3CZ64IvEqcmmkVe89OPXc7ldAw==}
    engines: {node: '>=6.9.0'}
    peerDependencies:
      '@babel/core': ^7.0.0-0

  '@babel/runtime@7.28.4':
    resolution: {integrity: sha512-Q/N6JNWvIvPnLDvjlE1OUBLPQHH6l3CltCEsHIujp45zQUSSh8K+gHnaEX45yAT1nyngnINhvWtzN+Nb9D8RAQ==}
    engines: {node: '>=6.9.0'}

  '@babel/template@7.27.2':
    resolution: {integrity: sha512-LPDZ85aEJyYSd18/DkjNh4/y1ntkE5KwUHWTiqgRxruuZL2F1yuHligVHLvcHY2vMHXttKFpJn6LwfI7cw7ODw==}
    engines: {node: '>=6.9.0'}

  '@babel/traverse@7.28.5':
    resolution: {integrity: sha512-TCCj4t55U90khlYkVV/0TfkJkAkUg3jZFA3Neb7unZT8CPok7iiRfaX0F+WnqWqt7OxhOn0uBKXCw4lbL8W0aQ==}
    engines: {node: '>=6.9.0'}

  '@babel/types@7.28.5':
    resolution: {integrity: sha512-qQ5m48eI/MFLQ5PxQj4PFaprjyCTLI37ElWMmNs0K8Lk3dVeOdNpB3ks8jc7yM5CDmVC73eMVk/trk3fgmrUpA==}
    engines: {node: '>=6.9.0'}

  '@bcoe/v8-coverage@1.0.2':
    resolution: {integrity: sha512-6zABk/ECA/QYSCQ1NGiVwwbQerUCZ+TQbp64Q3AgmfNvurHH0j8TtXa1qbShXA6qqkpAj4V5W8pP6mLe1mcMqA==}
    engines: {node: '>=18'}

  '@discoveryjs/json-ext@0.5.7':
    resolution: {integrity: sha512-dBVuXR082gk3jsFp7Rd/JI4kytwGHecnCoTtXFb7DB6CNHp4rg5k1bhg0nWdLGLnOV71lmDzGQaLMy8iPLY0pw==}
    engines: {node: '>=10.0.0'}

  '@edge-runtime/primitives@4.1.0':
    resolution: {integrity: sha512-Vw0lbJ2lvRUqc7/soqygUX216Xb8T3WBZ987oywz6aJqRxcwSVWwr9e+Nqo2m9bxobA9mdbWNNoRY6S9eko1EQ==}
    engines: {node: '>=16'}

  '@edge-runtime/vm@3.2.0':
    resolution: {integrity: sha512-0dEVyRLM/lG4gp1R/Ik5bfPl/1wX00xFwd5KcNH602tzBa09oF7pbTKETEhR1GjZ75K6OJnYFu8II2dyMhONMw==}
    engines: {node: '>=16'}

  '@emnapi/core@1.7.1':
    resolution: {integrity: sha512-o1uhUASyo921r2XtHYOHy7gdkGLge8ghBEQHMWmyJFoXlpU58kIrhhN3w26lpQb6dspetweapMn2CSNwQ8I4wg==}

  '@emnapi/runtime@1.7.1':
    resolution: {integrity: sha512-PVtJr5CmLwYAU9PZDMITZoR5iAOShYREoR45EyyLrbntV50mdePTgUn4AmOw90Ifcj+x2kRjdzr1HP3RrNiHGA==}

  '@emnapi/wasi-threads@1.1.0':
    resolution: {integrity: sha512-WI0DdZ8xFSbgMjR1sFsKABJ/C5OnRrjT06JXbZKexJGrDuPTzZdDYfFlsgcCXCyf+suG5QU2e/y1Wo2V/OapLQ==}

  '@esbuild/aix-ppc64@0.25.12':
    resolution: {integrity: sha512-Hhmwd6CInZ3dwpuGTF8fJG6yoWmsToE+vYgD4nytZVxcu1ulHpUQRAB1UJ8+N1Am3Mz4+xOByoQoSZf4D+CpkA==}
    engines: {node: '>=18'}
    cpu: [ppc64]
    os: [aix]

  '@esbuild/android-arm64@0.25.12':
    resolution: {integrity: sha512-6AAmLG7zwD1Z159jCKPvAxZd4y/VTO0VkprYy+3N2FtJ8+BQWFXU+OxARIwA46c5tdD9SsKGZ/1ocqBS/gAKHg==}
    engines: {node: '>=18'}
    cpu: [arm64]
    os: [android]

  '@esbuild/android-arm@0.25.12':
    resolution: {integrity: sha512-VJ+sKvNA/GE7Ccacc9Cha7bpS8nyzVv0jdVgwNDaR4gDMC/2TTRc33Ip8qrNYUcpkOHUT5OZ0bUcNNVZQ9RLlg==}
    engines: {node: '>=18'}
    cpu: [arm]
    os: [android]

  '@esbuild/android-x64@0.25.12':
    resolution: {integrity: sha512-5jbb+2hhDHx5phYR2By8GTWEzn6I9UqR11Kwf22iKbNpYrsmRB18aX/9ivc5cabcUiAT/wM+YIZ6SG9QO6a8kg==}
    engines: {node: '>=18'}
    cpu: [x64]
    os: [android]

  '@esbuild/darwin-arm64@0.25.12':
    resolution: {integrity: sha512-N3zl+lxHCifgIlcMUP5016ESkeQjLj/959RxxNYIthIg+CQHInujFuXeWbWMgnTo4cp5XVHqFPmpyu9J65C1Yg==}
    engines: {node: '>=18'}
    cpu: [arm64]
    os: [darwin]

  '@esbuild/darwin-x64@0.25.12':
    resolution: {integrity: sha512-HQ9ka4Kx21qHXwtlTUVbKJOAnmG1ipXhdWTmNXiPzPfWKpXqASVcWdnf2bnL73wgjNrFXAa3yYvBSd9pzfEIpA==}
    engines: {node: '>=18'}
    cpu: [x64]
    os: [darwin]

  '@esbuild/freebsd-arm64@0.25.12':
    resolution: {integrity: sha512-gA0Bx759+7Jve03K1S0vkOu5Lg/85dou3EseOGUes8flVOGxbhDDh/iZaoek11Y8mtyKPGF3vP8XhnkDEAmzeg==}
    engines: {node: '>=18'}
    cpu: [arm64]
    os: [freebsd]

  '@esbuild/freebsd-x64@0.25.12':
    resolution: {integrity: sha512-TGbO26Yw2xsHzxtbVFGEXBFH0FRAP7gtcPE7P5yP7wGy7cXK2oO7RyOhL5NLiqTlBh47XhmIUXuGciXEqYFfBQ==}
    engines: {node: '>=18'}
    cpu: [x64]
    os: [freebsd]

  '@esbuild/linux-arm64@0.25.12':
    resolution: {integrity: sha512-8bwX7a8FghIgrupcxb4aUmYDLp8pX06rGh5HqDT7bB+8Rdells6mHvrFHHW2JAOPZUbnjUpKTLg6ECyzvas2AQ==}
    engines: {node: '>=18'}
    cpu: [arm64]
    os: [linux]

  '@esbuild/linux-arm@0.25.12':
    resolution: {integrity: sha512-lPDGyC1JPDou8kGcywY0YILzWlhhnRjdof3UlcoqYmS9El818LLfJJc3PXXgZHrHCAKs/Z2SeZtDJr5MrkxtOw==}
    engines: {node: '>=18'}
    cpu: [arm]
    os: [linux]

  '@esbuild/linux-ia32@0.25.12':
    resolution: {integrity: sha512-0y9KrdVnbMM2/vG8KfU0byhUN+EFCny9+8g202gYqSSVMonbsCfLjUO+rCci7pM0WBEtz+oK/PIwHkzxkyharA==}
    engines: {node: '>=18'}
    cpu: [ia32]
    os: [linux]

  '@esbuild/linux-loong64@0.25.12':
    resolution: {integrity: sha512-h///Lr5a9rib/v1GGqXVGzjL4TMvVTv+s1DPoxQdz7l/AYv6LDSxdIwzxkrPW438oUXiDtwM10o9PmwS/6Z0Ng==}
    engines: {node: '>=18'}
    cpu: [loong64]
    os: [linux]

  '@esbuild/linux-mips64el@0.25.12':
    resolution: {integrity: sha512-iyRrM1Pzy9GFMDLsXn1iHUm18nhKnNMWscjmp4+hpafcZjrr2WbT//d20xaGljXDBYHqRcl8HnxbX6uaA/eGVw==}
    engines: {node: '>=18'}
    cpu: [mips64el]
    os: [linux]

  '@esbuild/linux-ppc64@0.25.12':
    resolution: {integrity: sha512-9meM/lRXxMi5PSUqEXRCtVjEZBGwB7P/D4yT8UG/mwIdze2aV4Vo6U5gD3+RsoHXKkHCfSxZKzmDssVlRj1QQA==}
    engines: {node: '>=18'}
    cpu: [ppc64]
    os: [linux]

  '@esbuild/linux-riscv64@0.25.12':
    resolution: {integrity: sha512-Zr7KR4hgKUpWAwb1f3o5ygT04MzqVrGEGXGLnj15YQDJErYu/BGg+wmFlIDOdJp0PmB0lLvxFIOXZgFRrdjR0w==}
    engines: {node: '>=18'}
    cpu: [riscv64]
    os: [linux]

  '@esbuild/linux-s390x@0.25.12':
    resolution: {integrity: sha512-MsKncOcgTNvdtiISc/jZs/Zf8d0cl/t3gYWX8J9ubBnVOwlk65UIEEvgBORTiljloIWnBzLs4qhzPkJcitIzIg==}
    engines: {node: '>=18'}
    cpu: [s390x]
    os: [linux]

  '@esbuild/linux-x64@0.25.12':
    resolution: {integrity: sha512-uqZMTLr/zR/ed4jIGnwSLkaHmPjOjJvnm6TVVitAa08SLS9Z0VM8wIRx7gWbJB5/J54YuIMInDquWyYvQLZkgw==}
    engines: {node: '>=18'}
    cpu: [x64]
    os: [linux]

  '@esbuild/netbsd-arm64@0.25.12':
    resolution: {integrity: sha512-xXwcTq4GhRM7J9A8Gv5boanHhRa/Q9KLVmcyXHCTaM4wKfIpWkdXiMog/KsnxzJ0A1+nD+zoecuzqPmCRyBGjg==}
    engines: {node: '>=18'}
    cpu: [arm64]
    os: [netbsd]

  '@esbuild/netbsd-x64@0.25.12':
    resolution: {integrity: sha512-Ld5pTlzPy3YwGec4OuHh1aCVCRvOXdH8DgRjfDy/oumVovmuSzWfnSJg+VtakB9Cm0gxNO9BzWkj6mtO1FMXkQ==}
    engines: {node: '>=18'}
    cpu: [x64]
    os: [netbsd]

  '@esbuild/openbsd-arm64@0.25.12':
    resolution: {integrity: sha512-fF96T6KsBo/pkQI950FARU9apGNTSlZGsv1jZBAlcLL1MLjLNIWPBkj5NlSz8aAzYKg+eNqknrUJ24QBybeR5A==}
    engines: {node: '>=18'}
    cpu: [arm64]
    os: [openbsd]

  '@esbuild/openbsd-x64@0.25.12':
    resolution: {integrity: sha512-MZyXUkZHjQxUvzK7rN8DJ3SRmrVrke8ZyRusHlP+kuwqTcfWLyqMOE3sScPPyeIXN/mDJIfGXvcMqCgYKekoQw==}
    engines: {node: '>=18'}
    cpu: [x64]
    os: [openbsd]

  '@esbuild/openharmony-arm64@0.25.12':
    resolution: {integrity: sha512-rm0YWsqUSRrjncSXGA7Zv78Nbnw4XL6/dzr20cyrQf7ZmRcsovpcRBdhD43Nuk3y7XIoW2OxMVvwuRvk9XdASg==}
    engines: {node: '>=18'}
    cpu: [arm64]
    os: [openharmony]

  '@esbuild/sunos-x64@0.25.12':
    resolution: {integrity: sha512-3wGSCDyuTHQUzt0nV7bocDy72r2lI33QL3gkDNGkod22EsYl04sMf0qLb8luNKTOmgF/eDEDP5BFNwoBKH441w==}
    engines: {node: '>=18'}
    cpu: [x64]
    os: [sunos]

  '@esbuild/win32-arm64@0.25.12':
    resolution: {integrity: sha512-rMmLrur64A7+DKlnSuwqUdRKyd3UE7oPJZmnljqEptesKM8wx9J8gx5u0+9Pq0fQQW8vqeKebwNXdfOyP+8Bsg==}
    engines: {node: '>=18'}
    cpu: [arm64]
    os: [win32]

  '@esbuild/win32-ia32@0.25.12':
    resolution: {integrity: sha512-HkqnmmBoCbCwxUKKNPBixiWDGCpQGVsrQfJoVGYLPT41XWF8lHuE5N6WhVia2n4o5QK5M4tYr21827fNhi4byQ==}
    engines: {node: '>=18'}
    cpu: [ia32]
    os: [win32]

  '@esbuild/win32-x64@0.25.12':
    resolution: {integrity: sha512-alJC0uCZpTFrSL0CCDjcgleBXPnCrEAhTBILpeAp7M/OFgoqtAetfBzX0xM00MUsVVPpVjlPuMbREqnZCXaTnA==}
    engines: {node: '>=18'}
    cpu: [x64]
    os: [win32]

  '@eslint-community/eslint-utils@4.9.0':
    resolution: {integrity: sha512-ayVFHdtZ+hsq1t2Dy24wCmGXGe4q9Gu3smhLYALJrr473ZH27MsnSL+LKUlimp4BWJqMDMLmPpx/Q9R3OAlL4g==}
    engines: {node: ^12.22.0 || ^14.17.0 || >=16.0.0}
    peerDependencies:
      eslint: ^6.0.0 || ^7.0.0 || >=8.0.0

  '@eslint-community/regexpp@4.12.2':
    resolution: {integrity: sha512-EriSTlt5OC9/7SXkRSCAhfSxxoSUgBm33OH+IkwbdpgoqsSsUg7y3uh+IICI/Qg4BBWr3U2i39RpmycbxMq4ew==}
    engines: {node: ^12.0.0 || ^14.0.0 || >=16.0.0}

  '@eslint/config-array@0.21.1':
    resolution: {integrity: sha512-aw1gNayWpdI/jSYVgzN5pL0cfzU02GT3NBpeT/DXbx1/1x7ZKxFPd9bwrzygx/qiwIQiJ1sw/zD8qY/kRvlGHA==}
    engines: {node: ^18.18.0 || ^20.9.0 || >=21.1.0}

  '@eslint/config-helpers@0.4.2':
    resolution: {integrity: sha512-gBrxN88gOIf3R7ja5K9slwNayVcZgK6SOUORm2uBzTeIEfeVaIhOpCtTox3P6R7o2jLFwLFTLnC7kU/RGcYEgw==}
    engines: {node: ^18.18.0 || ^20.9.0 || >=21.1.0}

  '@eslint/core@0.17.0':
    resolution: {integrity: sha512-yL/sLrpmtDaFEiUj1osRP4TI2MDz1AddJL+jZ7KSqvBuliN4xqYY54IfdN8qD8Toa6g1iloph1fxQNkjOxrrpQ==}
    engines: {node: ^18.18.0 || ^20.9.0 || >=21.1.0}

  '@eslint/eslintrc@3.3.1':
    resolution: {integrity: sha512-gtF186CXhIl1p4pJNGZw8Yc6RlshoePRvE0X91oPGb3vZ8pM3qOS9W9NGPat9LziaBV7XrJWGylNQXkGcnM3IQ==}
    engines: {node: ^18.18.0 || ^20.9.0 || >=21.1.0}

  '@eslint/js@9.39.1':
    resolution: {integrity: sha512-S26Stp4zCy88tH94QbBv3XCuzRQiZ9yXofEILmglYTh/Ug/a9/umqvgFtYBAo3Lp0nsI/5/qH1CCrbdK3AP1Tw==}
    engines: {node: ^18.18.0 || ^20.9.0 || >=21.1.0}

  '@eslint/object-schema@2.1.7':
    resolution: {integrity: sha512-VtAOaymWVfZcmZbp6E2mympDIHvyjXs/12LqWYjVw6qjrfF+VK+fyG33kChz3nnK+SU5/NeHOqrTEHS8sXO3OA==}
    engines: {node: ^18.18.0 || ^20.9.0 || >=21.1.0}

  '@eslint/plugin-kit@0.4.1':
    resolution: {integrity: sha512-43/qtrDUokr7LJqoF2c3+RInu/t4zfrpYdoSDfYyhg52rwLV6TnOvdG4fXm7IkSB3wErkcmJS9iEhjVtOSEjjA==}
    engines: {node: ^18.18.0 || ^20.9.0 || >=21.1.0}

  '@floating-ui/core@1.7.3':
    resolution: {integrity: sha512-sGnvb5dmrJaKEZ+LDIpguvdX3bDlEllmv4/ClQ9awcmCZrlx5jQyyMWFM5kBI+EyNOCDDiKk8il0zeuX3Zlg/w==}

  '@floating-ui/dom@1.7.4':
    resolution: {integrity: sha512-OOchDgh4F2CchOX94cRVqhvy7b3AFb+/rQXyswmzmGakRfkMgoWVjfnLWkRirfLEfuD4ysVW16eXzwt3jHIzKA==}

  '@floating-ui/react-dom@2.1.6':
    resolution: {integrity: sha512-4JX6rEatQEvlmgU80wZyq9RT96HZJa88q8hp0pBd+LrczeDI4o6uA2M+uvxngVHo4Ihr8uibXxH6+70zhAFrVw==}
    peerDependencies:
      react: '>=16.8.0'
      react-dom: '>=16.8.0'

  '@floating-ui/utils@0.2.10':
    resolution: {integrity: sha512-aGTxbpbg8/b5JfU1HXSrbH3wXZuLPJcNEcZQFMxLs3oSzgtVu6nFPkbbGGUvBcUjKV2YyB9Wxxabo+HEH9tcRQ==}

  '@humanfs/core@0.19.1':
    resolution: {integrity: sha512-5DyQ4+1JEUzejeK1JGICcideyfUbGixgS9jNgex5nqkW+cY7WZhxBigmieN5Qnw9ZosSNVC9KQKyb+GUaGyKUA==}
    engines: {node: '>=18.18.0'}

  '@humanfs/node@0.16.7':
    resolution: {integrity: sha512-/zUx+yOsIrG4Y43Eh2peDeKCxlRt/gET6aHfaKpuq267qXdYDFViVHfMaLyygZOnl0kGWxFIgsBy8QFuTLUXEQ==}
    engines: {node: '>=18.18.0'}

  '@humanwhocodes/module-importer@1.0.1':
    resolution: {integrity: sha512-bxveV4V8v5Yb4ncFTT3rPSgZBOpCkjfK0y4oVVVJwIuDVBRMDXrPyXRL988i5ap9m9bnyEEjWfm5WkBmtffLfA==}
    engines: {node: '>=12.22'}

  '@humanwhocodes/retry@0.4.3':
    resolution: {integrity: sha512-bV0Tgo9K4hfPCek+aMAn81RppFKv2ySDQeMoSZuvTASywNTnVJCArCZE2FWqpvIatKu7VMRLWlR1EazvVhDyhQ==}
    engines: {node: '>=18.18'}

  '@img/colour@1.0.0':
    resolution: {integrity: sha512-A5P/LfWGFSl6nsckYtjw9da+19jB8hkJ6ACTGcDfEJ0aE+l2n2El7dsVM7UVHZQ9s2lmYMWlrS21YLy2IR1LUw==}
    engines: {node: '>=18'}

  '@img/sharp-darwin-arm64@0.34.5':
    resolution: {integrity: sha512-imtQ3WMJXbMY4fxb/Ndp6HBTNVtWCUI0WdobyheGf5+ad6xX8VIDO8u2xE4qc/fr08CKG/7dDseFtn6M6g/r3w==}
    engines: {node: ^18.17.0 || ^20.3.0 || >=21.0.0}
    cpu: [arm64]
    os: [darwin]

  '@img/sharp-darwin-x64@0.34.5':
    resolution: {integrity: sha512-YNEFAF/4KQ/PeW0N+r+aVVsoIY0/qxxikF2SWdp+NRkmMB7y9LBZAVqQ4yhGCm/H3H270OSykqmQMKLBhBJDEw==}
    engines: {node: ^18.17.0 || ^20.3.0 || >=21.0.0}
    cpu: [x64]
    os: [darwin]

  '@img/sharp-libvips-darwin-arm64@1.2.4':
    resolution: {integrity: sha512-zqjjo7RatFfFoP0MkQ51jfuFZBnVE2pRiaydKJ1G/rHZvnsrHAOcQALIi9sA5co5xenQdTugCvtb1cuf78Vf4g==}
    cpu: [arm64]
    os: [darwin]

  '@img/sharp-libvips-darwin-x64@1.2.4':
    resolution: {integrity: sha512-1IOd5xfVhlGwX+zXv2N93k0yMONvUlANylbJw1eTah8K/Jtpi15KC+WSiaX/nBmbm2HxRM1gZ0nSdjSsrZbGKg==}
    cpu: [x64]
    os: [darwin]

  '@img/sharp-libvips-linux-arm64@1.2.4':
    resolution: {integrity: sha512-excjX8DfsIcJ10x1Kzr4RcWe1edC9PquDRRPx3YVCvQv+U5p7Yin2s32ftzikXojb1PIFc/9Mt28/y+iRklkrw==}
    cpu: [arm64]
    os: [linux]

  '@img/sharp-libvips-linux-arm@1.2.4':
    resolution: {integrity: sha512-bFI7xcKFELdiNCVov8e44Ia4u2byA+l3XtsAj+Q8tfCwO6BQ8iDojYdvoPMqsKDkuoOo+X6HZA0s0q11ANMQ8A==}
    cpu: [arm]
    os: [linux]

  '@img/sharp-libvips-linux-ppc64@1.2.4':
    resolution: {integrity: sha512-FMuvGijLDYG6lW+b/UvyilUWu5Ayu+3r2d1S8notiGCIyYU/76eig1UfMmkZ7vwgOrzKzlQbFSuQfgm7GYUPpA==}
    cpu: [ppc64]
    os: [linux]

  '@img/sharp-libvips-linux-riscv64@1.2.4':
    resolution: {integrity: sha512-oVDbcR4zUC0ce82teubSm+x6ETixtKZBh/qbREIOcI3cULzDyb18Sr/Wcyx7NRQeQzOiHTNbZFF1UwPS2scyGA==}
    cpu: [riscv64]
    os: [linux]

  '@img/sharp-libvips-linux-s390x@1.2.4':
    resolution: {integrity: sha512-qmp9VrzgPgMoGZyPvrQHqk02uyjA0/QrTO26Tqk6l4ZV0MPWIW6LTkqOIov+J1yEu7MbFQaDpwdwJKhbJvuRxQ==}
    cpu: [s390x]
    os: [linux]

  '@img/sharp-libvips-linux-x64@1.2.4':
    resolution: {integrity: sha512-tJxiiLsmHc9Ax1bz3oaOYBURTXGIRDODBqhveVHonrHJ9/+k89qbLl0bcJns+e4t4rvaNBxaEZsFtSfAdquPrw==}
    cpu: [x64]
    os: [linux]

  '@img/sharp-libvips-linuxmusl-arm64@1.2.4':
    resolution: {integrity: sha512-FVQHuwx1IIuNow9QAbYUzJ+En8KcVm9Lk5+uGUQJHaZmMECZmOlix9HnH7n1TRkXMS0pGxIJokIVB9SuqZGGXw==}
    cpu: [arm64]
    os: [linux]

  '@img/sharp-libvips-linuxmusl-x64@1.2.4':
    resolution: {integrity: sha512-+LpyBk7L44ZIXwz/VYfglaX/okxezESc6UxDSoyo2Ks6Jxc4Y7sGjpgU9s4PMgqgjj1gZCylTieNamqA1MF7Dg==}
    cpu: [x64]
    os: [linux]

  '@img/sharp-linux-arm64@0.34.5':
    resolution: {integrity: sha512-bKQzaJRY/bkPOXyKx5EVup7qkaojECG6NLYswgktOZjaXecSAeCWiZwwiFf3/Y+O1HrauiE3FVsGxFg8c24rZg==}
    engines: {node: ^18.17.0 || ^20.3.0 || >=21.0.0}
    cpu: [arm64]
    os: [linux]

  '@img/sharp-linux-arm@0.34.5':
    resolution: {integrity: sha512-9dLqsvwtg1uuXBGZKsxem9595+ujv0sJ6Vi8wcTANSFpwV/GONat5eCkzQo/1O6zRIkh0m/8+5BjrRr7jDUSZw==}
    engines: {node: ^18.17.0 || ^20.3.0 || >=21.0.0}
    cpu: [arm]
    os: [linux]

  '@img/sharp-linux-ppc64@0.34.5':
    resolution: {integrity: sha512-7zznwNaqW6YtsfrGGDA6BRkISKAAE1Jo0QdpNYXNMHu2+0dTrPflTLNkpc8l7MUP5M16ZJcUvysVWWrMefZquA==}
    engines: {node: ^18.17.0 || ^20.3.0 || >=21.0.0}
    cpu: [ppc64]
    os: [linux]

  '@img/sharp-linux-riscv64@0.34.5':
    resolution: {integrity: sha512-51gJuLPTKa7piYPaVs8GmByo7/U7/7TZOq+cnXJIHZKavIRHAP77e3N2HEl3dgiqdD/w0yUfiJnII77PuDDFdw==}
    engines: {node: ^18.17.0 || ^20.3.0 || >=21.0.0}
    cpu: [riscv64]
    os: [linux]

  '@img/sharp-linux-s390x@0.34.5':
    resolution: {integrity: sha512-nQtCk0PdKfho3eC5MrbQoigJ2gd1CgddUMkabUj+rBevs8tZ2cULOx46E7oyX+04WGfABgIwmMC0VqieTiR4jg==}
    engines: {node: ^18.17.0 || ^20.3.0 || >=21.0.0}
    cpu: [s390x]
    os: [linux]

  '@img/sharp-linux-x64@0.34.5':
    resolution: {integrity: sha512-MEzd8HPKxVxVenwAa+JRPwEC7QFjoPWuS5NZnBt6B3pu7EG2Ge0id1oLHZpPJdn3OQK+BQDiw9zStiHBTJQQQQ==}
    engines: {node: ^18.17.0 || ^20.3.0 || >=21.0.0}
    cpu: [x64]
    os: [linux]

  '@img/sharp-linuxmusl-arm64@0.34.5':
    resolution: {integrity: sha512-fprJR6GtRsMt6Kyfq44IsChVZeGN97gTD331weR1ex1c1rypDEABN6Tm2xa1wE6lYb5DdEnk03NZPqA7Id21yg==}
    engines: {node: ^18.17.0 || ^20.3.0 || >=21.0.0}
    cpu: [arm64]
    os: [linux]

  '@img/sharp-linuxmusl-x64@0.34.5':
    resolution: {integrity: sha512-Jg8wNT1MUzIvhBFxViqrEhWDGzqymo3sV7z7ZsaWbZNDLXRJZoRGrjulp60YYtV4wfY8VIKcWidjojlLcWrd8Q==}
    engines: {node: ^18.17.0 || ^20.3.0 || >=21.0.0}
    cpu: [x64]
    os: [linux]

  '@img/sharp-wasm32@0.34.5':
    resolution: {integrity: sha512-OdWTEiVkY2PHwqkbBI8frFxQQFekHaSSkUIJkwzclWZe64O1X4UlUjqqqLaPbUpMOQk6FBu/HtlGXNblIs0huw==}
    engines: {node: ^18.17.0 || ^20.3.0 || >=21.0.0}
    cpu: [wasm32]

  '@img/sharp-win32-arm64@0.34.5':
    resolution: {integrity: sha512-WQ3AgWCWYSb2yt+IG8mnC6Jdk9Whs7O0gxphblsLvdhSpSTtmu69ZG1Gkb6NuvxsNACwiPV6cNSZNzt0KPsw7g==}
    engines: {node: ^18.17.0 || ^20.3.0 || >=21.0.0}
    cpu: [arm64]
    os: [win32]

  '@img/sharp-win32-ia32@0.34.5':
    resolution: {integrity: sha512-FV9m/7NmeCmSHDD5j4+4pNI8Cp3aW+JvLoXcTUo0IqyjSfAZJ8dIUmijx1qaJsIiU+Hosw6xM5KijAWRJCSgNg==}
    engines: {node: ^18.17.0 || ^20.3.0 || >=21.0.0}
    cpu: [ia32]
    os: [win32]

  '@img/sharp-win32-x64@0.34.5':
    resolution: {integrity: sha512-+29YMsqY2/9eFEiW93eqWnuLcWcufowXewwSNIT6UwZdUUCrM3oFjMWH/Z6/TMmb4hlFenmfAVbpWeup2jryCw==}
    engines: {node: ^18.17.0 || ^20.3.0 || >=21.0.0}
    cpu: [x64]
    os: [win32]

  '@inquirer/ansi@1.0.2':
    resolution: {integrity: sha512-S8qNSZiYzFd0wAcyG5AXCvUHC5Sr7xpZ9wZ2py9XR88jUz8wooStVx5M6dRzczbBWjic9NP7+rY0Xi7qqK/aMQ==}
    engines: {node: '>=18'}

  '@inquirer/confirm@5.1.21':
    resolution: {integrity: sha512-KR8edRkIsUayMXV+o3Gv+q4jlhENF9nMYUZs9PA2HzrXeHI8M5uDag70U7RJn9yyiMZSbtF5/UexBtAVtZGSbQ==}
    engines: {node: '>=18'}
    peerDependencies:
      '@types/node': '>=18'
    peerDependenciesMeta:
      '@types/node':
        optional: true

  '@inquirer/core@10.3.2':
    resolution: {integrity: sha512-43RTuEbfP8MbKzedNqBrlhhNKVwoK//vUFNW3Q3vZ88BLcrs4kYpGg+B2mm5p2K/HfygoCxuKwJJiv8PbGmE0A==}
    engines: {node: '>=18'}
    peerDependencies:
      '@types/node': '>=18'
    peerDependenciesMeta:
      '@types/node':
        optional: true

  '@inquirer/figures@1.0.15':
    resolution: {integrity: sha512-t2IEY+unGHOzAaVM5Xx6DEWKeXlDDcNPeDyUpsRc6CUhBfU3VQOEl+Vssh7VNp1dR8MdUJBWhuObjXCsVpjN5g==}
    engines: {node: '>=18'}

  '@inquirer/type@3.0.10':
    resolution: {integrity: sha512-BvziSRxfz5Ov8ch0z/n3oijRSEcEsHnhggm4xFZe93DHcUCTlutlq9Ox4SVENAfcRD22UQq7T/atg9Wr3k09eA==}
    engines: {node: '>=18'}
    peerDependencies:
      '@types/node': '>=18'
    peerDependenciesMeta:
      '@types/node':
        optional: true

  '@isaacs/cliui@8.0.2':
    resolution: {integrity: sha512-O8jcjabXaleOG9DQ0+ARXWZBTfnP4WNAqzuiJK7ll44AmxGKv/J2M4TPjxjY3znBCfvBXFzucm1twdyFybFqEA==}
    engines: {node: '>=12'}

  '@istanbuljs/schema@0.1.3':
    resolution: {integrity: sha512-ZXRY4jNvVgSVQ8DL3LTcakaAtXwTVUxE81hslsyD2AtoXW/wVob10HkOJ1X/pAlcI7D+2YoZKg5do8G/w6RYgA==}
    engines: {node: '>=8'}

  '@jridgewell/gen-mapping@0.3.13':
    resolution: {integrity: sha512-2kkt/7niJ6MgEPxF0bYdQ6etZaA+fQvDcLKckhy1yIQOzaoKjBBjSj63/aLVjYE3qhRt5dvM+uUyfCg6UKCBbA==}

  '@jridgewell/remapping@2.3.5':
    resolution: {integrity: sha512-LI9u/+laYG4Ds1TDKSJW2YPrIlcVYOwi2fUC6xB43lueCjgxV4lffOCZCtYFiH6TNOX+tQKXx97T4IKHbhyHEQ==}

  '@jridgewell/resolve-uri@3.1.2':
    resolution: {integrity: sha512-bRISgCIjP20/tbWSPWMEi54QVPRZExkuD9lJL+UIxUKtwVJA8wW1Trb1jMs1RFXo1CBTNZ/5hpC9QvmKWdopKw==}
    engines: {node: '>=6.0.0'}

  '@jridgewell/source-map@0.3.11':
    resolution: {integrity: sha512-ZMp1V8ZFcPG5dIWnQLr3NSI1MiCU7UETdS/A0G8V/XWHvJv3ZsFqutJn1Y5RPmAPX6F3BiE397OqveU/9NCuIA==}

  '@jridgewell/sourcemap-codec@1.5.5':
    resolution: {integrity: sha512-cYQ9310grqxueWbl+WuIUIaiUaDcj7WOq5fVhEljNVgRfOUhY9fy2zTvfoqWsnebh8Sl70VScFbICvJnLKB0Og==}

  '@jridgewell/trace-mapping@0.3.31':
    resolution: {integrity: sha512-zzNR+SdQSDJzc8joaeP8QQoCQr8NuYx2dIIytl1QeBEZHJ9uW6hebsrYgbz8hJwUQao3TWCMtmfV8Nu1twOLAw==}

  '@mswjs/interceptors@0.40.0':
    resolution: {integrity: sha512-EFd6cVbHsgLa6wa4RljGj6Wk75qoHxUSyc5asLyyPSyuhIcdS2Q3Phw6ImS1q+CkALthJRShiYfKANcQMuMqsQ==}
    engines: {node: '>=18'}

  '@napi-rs/wasm-runtime@0.2.12':
    resolution: {integrity: sha512-ZVWUcfwY4E/yPitQJl481FjFo3K22D6qF0DuFH6Y/nbnE11GY5uguDxZMGXPQ8WQ0128MXQD7TnfHyK4oWoIJQ==}

  '@next/bundle-analyzer@16.0.5':
    resolution: {integrity: sha512-hWpeopCQgE5BgSxhEEO5pWQvG3OlNLj4g6TcQV1gR0rTuN2a6+Plql8+WzrVnelcMp01iy0maQOEKYCKszPp8Q==}

  '@next/env@16.0.4':
    resolution: {integrity: sha512-FDPaVoB1kYhtOz6Le0Jn2QV7RZJ3Ngxzqri7YX4yu3Ini+l5lciR7nA9eNDpKTmDm7LWZtxSju+/CQnwRBn2pA==}

  '@next/eslint-plugin-next@16.0.4':
    resolution: {integrity: sha512-0emoVyL4Z5NEkRNb63ko/BqLC9OFULcY7mJ3lSerBCqgh/UFcjnvodyikV2bTl7XygwcamJxJAfxCo1oAVfH6g==}

  '@next/swc-darwin-arm64@16.0.4':
    resolution: {integrity: sha512-TN0cfB4HT2YyEio9fLwZY33J+s+vMIgC84gQCOLZOYusW7ptgjIn8RwxQt0BUpoo9XRRVVWEHLld0uhyux1ZcA==}
    engines: {node: '>= 10'}
    cpu: [arm64]
    os: [darwin]

  '@next/swc-darwin-x64@16.0.4':
    resolution: {integrity: sha512-XsfI23jvimCaA7e+9f3yMCoVjrny2D11G6H8NCcgv+Ina/TQhKPXB9P4q0WjTuEoyZmcNvPdrZ+XtTh3uPfH7Q==}
    engines: {node: '>= 10'}
    cpu: [x64]
    os: [darwin]

  '@next/swc-linux-arm64-gnu@16.0.4':
    resolution: {integrity: sha512-uo8X7qHDy4YdJUhaoJDMAbL8VT5Ed3lijip2DdBHIB4tfKAvB1XBih6INH2L4qIi4jA0Qq1J0ErxcOocBmUSwg==}
    engines: {node: '>= 10'}
    cpu: [arm64]
    os: [linux]

  '@next/swc-linux-arm64-musl@16.0.4':
    resolution: {integrity: sha512-pvR/AjNIAxsIz0PCNcZYpH+WmNIKNLcL4XYEfo+ArDi7GsxKWFO5BvVBLXbhti8Coyv3DE983NsitzUsGH5yTw==}
    engines: {node: '>= 10'}
    cpu: [arm64]
    os: [linux]

  '@next/swc-linux-x64-gnu@16.0.4':
    resolution: {integrity: sha512-2hebpsd5MRRtgqmT7Jj/Wze+wG+ZEXUK2KFFL4IlZ0amEEFADo4ywsifJNeFTQGsamH3/aXkKWymDvgEi+pc2Q==}
    engines: {node: '>= 10'}
    cpu: [x64]
    os: [linux]

  '@next/swc-linux-x64-musl@16.0.4':
    resolution: {integrity: sha512-pzRXf0LZZ8zMljH78j8SeLncg9ifIOp3ugAFka+Bq8qMzw6hPXOc7wydY7ardIELlczzzreahyTpwsim/WL3Sg==}
    engines: {node: '>= 10'}
    cpu: [x64]
    os: [linux]

  '@next/swc-win32-arm64-msvc@16.0.4':
    resolution: {integrity: sha512-7G/yJVzum52B5HOqqbQYX9bJHkN+c4YyZ2AIvEssMHQlbAWOn3iIJjD4sM6ihWsBxuljiTKJovEYlD1K8lCUHw==}
    engines: {node: '>= 10'}
    cpu: [arm64]
    os: [win32]

  '@next/swc-win32-x64-msvc@16.0.4':
    resolution: {integrity: sha512-0Vy4g8SSeVkuU89g2OFHqGKM4rxsQtihGfenjx2tRckPrge5+gtFnRWGAAwvGXr0ty3twQvcnYjEyOrLHJ4JWA==}
    engines: {node: '>= 10'}
    cpu: [x64]
    os: [win32]

  '@nodelib/fs.scandir@2.1.5':
    resolution: {integrity: sha512-vq24Bq3ym5HEQm2NKCr3yXDwjc7vTsEThRDnkp2DK9p1uqLR+DHurm/NOTo0KG7HYHU7eppKZj3MyqYuMBf62g==}
    engines: {node: '>= 8'}

  '@nodelib/fs.stat@2.0.5':
    resolution: {integrity: sha512-RkhPPp2zrqDAQA/2jNhnztcPAlv64XdhIp7a7454A5ovI7Bukxgt7MX7udwAu3zg1DcpPU0rz3VV1SeaqvY4+A==}
    engines: {node: '>= 8'}

  '@nodelib/fs.walk@1.2.8':
    resolution: {integrity: sha512-oGB+UxlgWcgQkgwo8GcEGwemoTFt3FIO9ababBmaGwXIoBKZ+GTy0pP185beGg7Llih/NSHSV2XAs1lnznocSg==}
    engines: {node: '>= 8'}

  '@nolyfill/is-core-module@1.0.39':
    resolution: {integrity: sha512-nn5ozdjYQpUCZlWGuxcJY/KpxkWQs4DcbMCmKojjyrYDEAGy4Ce19NN4v5MduafTwJlbKc99UA8YhSVqq9yPZA==}
    engines: {node: '>=12.4.0'}

  '@open-draft/deferred-promise@2.2.0':
    resolution: {integrity: sha512-CecwLWx3rhxVQF6V4bAgPS5t+So2sTbPgAzafKkVizyi7tlwpcFpdFqq+wqF2OwNBmqFuu6tOyouTuxgpMfzmA==}

  '@open-draft/logger@0.3.0':
    resolution: {integrity: sha512-X2g45fzhxH238HKO4xbSr7+wBS8Fvw6ixhTDuvLd5mqh6bJJCFAPwU9mPDxbcrRtfxv4u5IHCEH77BmxvXmmxQ==}

  '@open-draft/until@2.1.0':
    resolution: {integrity: sha512-U69T3ItWHvLwGg5eJ0n3I62nWuE6ilHlmz7zM0npLBRvPRd7e6NYmg54vvRtP5mZG7kZqZCFVdsTWo7BPtBujg==}

  '@pkgjs/parseargs@0.11.0':
    resolution: {integrity: sha512-+1VkjdD0QBLPodGrJUeqarH8VAIvQODIbwh9XpP5Syisf7YoQgsJKPNFoqqLQlu+VQ/tVSshMR6loPMn8U+dPg==}
    engines: {node: '>=14'}

  '@playwright/test@1.56.1':
    resolution: {integrity: sha512-vSMYtL/zOcFpvJCW71Q/OEGQb7KYBPAdKh35WNSkaZA75JlAO8ED8UN6GUNTm3drWomcbcqRPFqQbLae8yBTdg==}
    engines: {node: '>=18'}
    hasBin: true

  '@polka/url@1.0.0-next.29':
    resolution: {integrity: sha512-wwQAWhWSuHaag8c4q/KN/vCoeOJYshAIvMQwD4GpSb3OiZklFfvAgmj0VCBBImRpuF/aFgIRzllXlVX93Jevww==}

  '@radix-ui/number@1.1.1':
    resolution: {integrity: sha512-MkKCwxlXTgz6CFoJx3pCwn07GKp36+aZyu/u2Ln2VrA5DcdyCZkASEDBTd8x5whTQQL5CiYf4prXKLcgQdv29g==}

  '@radix-ui/primitive@1.1.3':
    resolution: {integrity: sha512-JTF99U/6XIjCBo0wqkU5sK10glYe27MRRsfwoiq5zzOEZLHU3A3KCMa5X/azekYRCJ0HlwI0crAXS/5dEHTzDg==}

  '@radix-ui/react-accordion@1.2.12':
    resolution: {integrity: sha512-T4nygeh9YE9dLRPhAHSeOZi7HBXo+0kYIPJXayZfvWOWA0+n3dESrZbjfDPUABkUNym6Hd+f2IR113To8D2GPA==}
    peerDependencies:
      '@types/react': '*'
      '@types/react-dom': '*'
      react: ^16.8 || ^17.0 || ^18.0 || ^19.0 || ^19.0.0-rc
      react-dom: ^16.8 || ^17.0 || ^18.0 || ^19.0 || ^19.0.0-rc
    peerDependenciesMeta:
      '@types/react':
        optional: true
      '@types/react-dom':
        optional: true

  '@radix-ui/react-arrow@1.1.7':
    resolution: {integrity: sha512-F+M1tLhO+mlQaOWspE8Wstg+z6PwxwRd8oQ8IXceWz92kfAmalTRf0EjrouQeo7QssEPfCn05B4Ihs1K9WQ/7w==}
    peerDependencies:
      '@types/react': '*'
      '@types/react-dom': '*'
      react: ^16.8 || ^17.0 || ^18.0 || ^19.0 || ^19.0.0-rc
      react-dom: ^16.8 || ^17.0 || ^18.0 || ^19.0 || ^19.0.0-rc
    peerDependenciesMeta:
      '@types/react':
        optional: true
      '@types/react-dom':
        optional: true

  '@radix-ui/react-checkbox@1.3.3':
    resolution: {integrity: sha512-wBbpv+NQftHDdG86Qc0pIyXk5IR3tM8Vd0nWLKDcX8nNn4nXFOFwsKuqw2okA/1D/mpaAkmuyndrPJTYDNZtFw==}
    peerDependencies:
      '@types/react': '*'
      '@types/react-dom': '*'
      react: ^16.8 || ^17.0 || ^18.0 || ^19.0 || ^19.0.0-rc
      react-dom: ^16.8 || ^17.0 || ^18.0 || ^19.0 || ^19.0.0-rc
    peerDependenciesMeta:
      '@types/react':
        optional: true
      '@types/react-dom':
        optional: true

  '@radix-ui/react-collapsible@1.1.12':
    resolution: {integrity: sha512-Uu+mSh4agx2ib1uIGPP4/CKNULyajb3p92LsVXmH2EHVMTfZWpll88XJ0j4W0z3f8NK1eYl1+Mf/szHPmcHzyA==}
    peerDependencies:
      '@types/react': '*'
      '@types/react-dom': '*'
      react: ^16.8 || ^17.0 || ^18.0 || ^19.0 || ^19.0.0-rc
      react-dom: ^16.8 || ^17.0 || ^18.0 || ^19.0 || ^19.0.0-rc
    peerDependenciesMeta:
      '@types/react':
        optional: true
      '@types/react-dom':
        optional: true

  '@radix-ui/react-collection@1.1.7':
    resolution: {integrity: sha512-Fh9rGN0MoI4ZFUNyfFVNU4y9LUz93u9/0K+yLgA2bwRojxM8JU1DyvvMBabnZPBgMWREAJvU2jjVzq+LrFUglw==}
    peerDependencies:
      '@types/react': '*'
      '@types/react-dom': '*'
      react: ^16.8 || ^17.0 || ^18.0 || ^19.0 || ^19.0.0-rc
      react-dom: ^16.8 || ^17.0 || ^18.0 || ^19.0 || ^19.0.0-rc
    peerDependenciesMeta:
      '@types/react':
        optional: true
      '@types/react-dom':
        optional: true

  '@radix-ui/react-compose-refs@1.1.2':
    resolution: {integrity: sha512-z4eqJvfiNnFMHIIvXP3CY57y2WJs5g2v3X0zm9mEJkrkNv4rDxu+sg9Jh8EkXyeqBkB7SOcboo9dMVqhyrACIg==}
    peerDependencies:
      '@types/react': '*'
      react: ^16.8 || ^17.0 || ^18.0 || ^19.0 || ^19.0.0-rc
    peerDependenciesMeta:
      '@types/react':
        optional: true

  '@radix-ui/react-context@1.1.2':
    resolution: {integrity: sha512-jCi/QKUM2r1Ju5a3J64TH2A5SpKAgh0LpknyqdQ4m6DCV0xJ2HG1xARRwNGPQfi1SLdLWZ1OJz6F4OMBBNiGJA==}
    peerDependencies:
      '@types/react': '*'
      react: ^16.8 || ^17.0 || ^18.0 || ^19.0 || ^19.0.0-rc
    peerDependenciesMeta:
      '@types/react':
        optional: true

  '@radix-ui/react-dialog@1.1.15':
    resolution: {integrity: sha512-TCglVRtzlffRNxRMEyR36DGBLJpeusFcgMVD9PZEzAKnUs1lKCgX5u9BmC2Yg+LL9MgZDugFFs1Vl+Jp4t/PGw==}
    peerDependencies:
      '@types/react': '*'
      '@types/react-dom': '*'
      react: ^16.8 || ^17.0 || ^18.0 || ^19.0 || ^19.0.0-rc
      react-dom: ^16.8 || ^17.0 || ^18.0 || ^19.0 || ^19.0.0-rc
    peerDependenciesMeta:
      '@types/react':
        optional: true
      '@types/react-dom':
        optional: true

  '@radix-ui/react-direction@1.1.1':
    resolution: {integrity: sha512-1UEWRX6jnOA2y4H5WczZ44gOOjTEmlqv1uNW4GAJEO5+bauCBhv8snY65Iw5/VOS/ghKN9gr2KjnLKxrsvoMVw==}
    peerDependencies:
      '@types/react': '*'
      react: ^16.8 || ^17.0 || ^18.0 || ^19.0 || ^19.0.0-rc
    peerDependenciesMeta:
      '@types/react':
        optional: true

  '@radix-ui/react-dismissable-layer@1.1.11':
    resolution: {integrity: sha512-Nqcp+t5cTB8BinFkZgXiMJniQH0PsUt2k51FUhbdfeKvc4ACcG2uQniY/8+h1Yv6Kza4Q7lD7PQV0z0oicE0Mg==}
    peerDependencies:
      '@types/react': '*'
      '@types/react-dom': '*'
      react: ^16.8 || ^17.0 || ^18.0 || ^19.0 || ^19.0.0-rc
      react-dom: ^16.8 || ^17.0 || ^18.0 || ^19.0 || ^19.0.0-rc
    peerDependenciesMeta:
      '@types/react':
        optional: true
      '@types/react-dom':
        optional: true

  '@radix-ui/react-dropdown-menu@2.1.16':
    resolution: {integrity: sha512-1PLGQEynI/3OX/ftV54COn+3Sud/Mn8vALg2rWnBLnRaGtJDduNW/22XjlGgPdpcIbiQxjKtb7BkcjP00nqfJw==}
    peerDependencies:
      '@types/react': '*'
      '@types/react-dom': '*'
      react: ^16.8 || ^17.0 || ^18.0 || ^19.0 || ^19.0.0-rc
      react-dom: ^16.8 || ^17.0 || ^18.0 || ^19.0 || ^19.0.0-rc
    peerDependenciesMeta:
      '@types/react':
        optional: true
      '@types/react-dom':
        optional: true

  '@radix-ui/react-focus-guards@1.1.3':
    resolution: {integrity: sha512-0rFg/Rj2Q62NCm62jZw0QX7a3sz6QCQU0LpZdNrJX8byRGaGVTqbrW9jAoIAHyMQqsNpeZ81YgSizOt5WXq0Pw==}
    peerDependencies:
      '@types/react': '*'
      react: ^16.8 || ^17.0 || ^18.0 || ^19.0 || ^19.0.0-rc
    peerDependenciesMeta:
      '@types/react':
        optional: true

  '@radix-ui/react-focus-scope@1.1.7':
    resolution: {integrity: sha512-t2ODlkXBQyn7jkl6TNaw/MtVEVvIGelJDCG41Okq/KwUsJBwQ4XVZsHAVUkK4mBv3ewiAS3PGuUWuY2BoK4ZUw==}
    peerDependencies:
      '@types/react': '*'
      '@types/react-dom': '*'
      react: ^16.8 || ^17.0 || ^18.0 || ^19.0 || ^19.0.0-rc
      react-dom: ^16.8 || ^17.0 || ^18.0 || ^19.0 || ^19.0.0-rc
    peerDependenciesMeta:
      '@types/react':
        optional: true
      '@types/react-dom':
        optional: true

  '@radix-ui/react-icons@1.3.2':
    resolution: {integrity: sha512-fyQIhGDhzfc9pK2kH6Pl9c4BDJGfMkPqkyIgYDthyNYoNg3wVhoJMMh19WS4Up/1KMPFVpNsT2q3WmXn2N1m6g==}
    peerDependencies:
      react: ^16.x || ^17.x || ^18.x || ^19.0.0 || ^19.0.0-rc

  '@radix-ui/react-id@1.1.1':
    resolution: {integrity: sha512-kGkGegYIdQsOb4XjsfM97rXsiHaBwco+hFI66oO4s9LU+PLAC5oJ7khdOVFxkhsmlbpUqDAvXw11CluXP+jkHg==}
    peerDependencies:
      '@types/react': '*'
      react: ^16.8 || ^17.0 || ^18.0 || ^19.0 || ^19.0.0-rc
    peerDependenciesMeta:
      '@types/react':
        optional: true

  '@radix-ui/react-label@2.1.8':
    resolution: {integrity: sha512-FmXs37I6hSBVDlO4y764TNz1rLgKwjJMQ0EGte6F3Cb3f4bIuHB/iLa/8I9VKkmOy+gNHq8rql3j686ACVV21A==}
    peerDependencies:
      '@types/react': '*'
      '@types/react-dom': '*'
      react: ^16.8 || ^17.0 || ^18.0 || ^19.0 || ^19.0.0-rc
      react-dom: ^16.8 || ^17.0 || ^18.0 || ^19.0 || ^19.0.0-rc
    peerDependenciesMeta:
      '@types/react':
        optional: true
      '@types/react-dom':
        optional: true

  '@radix-ui/react-menu@2.1.16':
    resolution: {integrity: sha512-72F2T+PLlphrqLcAotYPp0uJMr5SjP5SL01wfEspJbru5Zs5vQaSHb4VB3ZMJPimgHHCHG7gMOeOB9H3Hdmtxg==}
    peerDependencies:
      '@types/react': '*'
      '@types/react-dom': '*'
      react: ^16.8 || ^17.0 || ^18.0 || ^19.0 || ^19.0.0-rc
      react-dom: ^16.8 || ^17.0 || ^18.0 || ^19.0 || ^19.0.0-rc
    peerDependenciesMeta:
      '@types/react':
        optional: true
      '@types/react-dom':
        optional: true

  '@radix-ui/react-popper@1.2.8':
    resolution: {integrity: sha512-0NJQ4LFFUuWkE7Oxf0htBKS6zLkkjBH+hM1uk7Ng705ReR8m/uelduy1DBo0PyBXPKVnBA6YBlU94MBGXrSBCw==}
    peerDependencies:
      '@types/react': '*'
      '@types/react-dom': '*'
      react: ^16.8 || ^17.0 || ^18.0 || ^19.0 || ^19.0.0-rc
      react-dom: ^16.8 || ^17.0 || ^18.0 || ^19.0 || ^19.0.0-rc
    peerDependenciesMeta:
      '@types/react':
        optional: true
      '@types/react-dom':
        optional: true

  '@radix-ui/react-portal@1.1.9':
    resolution: {integrity: sha512-bpIxvq03if6UNwXZ+HTK71JLh4APvnXntDc6XOX8UVq4XQOVl7lwok0AvIl+b8zgCw3fSaVTZMpAPPagXbKmHQ==}
    peerDependencies:
      '@types/react': '*'
      '@types/react-dom': '*'
      react: ^16.8 || ^17.0 || ^18.0 || ^19.0 || ^19.0.0-rc
      react-dom: ^16.8 || ^17.0 || ^18.0 || ^19.0 || ^19.0.0-rc
    peerDependenciesMeta:
      '@types/react':
        optional: true
      '@types/react-dom':
        optional: true

  '@radix-ui/react-presence@1.1.5':
    resolution: {integrity: sha512-/jfEwNDdQVBCNvjkGit4h6pMOzq8bHkopq458dPt2lMjx+eBQUohZNG9A7DtO/O5ukSbxuaNGXMjHicgwy6rQQ==}
    peerDependencies:
      '@types/react': '*'
      '@types/react-dom': '*'
      react: ^16.8 || ^17.0 || ^18.0 || ^19.0 || ^19.0.0-rc
      react-dom: ^16.8 || ^17.0 || ^18.0 || ^19.0 || ^19.0.0-rc
    peerDependenciesMeta:
      '@types/react':
        optional: true
      '@types/react-dom':
        optional: true

  '@radix-ui/react-primitive@2.1.3':
    resolution: {integrity: sha512-m9gTwRkhy2lvCPe6QJp4d3G1TYEUHn/FzJUtq9MjH46an1wJU+GdoGC5VLof8RX8Ft/DlpshApkhswDLZzHIcQ==}
    peerDependencies:
      '@types/react': '*'
      '@types/react-dom': '*'
      react: ^16.8 || ^17.0 || ^18.0 || ^19.0 || ^19.0.0-rc
      react-dom: ^16.8 || ^17.0 || ^18.0 || ^19.0 || ^19.0.0-rc
    peerDependenciesMeta:
      '@types/react':
        optional: true
      '@types/react-dom':
        optional: true

  '@radix-ui/react-primitive@2.1.4':
    resolution: {integrity: sha512-9hQc4+GNVtJAIEPEqlYqW5RiYdrr8ea5XQ0ZOnD6fgru+83kqT15mq2OCcbe8KnjRZl5vF3ks69AKz3kh1jrhg==}
    peerDependencies:
      '@types/react': '*'
      '@types/react-dom': '*'
      react: ^16.8 || ^17.0 || ^18.0 || ^19.0 || ^19.0.0-rc
      react-dom: ^16.8 || ^17.0 || ^18.0 || ^19.0 || ^19.0.0-rc
    peerDependenciesMeta:
      '@types/react':
        optional: true
      '@types/react-dom':
        optional: true

  '@radix-ui/react-radio-group@1.3.8':
    resolution: {integrity: sha512-VBKYIYImA5zsxACdisNQ3BjCBfmbGH3kQlnFVqlWU4tXwjy7cGX8ta80BcrO+WJXIn5iBylEH3K6ZTlee//lgQ==}
    peerDependencies:
      '@types/react': '*'
      '@types/react-dom': '*'
      react: ^16.8 || ^17.0 || ^18.0 || ^19.0 || ^19.0.0-rc
      react-dom: ^16.8 || ^17.0 || ^18.0 || ^19.0 || ^19.0.0-rc
    peerDependenciesMeta:
      '@types/react':
        optional: true
      '@types/react-dom':
        optional: true

  '@radix-ui/react-roving-focus@1.1.11':
    resolution: {integrity: sha512-7A6S9jSgm/S+7MdtNDSb+IU859vQqJ/QAtcYQcfFC6W8RS4IxIZDldLR0xqCFZ6DCyrQLjLPsxtTNch5jVA4lA==}
    peerDependencies:
      '@types/react': '*'
      '@types/react-dom': '*'
      react: ^16.8 || ^17.0 || ^18.0 || ^19.0 || ^19.0.0-rc
      react-dom: ^16.8 || ^17.0 || ^18.0 || ^19.0 || ^19.0.0-rc
    peerDependenciesMeta:
      '@types/react':
        optional: true
      '@types/react-dom':
        optional: true

  '@radix-ui/react-select@2.2.6':
    resolution: {integrity: sha512-I30RydO+bnn2PQztvo25tswPH+wFBjehVGtmagkU78yMdwTwVf12wnAOF+AeP8S2N8xD+5UPbGhkUfPyvT+mwQ==}
    peerDependencies:
      '@types/react': '*'
      '@types/react-dom': '*'
      react: ^16.8 || ^17.0 || ^18.0 || ^19.0 || ^19.0.0-rc
      react-dom: ^16.8 || ^17.0 || ^18.0 || ^19.0 || ^19.0.0-rc
    peerDependenciesMeta:
      '@types/react':
        optional: true
      '@types/react-dom':
        optional: true

  '@radix-ui/react-separator@1.1.8':
    resolution: {integrity: sha512-sDvqVY4itsKwwSMEe0jtKgfTh+72Sy3gPmQpjqcQneqQ4PFmr/1I0YA+2/puilhggCe2gJcx5EBAYFkWkdpa5g==}
    peerDependencies:
      '@types/react': '*'
      '@types/react-dom': '*'
      react: ^16.8 || ^17.0 || ^18.0 || ^19.0 || ^19.0.0-rc
      react-dom: ^16.8 || ^17.0 || ^18.0 || ^19.0 || ^19.0.0-rc
    peerDependenciesMeta:
      '@types/react':
        optional: true
      '@types/react-dom':
        optional: true

  '@radix-ui/react-slot@1.2.3':
    resolution: {integrity: sha512-aeNmHnBxbi2St0au6VBVC7JXFlhLlOnvIIlePNniyUNAClzmtAUEY8/pBiK3iHjufOlwA+c20/8jngo7xcrg8A==}
    peerDependencies:
      '@types/react': '*'
      react: ^16.8 || ^17.0 || ^18.0 || ^19.0 || ^19.0.0-rc
    peerDependenciesMeta:
      '@types/react':
        optional: true

  '@radix-ui/react-slot@1.2.4':
    resolution: {integrity: sha512-Jl+bCv8HxKnlTLVrcDE8zTMJ09R9/ukw4qBs/oZClOfoQk/cOTbDn+NceXfV7j09YPVQUryJPHurafcSg6EVKA==}
    peerDependencies:
      '@types/react': '*'
      react: ^16.8 || ^17.0 || ^18.0 || ^19.0 || ^19.0.0-rc
    peerDependenciesMeta:
      '@types/react':
        optional: true

  '@radix-ui/react-switch@1.2.6':
    resolution: {integrity: sha512-bByzr1+ep1zk4VubeEVViV592vu2lHE2BZY5OnzehZqOOgogN80+mNtCqPkhn2gklJqOpxWgPoYTSnhBCqpOXQ==}
    peerDependencies:
      '@types/react': '*'
      '@types/react-dom': '*'
      react: ^16.8 || ^17.0 || ^18.0 || ^19.0 || ^19.0.0-rc
      react-dom: ^16.8 || ^17.0 || ^18.0 || ^19.0 || ^19.0.0-rc
    peerDependenciesMeta:
      '@types/react':
        optional: true
      '@types/react-dom':
        optional: true

  '@radix-ui/react-tabs@1.1.13':
    resolution: {integrity: sha512-7xdcatg7/U+7+Udyoj2zodtI9H/IIopqo+YOIcZOq1nJwXWBZ9p8xiu5llXlekDbZkca79a/fozEYQXIA4sW6A==}
    peerDependencies:
      '@types/react': '*'
      '@types/react-dom': '*'
      react: ^16.8 || ^17.0 || ^18.0 || ^19.0 || ^19.0.0-rc
      react-dom: ^16.8 || ^17.0 || ^18.0 || ^19.0 || ^19.0.0-rc
    peerDependenciesMeta:
      '@types/react':
        optional: true
      '@types/react-dom':
        optional: true

  '@radix-ui/react-tooltip@1.2.8':
    resolution: {integrity: sha512-tY7sVt1yL9ozIxvmbtN5qtmH2krXcBCfjEiCgKGLqunJHvgvZG2Pcl2oQ3kbcZARb1BGEHdkLzcYGO8ynVlieg==}
    peerDependencies:
      '@types/react': '*'
      '@types/react-dom': '*'
      react: ^16.8 || ^17.0 || ^18.0 || ^19.0 || ^19.0.0-rc
      react-dom: ^16.8 || ^17.0 || ^18.0 || ^19.0 || ^19.0.0-rc
    peerDependenciesMeta:
      '@types/react':
        optional: true
      '@types/react-dom':
        optional: true

  '@radix-ui/react-use-callback-ref@1.1.1':
    resolution: {integrity: sha512-FkBMwD+qbGQeMu1cOHnuGB6x4yzPjho8ap5WtbEJ26umhgqVXbhekKUQO+hZEL1vU92a3wHwdp0HAcqAUF5iDg==}
    peerDependencies:
      '@types/react': '*'
      react: ^16.8 || ^17.0 || ^18.0 || ^19.0 || ^19.0.0-rc
    peerDependenciesMeta:
      '@types/react':
        optional: true

  '@radix-ui/react-use-controllable-state@1.2.2':
    resolution: {integrity: sha512-BjasUjixPFdS+NKkypcyyN5Pmg83Olst0+c6vGov0diwTEo6mgdqVR6hxcEgFuh4QrAs7Rc+9KuGJ9TVCj0Zzg==}
    peerDependencies:
      '@types/react': '*'
      react: ^16.8 || ^17.0 || ^18.0 || ^19.0 || ^19.0.0-rc
    peerDependenciesMeta:
      '@types/react':
        optional: true

  '@radix-ui/react-use-effect-event@0.0.2':
    resolution: {integrity: sha512-Qp8WbZOBe+blgpuUT+lw2xheLP8q0oatc9UpmiemEICxGvFLYmHm9QowVZGHtJlGbS6A6yJ3iViad/2cVjnOiA==}
    peerDependencies:
      '@types/react': '*'
      react: ^16.8 || ^17.0 || ^18.0 || ^19.0 || ^19.0.0-rc
    peerDependenciesMeta:
      '@types/react':
        optional: true

  '@radix-ui/react-use-escape-keydown@1.1.1':
    resolution: {integrity: sha512-Il0+boE7w/XebUHyBjroE+DbByORGR9KKmITzbR7MyQ4akpORYP/ZmbhAr0DG7RmmBqoOnZdy2QlvajJ2QA59g==}
    peerDependencies:
      '@types/react': '*'
      react: ^16.8 || ^17.0 || ^18.0 || ^19.0 || ^19.0.0-rc
    peerDependenciesMeta:
      '@types/react':
        optional: true

  '@radix-ui/react-use-layout-effect@1.1.1':
    resolution: {integrity: sha512-RbJRS4UWQFkzHTTwVymMTUv8EqYhOp8dOOviLj2ugtTiXRaRQS7GLGxZTLL1jWhMeoSCf5zmcZkqTl9IiYfXcQ==}
    peerDependencies:
      '@types/react': '*'
      react: ^16.8 || ^17.0 || ^18.0 || ^19.0 || ^19.0.0-rc
    peerDependenciesMeta:
      '@types/react':
        optional: true

  '@radix-ui/react-use-previous@1.1.1':
    resolution: {integrity: sha512-2dHfToCj/pzca2Ck724OZ5L0EVrr3eHRNsG/b3xQJLA2hZpVCS99bLAX+hm1IHXDEnzU6by5z/5MIY794/a8NQ==}
    peerDependencies:
      '@types/react': '*'
      react: ^16.8 || ^17.0 || ^18.0 || ^19.0 || ^19.0.0-rc
    peerDependenciesMeta:
      '@types/react':
        optional: true

  '@radix-ui/react-use-rect@1.1.1':
    resolution: {integrity: sha512-QTYuDesS0VtuHNNvMh+CjlKJ4LJickCMUAqjlE3+j8w+RlRpwyX3apEQKGFzbZGdo7XNG1tXa+bQqIE7HIXT2w==}
    peerDependencies:
      '@types/react': '*'
      react: ^16.8 || ^17.0 || ^18.0 || ^19.0 || ^19.0.0-rc
    peerDependenciesMeta:
      '@types/react':
        optional: true

  '@radix-ui/react-use-size@1.1.1':
    resolution: {integrity: sha512-ewrXRDTAqAXlkl6t/fkXWNAhFX9I+CkKlw6zjEwk86RSPKwZr3xpBRso655aqYafwtnbpHLj6toFzmd6xdVptQ==}
    peerDependencies:
      '@types/react': '*'
      react: ^16.8 || ^17.0 || ^18.0 || ^19.0 || ^19.0.0-rc
    peerDependenciesMeta:
      '@types/react':
        optional: true

  '@radix-ui/react-visually-hidden@1.2.3':
    resolution: {integrity: sha512-pzJq12tEaaIhqjbzpCuv/OypJY/BPavOofm+dbab+MHLajy277+1lLm6JFcGgF5eskJ6mquGirhXY2GD/8u8Ug==}
    peerDependencies:
      '@types/react': '*'
      '@types/react-dom': '*'
      react: ^16.8 || ^17.0 || ^18.0 || ^19.0 || ^19.0.0-rc
      react-dom: ^16.8 || ^17.0 || ^18.0 || ^19.0 || ^19.0.0-rc
    peerDependenciesMeta:
      '@types/react':
        optional: true
      '@types/react-dom':
        optional: true

  '@radix-ui/rect@1.1.1':
    resolution: {integrity: sha512-HPwpGIzkl28mWyZqG52jiqDJ12waP11Pa1lGoiyUkIEuMLBP0oeK/C89esbXrxsky5we7dfd8U58nm0SgAWpVw==}

  '@react-email/render@2.0.0':
    resolution: {integrity: sha512-rdjNj6iVzv8kRKDPFas+47nnoe6B40+nwukuXwY4FCwM7XBg6tmYr+chQryCuavUj2J65MMf6fztk1bxOUiSVA==}
    engines: {node: '>=22.0.0'}
    peerDependencies:
      react: ^18.0 || ^19.0 || ^19.0.0-rc
      react-dom: ^18.0 || ^19.0 || ^19.0.0-rc

  '@react-pdf/fns@3.1.2':
    resolution: {integrity: sha512-qTKGUf0iAMGg2+OsUcp9ffKnKi41RukM/zYIWMDJ4hRVYSr89Q7e3wSDW/Koqx3ea3Uy/z3h2y3wPX6Bdfxk6g==}

  '@react-pdf/font@4.0.3':
    resolution: {integrity: sha512-N1qQDZr6phXYQOp033Hvm2nkUkx2LkszjGPbmRavs9VOYzi4sp31MaccMKptL24ii6UhBh/z9yPUhnuNe/qHwA==}

  '@react-pdf/image@3.0.3':
    resolution: {integrity: sha512-lvP5ryzYM3wpbO9bvqLZYwEr5XBDX9jcaRICvtnoRqdJOo7PRrMnmB4MMScyb+Xw10mGeIubZAAomNAG5ONQZQ==}

  '@react-pdf/layout@4.4.1':
    resolution: {integrity: sha512-GVzdlWoZWldRDzlWj3SttRXmVDxg7YfraAohwy+o9gb9hrbDJaaAV6jV3pc630Evd3K46OAzk8EFu8EgPDuVuA==}

  '@react-pdf/pdfkit@4.0.4':
    resolution: {integrity: sha512-/nITLggsPlB66bVLnm0X7MNdKQxXelLGZG6zB5acF5cCgkFwmXHnLNyxYOUD4GMOMg1HOPShXDKWrwk2ZeHsvw==}

  '@react-pdf/png-js@3.0.0':
    resolution: {integrity: sha512-eSJnEItZ37WPt6Qv5pncQDxLJRK15eaRwPT+gZoujP548CodenOVp49GST8XJvKMFt9YqIBzGBV/j9AgrOQzVA==}

  '@react-pdf/primitives@4.1.1':
    resolution: {integrity: sha512-IuhxYls1luJb7NUWy6q5avb1XrNaVj9bTNI40U9qGRuS6n7Hje/8H8Qi99Z9UKFV74bBP3DOf3L1wV2qZVgVrQ==}

  '@react-pdf/reconciler@1.1.4':
    resolution: {integrity: sha512-oTQDiR/t4Z/Guxac88IavpU2UgN7eR0RMI9DRKvKnvPz2DUasGjXfChAdMqDNmJJxxV26mMy9xQOUV2UU5/okg==}
    peerDependencies:
      react: ^16.8.0 || ^17.0.0 || ^18.0.0 || ^19.0.0

  '@react-pdf/render@4.3.1':
    resolution: {integrity: sha512-v1WAaAhQShQZGcBxfjkEThGCHVH9CSuitrZ1bIOLvB5iBKM14abYK5D6djKhWCwF6FTzYeT2WRjRMVgze/ND2A==}

  '@react-pdf/renderer@4.3.1':
    resolution: {integrity: sha512-dPKHiwGTaOsKqNWCHPYYrx8CDfAGsUnV4tvRsEu0VPGxuot1AOq/M+YgfN/Pb+MeXCTe2/lv6NvA8haUtj3tsA==}
    peerDependencies:
      react: ^16.8.0 || ^17.0.0 || ^18.0.0 || ^19.0.0

  '@react-pdf/stylesheet@6.1.1':
    resolution: {integrity: sha512-Iyw0A3wRIeQLN4EkaKf8yF9MvdMxiZ8JjoyzLzDHSxnKYoOA4UGu84veCb8dT9N8MxY5x7a0BUv/avTe586Plg==}

  '@react-pdf/textkit@6.0.0':
    resolution: {integrity: sha512-fDt19KWaJRK/n2AaFoVm31hgGmpygmTV7LsHGJNGZkgzXcFyLsx+XUl63DTDPH3iqxj3xUX128t104GtOz8tTw==}

  '@react-pdf/types@2.9.1':
    resolution: {integrity: sha512-5GoCgG0G5NMgpPuHbKG2xcVRQt7+E5pg3IyzVIIozKG3nLcnsXW4zy25vG1ZBQA0jmo39q34au/sOnL/0d1A4w==}

  '@rolldown/pluginutils@1.0.0-beta.47':
    resolution: {integrity: sha512-8QagwMH3kNCuzD8EWL8R2YPW5e4OrHNSAHRFDdmFqEwEaD/KcNKjVoumo+gP2vW5eKB2UPbM6vTYiGZX0ixLnw==}

  '@rollup/rollup-android-arm-eabi@4.53.3':
    resolution: {integrity: sha512-mRSi+4cBjrRLoaal2PnqH82Wqyb+d3HsPUN/W+WslCXsZsyHa9ZeQQX/pQsZaVIWDkPcpV6jJ+3KLbTbgnwv8w==}
    cpu: [arm]
    os: [android]

  '@rollup/rollup-android-arm64@4.53.3':
    resolution: {integrity: sha512-CbDGaMpdE9sh7sCmTrTUyllhrg65t6SwhjlMJsLr+J8YjFuPmCEjbBSx4Z/e4SmDyH3aB5hGaJUP2ltV/vcs4w==}
    cpu: [arm64]
    os: [android]

  '@rollup/rollup-darwin-arm64@4.53.3':
    resolution: {integrity: sha512-Nr7SlQeqIBpOV6BHHGZgYBuSdanCXuw09hon14MGOLGmXAFYjx1wNvquVPmpZnl0tLjg25dEdr4IQ6GgyToCUA==}
    cpu: [arm64]
    os: [darwin]

  '@rollup/rollup-darwin-x64@4.53.3':
    resolution: {integrity: sha512-DZ8N4CSNfl965CmPktJ8oBnfYr3F8dTTNBQkRlffnUarJ2ohudQD17sZBa097J8xhQ26AwhHJ5mvUyQW8ddTsQ==}
    cpu: [x64]
    os: [darwin]

  '@rollup/rollup-freebsd-arm64@4.53.3':
    resolution: {integrity: sha512-yMTrCrK92aGyi7GuDNtGn2sNW+Gdb4vErx4t3Gv/Tr+1zRb8ax4z8GWVRfr3Jw8zJWvpGHNpss3vVlbF58DZ4w==}
    cpu: [arm64]
    os: [freebsd]

  '@rollup/rollup-freebsd-x64@4.53.3':
    resolution: {integrity: sha512-lMfF8X7QhdQzseM6XaX0vbno2m3hlyZFhwcndRMw8fbAGUGL3WFMBdK0hbUBIUYcEcMhVLr1SIamDeuLBnXS+Q==}
    cpu: [x64]
    os: [freebsd]

  '@rollup/rollup-linux-arm-gnueabihf@4.53.3':
    resolution: {integrity: sha512-k9oD15soC/Ln6d2Wv/JOFPzZXIAIFLp6B+i14KhxAfnq76ajt0EhYc5YPeX6W1xJkAdItcVT+JhKl1QZh44/qw==}
    cpu: [arm]
    os: [linux]

  '@rollup/rollup-linux-arm-musleabihf@4.53.3':
    resolution: {integrity: sha512-vTNlKq+N6CK/8UktsrFuc+/7NlEYVxgaEgRXVUVK258Z5ymho29skzW1sutgYjqNnquGwVUObAaxae8rZ6YMhg==}
    cpu: [arm]
    os: [linux]

  '@rollup/rollup-linux-arm64-gnu@4.53.3':
    resolution: {integrity: sha512-RGrFLWgMhSxRs/EWJMIFM1O5Mzuz3Xy3/mnxJp/5cVhZ2XoCAxJnmNsEyeMJtpK+wu0FJFWz+QF4mjCA7AUQ3w==}
    cpu: [arm64]
    os: [linux]

  '@rollup/rollup-linux-arm64-musl@4.53.3':
    resolution: {integrity: sha512-kASyvfBEWYPEwe0Qv4nfu6pNkITLTb32p4yTgzFCocHnJLAHs+9LjUu9ONIhvfT/5lv4YS5muBHyuV84epBo/A==}
    cpu: [arm64]
    os: [linux]

  '@rollup/rollup-linux-loong64-gnu@4.53.3':
    resolution: {integrity: sha512-JiuKcp2teLJwQ7vkJ95EwESWkNRFJD7TQgYmCnrPtlu50b4XvT5MOmurWNrCj3IFdyjBQ5p9vnrX4JM6I8OE7g==}
    cpu: [loong64]
    os: [linux]

  '@rollup/rollup-linux-ppc64-gnu@4.53.3':
    resolution: {integrity: sha512-EoGSa8nd6d3T7zLuqdojxC20oBfNT8nexBbB/rkxgKj5T5vhpAQKKnD+h3UkoMuTyXkP5jTjK/ccNRmQrPNDuw==}
    cpu: [ppc64]
    os: [linux]

  '@rollup/rollup-linux-riscv64-gnu@4.53.3':
    resolution: {integrity: sha512-4s+Wped2IHXHPnAEbIB0YWBv7SDohqxobiiPA1FIWZpX+w9o2i4LezzH/NkFUl8LRci/8udci6cLq+jJQlh+0g==}
    cpu: [riscv64]
    os: [linux]

  '@rollup/rollup-linux-riscv64-musl@4.53.3':
    resolution: {integrity: sha512-68k2g7+0vs2u9CxDt5ktXTngsxOQkSEV/xBbwlqYcUrAVh6P9EgMZvFsnHy4SEiUl46Xf0IObWVbMvPrr2gw8A==}
    cpu: [riscv64]
    os: [linux]

  '@rollup/rollup-linux-s390x-gnu@4.53.3':
    resolution: {integrity: sha512-VYsFMpULAz87ZW6BVYw3I6sWesGpsP9OPcyKe8ofdg9LHxSbRMd7zrVrr5xi/3kMZtpWL/wC+UIJWJYVX5uTKg==}
    cpu: [s390x]
    os: [linux]

  '@rollup/rollup-linux-x64-gnu@4.53.3':
    resolution: {integrity: sha512-3EhFi1FU6YL8HTUJZ51imGJWEX//ajQPfqWLI3BQq4TlvHy4X0MOr5q3D2Zof/ka0d5FNdPwZXm3Yyib/UEd+w==}
    cpu: [x64]
    os: [linux]

  '@rollup/rollup-linux-x64-musl@4.53.3':
    resolution: {integrity: sha512-eoROhjcc6HbZCJr+tvVT8X4fW3/5g/WkGvvmwz/88sDtSJzO7r/blvoBDgISDiCjDRZmHpwud7h+6Q9JxFwq1Q==}
    cpu: [x64]
    os: [linux]

  '@rollup/rollup-openharmony-arm64@4.53.3':
    resolution: {integrity: sha512-OueLAWgrNSPGAdUdIjSWXw+u/02BRTcnfw9PN41D2vq/JSEPnJnVuBgw18VkN8wcd4fjUs+jFHVM4t9+kBSNLw==}
    cpu: [arm64]
    os: [openharmony]

  '@rollup/rollup-win32-arm64-msvc@4.53.3':
    resolution: {integrity: sha512-GOFuKpsxR/whszbF/bzydebLiXIHSgsEUp6M0JI8dWvi+fFa1TD6YQa4aSZHtpmh2/uAlj/Dy+nmby3TJ3pkTw==}
    cpu: [arm64]
    os: [win32]

  '@rollup/rollup-win32-ia32-msvc@4.53.3':
    resolution: {integrity: sha512-iah+THLcBJdpfZ1TstDFbKNznlzoxa8fmnFYK4V67HvmuNYkVdAywJSoteUszvBQ9/HqN2+9AZghbajMsFT+oA==}
    cpu: [ia32]
    os: [win32]

  '@rollup/rollup-win32-x64-gnu@4.53.3':
    resolution: {integrity: sha512-J9QDiOIZlZLdcot5NXEepDkstocktoVjkaKUtqzgzpt2yWjGlbYiKyp05rWwk4nypbYUNoFAztEgixoLaSETkg==}
    cpu: [x64]
    os: [win32]

  '@rollup/rollup-win32-x64-msvc@4.53.3':
    resolution: {integrity: sha512-UhTd8u31dXadv0MopwGgNOBpUVROFKWVQgAg5N1ESyCz8AuBcMqm4AuTjrwgQKGDfoFuz02EuMRHQIw/frmYKQ==}
    cpu: [x64]
    os: [win32]

  '@rtsao/scc@1.1.0':
    resolution: {integrity: sha512-zt6OdqaDoOnJ1ZYsCYGt9YmWzDXl4vQdKTyJev62gFhRGKdx7mcT54V9KIjg+d2wi9EXsPvAPKe7i7WjfVWB8g==}

  '@selderee/plugin-htmlparser2@0.11.0':
    resolution: {integrity: sha512-P33hHGdldxGabLFjPPpaTxVolMrzrcegejx+0GxjrIb9Zv48D8yAIA/QTDR2dFl7Uz7urX8aX6+5bCZslr+gWQ==}

  '@stablelib/base64@1.0.1':
    resolution: {integrity: sha512-1bnPQqSxSuc3Ii6MhBysoWCg58j97aUjuCSZrGSmDxNqtytIi0k8utUenAwTZN4V5mXXYGsVUI9zeBqy+jBOSQ==}

  '@supabase/auth-js@2.84.0':
    resolution: {integrity: sha512-J6XKbqqg1HQPMfYkAT9BrC8anPpAiifl7qoVLsYhQq5B/dnu/lxab1pabnxtJEsvYG5rwI5HEVEGXMjoQ6Wz2Q==}
    engines: {node: '>=20.0.0'}

  '@supabase/functions-js@2.84.0':
    resolution: {integrity: sha512-2oY5QBV4py/s64zMlhPEz+4RTdlwxzmfhM1k2xftD2v1DruRZKfoe7Yn9DCz1VondxX8evcvpc2udEIGzHI+VA==}
    engines: {node: '>=20.0.0'}

  '@supabase/postgrest-js@2.84.0':
    resolution: {integrity: sha512-oplc/3jfJeVW4F0J8wqywHkjIZvOVHtqzF0RESijepDAv5Dn/LThlGW1ftysoP4+PXVIrnghAbzPHo88fNomPQ==}
    engines: {node: '>=20.0.0'}

  '@supabase/realtime-js@2.84.0':
    resolution: {integrity: sha512-ThqjxiCwWiZAroHnYPmnNl6tZk6jxGcG2a7Hp/3kcolPcMj89kWjUTA3cHmhdIWYsP84fHp8MAQjYWMLf7HEUg==}
    engines: {node: '>=20.0.0'}

  '@supabase/ssr@0.8.0':
    resolution: {integrity: sha512-/PKk8kNFSs8QvvJ2vOww1mF5/c5W8y42duYtXvkOSe+yZKRgTTZywYG2l41pjhNomqESZCpZtXuWmYjFRMV+dw==}
    peerDependencies:
      '@supabase/supabase-js': ^2.76.1

  '@supabase/storage-js@2.84.0':
    resolution: {integrity: sha512-vXvAJ1euCuhryOhC6j60dG8ky+lk0V06ubNo+CbhuoUv+sl39PyY0lc+k+qpQhTk/VcI6SiM0OECLN83+nyJ5A==}
    engines: {node: '>=20.0.0'}

  '@supabase/supabase-js@2.84.0':
    resolution: {integrity: sha512-byMqYBvb91sx2jcZsdp0qLpmd4Dioe80e4OU/UexXftCkpTcgrkoENXHf5dO8FCSai8SgNeq16BKg10QiDI6xg==}
    engines: {node: '>=20.0.0'}

  '@swc/helpers@0.5.15':
    resolution: {integrity: sha512-JQ5TuMi45Owi4/BIMAJBoSQoOJu12oOk/gADqlcUL9JEdHB8vyjUSsxqeNXnmXHjYKMi2WcYtezGEEhqUI/E2g==}

  '@t3-oss/env-core@0.13.8':
    resolution: {integrity: sha512-L1inmpzLQyYu4+Q1DyrXsGJYCXbtXjC4cICw1uAKv0ppYPQv656lhZPU91Qd1VS6SO/bou1/q5ufVzBGbNsUpw==}
    peerDependencies:
      arktype: ^2.1.0
      typescript: '>=5.0.0'
      valibot: ^1.0.0-beta.7 || ^1.0.0
      zod: ^3.24.0 || ^4.0.0-beta.0
    peerDependenciesMeta:
      arktype:
        optional: true
      typescript:
        optional: true
      valibot:
        optional: true
      zod:
        optional: true

  '@t3-oss/env-nextjs@0.13.8':
    resolution: {integrity: sha512-QmTLnsdQJ8BiQad2W2nvV6oUpH4oMZMqnFEjhVpzU0h3sI9hn8zb8crjWJ1Amq453mGZs6A4v4ihIeBFDOrLeQ==}
    peerDependencies:
      arktype: ^2.1.0
      typescript: '>=5.0.0'
      valibot: ^1.0.0-beta.7 || ^1.0.0
      zod: ^3.24.0 || ^4.0.0-beta.0
    peerDependenciesMeta:
      arktype:
        optional: true
      typescript:
        optional: true
      valibot:
        optional: true
      zod:
        optional: true

  '@tailwindcss/node@4.1.17':
    resolution: {integrity: sha512-csIkHIgLb3JisEFQ0vxr2Y57GUNYh447C8xzwj89U/8fdW8LhProdxvnVH6U8M2Y73QKiTIH+LWbK3V2BBZsAg==}

  '@tailwindcss/oxide-android-arm64@4.1.17':
    resolution: {integrity: sha512-BMqpkJHgOZ5z78qqiGE6ZIRExyaHyuxjgrJ6eBO5+hfrfGkuya0lYfw8fRHG77gdTjWkNWEEm+qeG2cDMxArLQ==}
    engines: {node: '>= 10'}
    cpu: [arm64]
    os: [android]

  '@tailwindcss/oxide-darwin-arm64@4.1.17':
    resolution: {integrity: sha512-EquyumkQweUBNk1zGEU/wfZo2qkp/nQKRZM8bUYO0J+Lums5+wl2CcG1f9BgAjn/u9pJzdYddHWBiFXJTcxmOg==}
    engines: {node: '>= 10'}
    cpu: [arm64]
    os: [darwin]

  '@tailwindcss/oxide-darwin-x64@4.1.17':
    resolution: {integrity: sha512-gdhEPLzke2Pog8s12oADwYu0IAw04Y2tlmgVzIN0+046ytcgx8uZmCzEg4VcQh+AHKiS7xaL8kGo/QTiNEGRog==}
    engines: {node: '>= 10'}
    cpu: [x64]
    os: [darwin]

  '@tailwindcss/oxide-freebsd-x64@4.1.17':
    resolution: {integrity: sha512-hxGS81KskMxML9DXsaXT1H0DyA+ZBIbyG/sSAjWNe2EDl7TkPOBI42GBV3u38itzGUOmFfCzk1iAjDXds8Oh0g==}
    engines: {node: '>= 10'}
    cpu: [x64]
    os: [freebsd]

  '@tailwindcss/oxide-linux-arm-gnueabihf@4.1.17':
    resolution: {integrity: sha512-k7jWk5E3ldAdw0cNglhjSgv501u7yrMf8oeZ0cElhxU6Y2o7f8yqelOp3fhf7evjIS6ujTI3U8pKUXV2I4iXHQ==}
    engines: {node: '>= 10'}
    cpu: [arm]
    os: [linux]

  '@tailwindcss/oxide-linux-arm64-gnu@4.1.17':
    resolution: {integrity: sha512-HVDOm/mxK6+TbARwdW17WrgDYEGzmoYayrCgmLEw7FxTPLcp/glBisuyWkFz/jb7ZfiAXAXUACfyItn+nTgsdQ==}
    engines: {node: '>= 10'}
    cpu: [arm64]
    os: [linux]

  '@tailwindcss/oxide-linux-arm64-musl@4.1.17':
    resolution: {integrity: sha512-HvZLfGr42i5anKtIeQzxdkw/wPqIbpeZqe7vd3V9vI3RQxe3xU1fLjss0TjyhxWcBaipk7NYwSrwTwK1hJARMg==}
    engines: {node: '>= 10'}
    cpu: [arm64]
    os: [linux]

  '@tailwindcss/oxide-linux-x64-gnu@4.1.17':
    resolution: {integrity: sha512-M3XZuORCGB7VPOEDH+nzpJ21XPvK5PyjlkSFkFziNHGLc5d6g3di2McAAblmaSUNl8IOmzYwLx9NsE7bplNkwQ==}
    engines: {node: '>= 10'}
    cpu: [x64]
    os: [linux]

  '@tailwindcss/oxide-linux-x64-musl@4.1.17':
    resolution: {integrity: sha512-k7f+pf9eXLEey4pBlw+8dgfJHY4PZ5qOUFDyNf7SI6lHjQ9Zt7+NcscjpwdCEbYi6FI5c2KDTDWyf2iHcCSyyQ==}
    engines: {node: '>= 10'}
    cpu: [x64]
    os: [linux]

  '@tailwindcss/oxide-wasm32-wasi@4.1.17':
    resolution: {integrity: sha512-cEytGqSSoy7zK4JRWiTCx43FsKP/zGr0CsuMawhH67ONlH+T79VteQeJQRO/X7L0juEUA8ZyuYikcRBf0vsxhg==}
    engines: {node: '>=14.0.0'}
    cpu: [wasm32]
    bundledDependencies:
      - '@napi-rs/wasm-runtime'
      - '@emnapi/core'
      - '@emnapi/runtime'
      - '@tybys/wasm-util'
      - '@emnapi/wasi-threads'
      - tslib

  '@tailwindcss/oxide-win32-arm64-msvc@4.1.17':
    resolution: {integrity: sha512-JU5AHr7gKbZlOGvMdb4722/0aYbU+tN6lv1kONx0JK2cGsh7g148zVWLM0IKR3NeKLv+L90chBVYcJ8uJWbC9A==}
    engines: {node: '>= 10'}
    cpu: [arm64]
    os: [win32]

  '@tailwindcss/oxide-win32-x64-msvc@4.1.17':
    resolution: {integrity: sha512-SKWM4waLuqx0IH+FMDUw6R66Hu4OuTALFgnleKbqhgGU30DY20NORZMZUKgLRjQXNN2TLzKvh48QXTig4h4bGw==}
    engines: {node: '>= 10'}
    cpu: [x64]
    os: [win32]

  '@tailwindcss/oxide@4.1.17':
    resolution: {integrity: sha512-F0F7d01fmkQhsTjXezGBLdrl1KresJTcI3DB8EkScCldyKp3Msz4hub4uyYaVnk88BAS1g5DQjjF6F5qczheLA==}
    engines: {node: '>= 10'}

  '@tailwindcss/postcss@4.1.17':
    resolution: {integrity: sha512-+nKl9N9mN5uJ+M7dBOOCzINw94MPstNR/GtIhz1fpZysxL/4a+No64jCBD6CPN+bIHWFx3KWuu8XJRrj/572Dw==}

  '@tailwindcss/typography@0.5.19':
    resolution: {integrity: sha512-w31dd8HOx3k9vPtcQh5QHP9GwKcgbMp87j58qi6xgiBnFFtKEAgCWnDw4qUT8aHwkCp8bKvb/KGKWWHedP0AAg==}
    peerDependencies:
      tailwindcss: '>=3.0.0 || insiders || >=4.0.0-alpha.20 || >=4.0.0-beta.1'

  '@tanstack/devtools-event-client@0.3.5':
    resolution: {integrity: sha512-RL1f5ZlfZMpghrCIdzl6mLOFLTuhqmPNblZgBaeKfdtk5rfbjykurv+VfYydOFXj0vxVIoA2d/zT7xfD7Ph8fw==}
    engines: {node: '>=18'}

  '@tanstack/form-core@1.25.0':
    resolution: {integrity: sha512-OEWW2uTOFMyRmHrVEiPOn+J27ekQ/vXwRAJt9kD8U8vCt8CmpClj989OOGGSBSVJtDNxGUcWyKF8gYznnqIyaw==}

  '@tanstack/pacer@0.15.4':
    resolution: {integrity: sha512-vGY+CWsFZeac3dELgB6UZ4c7OacwsLb8hvL2gLS6hTgy8Fl0Bm/aLokHaeDIP+q9F9HUZTnp360z9uv78eg8pg==}
    engines: {node: '>=18'}

  '@tanstack/query-core@5.90.10':
    resolution: {integrity: sha512-EhZVFu9rl7GfRNuJLJ3Y7wtbTnENsvzp+YpcAV7kCYiXni1v8qZh++lpw4ch4rrwC0u/EZRnBHIehzCGzwXDSQ==}

  '@tanstack/react-form@1.25.0':
    resolution: {integrity: sha512-SjKpBkjegNVW9WU+qlO8+/+kSbSEwo2zwHnrQz/yOnnJRhtdgubUt50LfeUtdzkMsbbptQ5MSZrXH03kidQjyw==}
    peerDependencies:
      '@tanstack/react-start': '*'
      react: ^17.0.0 || ^18.0.0 || ^19.0.0
    peerDependenciesMeta:
      '@tanstack/react-start':
        optional: true

  '@tanstack/react-query@5.90.10':
    resolution: {integrity: sha512-BKLss9Y8PQ9IUjPYQiv3/Zmlx92uxffUOX8ZZNoQlCIZBJPT5M+GOMQj7xislvVQ6l1BstBjcX0XB/aHfFYVNw==}
    peerDependencies:
      react: ^18 || ^19

  '@tanstack/react-store@0.7.7':
    resolution: {integrity: sha512-qqT0ufegFRDGSof9D/VqaZgjNgp4tRPHZIJq2+QIHkMUtHjaJ0lYrrXjeIUJvjnTbgPfSD1XgOMEt0lmANn6Zg==}
    peerDependencies:
      react: ^16.8.0 || ^17.0.0 || ^18.0.0 || ^19.0.0
      react-dom: ^16.8.0 || ^17.0.0 || ^18.0.0 || ^19.0.0

  '@tanstack/store@0.7.7':
    resolution: {integrity: sha512-xa6pTan1bcaqYDS9BDpSiS63qa6EoDkPN9RsRaxHuDdVDNntzq3xNwR5YKTU/V3SkSyC9T4YVOPh2zRQN0nhIQ==}

  '@testing-library/dom@10.4.1':
    resolution: {integrity: sha512-o4PXJQidqJl82ckFaXUeoAW+XysPLauYI43Abki5hABd853iMhitooc6znOnczgbTYmEP6U6/y1ZyKAIsvMKGg==}
    engines: {node: '>=18'}

  '@testing-library/jest-dom@6.9.1':
    resolution: {integrity: sha512-zIcONa+hVtVSSep9UT3jZ5rizo2BsxgyDYU7WFD5eICBE7no3881HGeb/QkGfsJs6JTkY1aQhT7rIPC7e+0nnA==}
    engines: {node: '>=14', npm: '>=6', yarn: '>=1'}

  '@testing-library/react@16.3.0':
    resolution: {integrity: sha512-kFSyxiEDwv1WLl2fgsq6pPBbw5aWKrsY2/noi1Id0TK0UParSF62oFQFGHXIyaG4pp2tEub/Zlel+fjjZILDsw==}
    engines: {node: '>=18'}
    peerDependencies:
      '@testing-library/dom': ^10.0.0
      '@types/react': ^18.0.0 || ^19.0.0
      '@types/react-dom': ^18.0.0 || ^19.0.0
      react: ^18.0.0 || ^19.0.0
      react-dom: ^18.0.0 || ^19.0.0
    peerDependenciesMeta:
      '@types/react':
        optional: true
      '@types/react-dom':
        optional: true

  '@testing-library/user-event@14.6.1':
    resolution: {integrity: sha512-vq7fv0rnt+QTXgPxr5Hjc210p6YKq2kmdziLgnsZGgLJ9e6VAShx1pACLuRjd/AS/sr7phAR58OIIpf0LlmQNw==}
    engines: {node: '>=12', npm: '>=6'}
    peerDependencies:
      '@testing-library/dom': '>=7.21.4'

  '@tryghost/content-api@1.12.2':
    resolution: {integrity: sha512-KcheOLdF0gnt6G3l1khGSP2Dp6FTRoYhiiUtV42O4TLopkL+qhD5HEAbzfbba1Pxi9iKQXRflgh2tZkejMgR7w==}

  '@tybys/wasm-util@0.10.1':
    resolution: {integrity: sha512-9tTaPJLSiejZKx+Bmog4uSubteqTvFrVrURwkmHixBo0G4seD0zUxp98E1DzUBJxLQ3NPwXrGKDiVjwx/DpPsg==}

  '@types/aria-query@5.0.4':
    resolution: {integrity: sha512-rfT93uj5s0PRL7EzccGMs3brplhcrghnDoV26NqKhCAS1hVo+WdNsPvE/yb6ilfr5hi2MEk6d5EWJTKdxg8jVw==}

  '@types/babel__core@7.20.5':
    resolution: {integrity: sha512-qoQprZvz5wQFJwMDqeseRXWv3rqMvhgpbXFfVyWhbx9X47POIA6i/+dXefEmZKoAgOaTdaIgNSMqMIU61yRyzA==}

  '@types/babel__generator@7.27.0':
    resolution: {integrity: sha512-ufFd2Xi92OAVPYsy+P4n7/U7e68fex0+Ee8gSG9KX7eo084CWiQ4sdxktvdl0bOPupXtVJPY19zk6EwWqUQ8lg==}

  '@types/babel__template@7.4.4':
    resolution: {integrity: sha512-h/NUaSyG5EyxBIp8YRxo4RMe2/qQgvyowRwVMzhYhBCONbW8PUsg4lkFMrhgZhUe5z3L3MiLDuvyJ/CaPa2A8A==}

  '@types/babel__traverse@7.28.0':
    resolution: {integrity: sha512-8PvcXf70gTDZBgt9ptxJ8elBeBjcLOAcOtoO/mPJjtji1+CdGbHgm77om1GrsPxsiE+uXIpNSK64UYaIwQXd4Q==}

  '@types/chai@5.2.3':
    resolution: {integrity: sha512-Mw558oeA9fFbv65/y4mHtXDs9bPnFMZAL/jxdPFUpOHHIXX91mcgEHbS5Lahr+pwZFR8A7GQleRWeI6cGFC2UA==}

  '@types/debug@4.1.12':
    resolution: {integrity: sha512-vIChWdVG3LG1SMxEvI/AK+FWJthlrqlTu7fbrlywTkkaONwk/UAGaULXRlf8vkzFBLVm0zkMdCquhL5aOjhXPQ==}

  '@types/deep-eql@4.0.2':
    resolution: {integrity: sha512-c9h9dVVMigMPc4bwTvC5dxqtqJZwQPePsWjPlpSOnojbor6pGqdk541lfA7AqFQr5pB1BRdq0juY9db81BwyFw==}

  '@types/estree-jsx@1.0.5':
    resolution: {integrity: sha512-52CcUVNFyfb1A2ALocQw/Dd1BQFNmSdkuC3BkZ6iqhdMfQz7JWOFRuJFloOzjk+6WijU56m9oKXFAXc7o3Towg==}

  '@types/estree@1.0.8':
    resolution: {integrity: sha512-dWHzHa2WqEXI/O1E9OjrocMTKJl2mSrEolh1Iomrv6U+JuNwaHXsXx9bLu5gG7BUWFIN0skIQJQ/L1rIex4X6w==}

  '@types/hast@3.0.4':
    resolution: {integrity: sha512-WPs+bbQw5aCj+x6laNGWLH3wviHtoCv/P3+otBhbOhJgG8qtpdAMlTCxLtsTWA7LH1Oh/bFCHsBn0TPS5m30EQ==}

  '@types/json-schema@7.0.15':
    resolution: {integrity: sha512-5+fP8P8MFNC+AyZCDxrB2pkZFPGzqQWUzpSeuuVLvm8VMcorNYavBqoFcxK8bQz4Qsbn4oUEEem4wDLfcysGHA==}

  '@types/json5@0.0.29':
    resolution: {integrity: sha512-dRLjCWHYg4oaA77cxO64oO+7JwCwnIzkZPdrrC71jQmQtlhM556pwKo5bUzqvZndkVbeFLIIi+9TC40JNF5hNQ==}

  '@types/mdast@4.0.4':
    resolution: {integrity: sha512-kGaNbPh1k7AFzgpud/gMdvIm5xuECykRR+JnWKQno9TAXVa6WIVCGTPvYGekIDL4uwCZQSYbUxNBSb1aUo79oA==}

  '@types/ms@2.1.0':
    resolution: {integrity: sha512-GsCCIZDE/p3i96vtEqx+7dBUGXrc7zeSK3wwPHIaRThS+9OhWIXRqzs4d6k1SVU8g91DrNRWxWUGhp5KXQb2VA==}

  '@types/node@20.19.25':
    resolution: {integrity: sha512-ZsJzA5thDQMSQO788d7IocwwQbI8B5OPzmqNvpf3NY/+MHDAS759Wo0gd2WQeXYt5AAAQjzcrTVC6SKCuYgoCQ==}

  '@types/node@22.19.1':
    resolution: {integrity: sha512-LCCV0HdSZZZb34qifBsyWlUmok6W7ouER+oQIGBScS8EsZsQbrtFTUrDX4hOl+CS6p7cnNC4td+qrSVGSCTUfQ==}

  '@types/node@24.10.1':
    resolution: {integrity: sha512-GNWcUTRBgIRJD5zj+Tq0fKOJ5XZajIiBroOF0yvj2bSU1WvNdYS/dn9UxwsujGW4JX06dnHyjV2y9rRaybH0iQ==}

  '@types/phoenix@1.6.6':
    resolution: {integrity: sha512-PIzZZlEppgrpoT2QgbnDU+MMzuR6BbCjllj0bM70lWoejMeNJAxCchxnv7J3XFkI8MpygtRpzXrIlmWUBclP5A==}

  '@types/react-dom@19.2.3':
    resolution: {integrity: sha512-jp2L/eY6fn+KgVVQAOqYItbF0VY/YApe5Mz2F0aykSO8gx31bYCZyvSeYxCHKvzHG5eZjc+zyaS5BrBWya2+kQ==}
    peerDependencies:
      '@types/react': ^19.2.0

  '@types/react@19.2.7':
    resolution: {integrity: sha512-MWtvHrGZLFttgeEj28VXHxpmwYbor/ATPYbBfSFZEIRK0ecCFLl2Qo55z52Hss+UV9CRN7trSeq1zbgx7YDWWg==}

  '@types/statuses@2.0.6':
    resolution: {integrity: sha512-xMAgYwceFhRA2zY+XbEA7mxYbA093wdiW8Vu6gZPGWy9cmOyU9XesH1tNcEWsKFd5Vzrqx5T3D38PWx1FIIXkA==}

  '@types/trusted-types@2.0.7':
    resolution: {integrity: sha512-ScaPdn1dQczgbl0QFTeTOmVHFULt394XJgOQNoyVhZ6r2vLnMLJfBPd53SB52T/3G36VI1/g2MZaX0cwDuXsfw==}

  '@types/unist@2.0.11':
    resolution: {integrity: sha512-CmBKiL6NNo/OqgmMn95Fk9Whlp2mtvIv+KNpQKN2F4SjvrEesubTRWGYSg+BnWZOnlCaSTU1sMpsBOzgbYhnsA==}

  '@types/unist@3.0.3':
    resolution: {integrity: sha512-ko/gIFJRv177XgZsZcBwnqJN5x/Gien8qNOn0D5bQU/zAzVf9Zt3BlcUiLqhV9y4ARk0GbT3tnUiPNgnTXzc/Q==}

  '@types/whatwg-mimetype@3.0.2':
    resolution: {integrity: sha512-c2AKvDT8ToxLIOUlN51gTiHXflsfIFisS4pO7pDPoKouJCESkhZnEy623gwP9laCy5lnLDAw1vAzu2vM2YLOrA==}

  '@types/ws@8.18.1':
    resolution: {integrity: sha512-ThVF6DCVhA8kUGy+aazFQ4kXQ7E1Ty7A3ypFOe0IcJV8O/M511G99AW24irKrW56Wt44yG9+ij8FaqoBGkuBXg==}

  '@typescript-eslint/eslint-plugin@8.48.0':
    resolution: {integrity: sha512-XxXP5tL1txl13YFtrECECQYeZjBZad4fyd3cFV4a19LkAY/bIp9fev3US4S5fDVV2JaYFiKAZ/GRTOLer+mbyQ==}
    engines: {node: ^18.18.0 || ^20.9.0 || >=21.1.0}
    peerDependencies:
      '@typescript-eslint/parser': ^8.48.0
      eslint: ^8.57.0 || ^9.0.0
      typescript: '>=4.8.4 <6.0.0'

  '@typescript-eslint/parser@8.48.0':
    resolution: {integrity: sha512-jCzKdm/QK0Kg4V4IK/oMlRZlY+QOcdjv89U2NgKHZk1CYTj82/RVSx1mV/0gqCVMJ/DA+Zf/S4NBWNF8GQ+eqQ==}
    engines: {node: ^18.18.0 || ^20.9.0 || >=21.1.0}
    peerDependencies:
      eslint: ^8.57.0 || ^9.0.0
      typescript: '>=4.8.4 <6.0.0'

  '@typescript-eslint/project-service@8.48.0':
    resolution: {integrity: sha512-Ne4CTZyRh1BecBf84siv42wv5vQvVmgtk8AuiEffKTUo3DrBaGYZueJSxxBZ8fjk/N3DrgChH4TOdIOwOwiqqw==}
    engines: {node: ^18.18.0 || ^20.9.0 || >=21.1.0}
    peerDependencies:
      typescript: '>=4.8.4 <6.0.0'

  '@typescript-eslint/scope-manager@8.48.0':
    resolution: {integrity: sha512-uGSSsbrtJrLduti0Q1Q9+BF1/iFKaxGoQwjWOIVNJv0o6omrdyR8ct37m4xIl5Zzpkp69Kkmvom7QFTtue89YQ==}
    engines: {node: ^18.18.0 || ^20.9.0 || >=21.1.0}

  '@typescript-eslint/tsconfig-utils@8.48.0':
    resolution: {integrity: sha512-WNebjBdFdyu10sR1M4OXTt2OkMd5KWIL+LLfeH9KhgP+jzfDV/LI3eXzwJ1s9+Yc0Kzo2fQCdY/OpdusCMmh6w==}
    engines: {node: ^18.18.0 || ^20.9.0 || >=21.1.0}
    peerDependencies:
      typescript: '>=4.8.4 <6.0.0'

  '@typescript-eslint/type-utils@8.48.0':
    resolution: {integrity: sha512-zbeVaVqeXhhab6QNEKfK96Xyc7UQuoFWERhEnj3mLVnUWrQnv15cJNseUni7f3g557gm0e46LZ6IJ4NJVOgOpw==}
    engines: {node: ^18.18.0 || ^20.9.0 || >=21.1.0}
    peerDependencies:
      eslint: ^8.57.0 || ^9.0.0
      typescript: '>=4.8.4 <6.0.0'

  '@typescript-eslint/types@8.48.0':
    resolution: {integrity: sha512-cQMcGQQH7kwKoVswD1xdOytxQR60MWKM1di26xSUtxehaDs/32Zpqsu5WJlXTtTTqyAVK8R7hvsUnIXRS+bjvA==}
    engines: {node: ^18.18.0 || ^20.9.0 || >=21.1.0}

  '@typescript-eslint/typescript-estree@8.48.0':
    resolution: {integrity: sha512-ljHab1CSO4rGrQIAyizUS6UGHHCiAYhbfcIZ1zVJr5nMryxlXMVWS3duFPSKvSUbFPwkXMFk1k0EMIjub4sRRQ==}
    engines: {node: ^18.18.0 || ^20.9.0 || >=21.1.0}
    peerDependencies:
      typescript: '>=4.8.4 <6.0.0'

  '@typescript-eslint/utils@8.48.0':
    resolution: {integrity: sha512-yTJO1XuGxCsSfIVt1+1UrLHtue8xz16V8apzPYI06W0HbEbEWHxHXgZaAgavIkoh+GeV6hKKd5jm0sS6OYxWXQ==}
    engines: {node: ^18.18.0 || ^20.9.0 || >=21.1.0}
    peerDependencies:
      eslint: ^8.57.0 || ^9.0.0
      typescript: '>=4.8.4 <6.0.0'

  '@typescript-eslint/visitor-keys@8.48.0':
    resolution: {integrity: sha512-T0XJMaRPOH3+LBbAfzR2jalckP1MSG/L9eUtY0DEzUyVaXJ/t6zN0nR7co5kz0Jko/nkSYCBRkz1djvjajVTTg==}
    engines: {node: ^18.18.0 || ^20.9.0 || >=21.1.0}

  '@ungap/structured-clone@1.3.0':
    resolution: {integrity: sha512-WmoN8qaIAo7WTYWbAZuG8PYEhn5fkz7dZrqTBZ7dtt//lL2Gwms1IcnQ5yHqjDfX8Ft5j4YzDM23f87zBfDe9g==}

  '@unrs/resolver-binding-android-arm-eabi@1.11.1':
    resolution: {integrity: sha512-ppLRUgHVaGRWUx0R0Ut06Mjo9gBaBkg3v/8AxusGLhsIotbBLuRk51rAzqLC8gq6NyyAojEXglNjzf6R948DNw==}
    cpu: [arm]
    os: [android]

  '@unrs/resolver-binding-android-arm64@1.11.1':
    resolution: {integrity: sha512-lCxkVtb4wp1v+EoN+HjIG9cIIzPkX5OtM03pQYkG+U5O/wL53LC4QbIeazgiKqluGeVEeBlZahHalCaBvU1a2g==}
    cpu: [arm64]
    os: [android]

  '@unrs/resolver-binding-darwin-arm64@1.11.1':
    resolution: {integrity: sha512-gPVA1UjRu1Y/IsB/dQEsp2V1pm44Of6+LWvbLc9SDk1c2KhhDRDBUkQCYVWe6f26uJb3fOK8saWMgtX8IrMk3g==}
    cpu: [arm64]
    os: [darwin]

  '@unrs/resolver-binding-darwin-x64@1.11.1':
    resolution: {integrity: sha512-cFzP7rWKd3lZaCsDze07QX1SC24lO8mPty9vdP+YVa3MGdVgPmFc59317b2ioXtgCMKGiCLxJ4HQs62oz6GfRQ==}
    cpu: [x64]
    os: [darwin]

  '@unrs/resolver-binding-freebsd-x64@1.11.1':
    resolution: {integrity: sha512-fqtGgak3zX4DCB6PFpsH5+Kmt/8CIi4Bry4rb1ho6Av2QHTREM+47y282Uqiu3ZRF5IQioJQ5qWRV6jduA+iGw==}
    cpu: [x64]
    os: [freebsd]

  '@unrs/resolver-binding-linux-arm-gnueabihf@1.11.1':
    resolution: {integrity: sha512-u92mvlcYtp9MRKmP+ZvMmtPN34+/3lMHlyMj7wXJDeXxuM0Vgzz0+PPJNsro1m3IZPYChIkn944wW8TYgGKFHw==}
    cpu: [arm]
    os: [linux]

  '@unrs/resolver-binding-linux-arm-musleabihf@1.11.1':
    resolution: {integrity: sha512-cINaoY2z7LVCrfHkIcmvj7osTOtm6VVT16b5oQdS4beibX2SYBwgYLmqhBjA1t51CarSaBuX5YNsWLjsqfW5Cw==}
    cpu: [arm]
    os: [linux]

  '@unrs/resolver-binding-linux-arm64-gnu@1.11.1':
    resolution: {integrity: sha512-34gw7PjDGB9JgePJEmhEqBhWvCiiWCuXsL9hYphDF7crW7UgI05gyBAi6MF58uGcMOiOqSJ2ybEeCvHcq0BCmQ==}
    cpu: [arm64]
    os: [linux]

  '@unrs/resolver-binding-linux-arm64-musl@1.11.1':
    resolution: {integrity: sha512-RyMIx6Uf53hhOtJDIamSbTskA99sPHS96wxVE/bJtePJJtpdKGXO1wY90oRdXuYOGOTuqjT8ACccMc4K6QmT3w==}
    cpu: [arm64]
    os: [linux]

  '@unrs/resolver-binding-linux-ppc64-gnu@1.11.1':
    resolution: {integrity: sha512-D8Vae74A4/a+mZH0FbOkFJL9DSK2R6TFPC9M+jCWYia/q2einCubX10pecpDiTmkJVUH+y8K3BZClycD8nCShA==}
    cpu: [ppc64]
    os: [linux]

  '@unrs/resolver-binding-linux-riscv64-gnu@1.11.1':
    resolution: {integrity: sha512-frxL4OrzOWVVsOc96+V3aqTIQl1O2TjgExV4EKgRY09AJ9leZpEg8Ak9phadbuX0BA4k8U5qtvMSQQGGmaJqcQ==}
    cpu: [riscv64]
    os: [linux]

  '@unrs/resolver-binding-linux-riscv64-musl@1.11.1':
    resolution: {integrity: sha512-mJ5vuDaIZ+l/acv01sHoXfpnyrNKOk/3aDoEdLO/Xtn9HuZlDD6jKxHlkN8ZhWyLJsRBxfv9GYM2utQ1SChKew==}
    cpu: [riscv64]
    os: [linux]

  '@unrs/resolver-binding-linux-s390x-gnu@1.11.1':
    resolution: {integrity: sha512-kELo8ebBVtb9sA7rMe1Cph4QHreByhaZ2QEADd9NzIQsYNQpt9UkM9iqr2lhGr5afh885d/cB5QeTXSbZHTYPg==}
    cpu: [s390x]
    os: [linux]

  '@unrs/resolver-binding-linux-x64-gnu@1.11.1':
    resolution: {integrity: sha512-C3ZAHugKgovV5YvAMsxhq0gtXuwESUKc5MhEtjBpLoHPLYM+iuwSj3lflFwK3DPm68660rZ7G8BMcwSro7hD5w==}
    cpu: [x64]
    os: [linux]

  '@unrs/resolver-binding-linux-x64-musl@1.11.1':
    resolution: {integrity: sha512-rV0YSoyhK2nZ4vEswT/QwqzqQXw5I6CjoaYMOX0TqBlWhojUf8P94mvI7nuJTeaCkkds3QE4+zS8Ko+GdXuZtA==}
    cpu: [x64]
    os: [linux]

  '@unrs/resolver-binding-wasm32-wasi@1.11.1':
    resolution: {integrity: sha512-5u4RkfxJm+Ng7IWgkzi3qrFOvLvQYnPBmjmZQ8+szTK/b31fQCnleNl1GgEt7nIsZRIf5PLhPwT0WM+q45x/UQ==}
    engines: {node: '>=14.0.0'}
    cpu: [wasm32]

  '@unrs/resolver-binding-win32-arm64-msvc@1.11.1':
    resolution: {integrity: sha512-nRcz5Il4ln0kMhfL8S3hLkxI85BXs3o8EYoattsJNdsX4YUU89iOkVn7g0VHSRxFuVMdM4Q1jEpIId1Ihim/Uw==}
    cpu: [arm64]
    os: [win32]

  '@unrs/resolver-binding-win32-ia32-msvc@1.11.1':
    resolution: {integrity: sha512-DCEI6t5i1NmAZp6pFonpD5m7i6aFrpofcp4LA2i8IIq60Jyo28hamKBxNrZcyOwVOZkgsRp9O2sXWBWP8MnvIQ==}
    cpu: [ia32]
    os: [win32]

  '@unrs/resolver-binding-win32-x64-msvc@1.11.1':
    resolution: {integrity: sha512-lrW200hZdbfRtztbygyaq/6jP6AKE8qQN2KvPcJ+x7wiD038YtnYtZ82IMNJ69GJibV7bwL3y9FgK+5w/pYt6g==}
    cpu: [x64]
    os: [win32]

  '@upstash/redis@1.35.6':
    resolution: {integrity: sha512-aSEIGJgJ7XUfTYvhQcQbq835re7e/BXjs8Janq6Pvr6LlmTZnyqwT97RziZLO/8AVUL037RLXqqiQC6kCt+5pA==}

  '@vercel/analytics@1.5.0':
    resolution: {integrity: sha512-MYsBzfPki4gthY5HnYN7jgInhAZ7Ac1cYDoRWFomwGHWEX7odTEzbtg9kf/QSo7XEsEAqlQugA6gJ2WS2DEa3g==}
    peerDependencies:
      '@remix-run/react': ^2
      '@sveltejs/kit': ^1 || ^2
      next: '>= 13'
      react: ^18 || ^19 || ^19.0.0-rc
      svelte: '>= 4'
      vue: ^3
      vue-router: ^4
    peerDependenciesMeta:
      '@remix-run/react':
        optional: true
      '@sveltejs/kit':
        optional: true
      next:
        optional: true
      react:
        optional: true
      svelte:
        optional: true
      vue:
        optional: true
      vue-router:
        optional: true

  '@vercel/kv@3.0.0':
    resolution: {integrity: sha512-pKT8fRnfyYk2MgvyB6fn6ipJPCdfZwiKDdw7vB+HL50rjboEBHDVBEcnwfkEpVSp2AjNtoaOUH7zG+bVC/rvSg==}
    engines: {node: '>=14.6'}

  '@vercel/speed-insights@1.2.0':
    resolution: {integrity: sha512-y9GVzrUJ2xmgtQlzFP2KhVRoCglwfRQgjyfY607aU0hh0Un6d0OUyrJkjuAlsV18qR4zfoFPs/BiIj9YDS6Wzw==}
    peerDependencies:
      '@sveltejs/kit': ^1 || ^2
      next: '>= 13'
      react: ^18 || ^19 || ^19.0.0-rc
      svelte: '>= 4'
      vue: ^3
      vue-router: ^4
    peerDependenciesMeta:
      '@sveltejs/kit':
        optional: true
      next:
        optional: true
      react:
        optional: true
      svelte:
        optional: true
      vue:
        optional: true
      vue-router:
        optional: true

  '@vitejs/plugin-react@5.1.1':
    resolution: {integrity: sha512-WQfkSw0QbQ5aJ2CHYw23ZGkqnRwqKHD/KYsMeTkZzPT4Jcf0DcBxBtwMJxnu6E7oxw5+JC6ZAiePgh28uJ1HBA==}
    engines: {node: ^20.19.0 || >=22.12.0}
    peerDependencies:
      vite: ^4.2.0 || ^5.0.0 || ^6.0.0 || ^7.0.0

  '@vitest/coverage-v8@3.2.4':
    resolution: {integrity: sha512-EyF9SXU6kS5Ku/U82E259WSnvg6c8KTjppUncuNdm5QHpe17mwREHnjDzozC8x9MZ0xfBUFSaLkRv4TMA75ALQ==}
    peerDependencies:
      '@vitest/browser': 3.2.4
      vitest: 3.2.4
    peerDependenciesMeta:
      '@vitest/browser':
        optional: true

  '@vitest/expect@3.2.4':
    resolution: {integrity: sha512-Io0yyORnB6sikFlt8QW5K7slY4OjqNX9jmJQ02QDda8lyM6B5oNgVWoSoKPac8/kgnCUzuHQKrSLtu/uOqqrig==}

  '@vitest/mocker@3.2.4':
    resolution: {integrity: sha512-46ryTE9RZO/rfDd7pEqFl7etuyzekzEhUbTW3BvmeO/BcCMEgq59BKhek3dXDWgAj4oMK6OZi+vRr1wPW6qjEQ==}
    peerDependencies:
      msw: ^2.4.9
      vite: ^5.0.0 || ^6.0.0 || ^7.0.0-0
    peerDependenciesMeta:
      msw:
        optional: true
      vite:
        optional: true

  '@vitest/pretty-format@3.2.4':
    resolution: {integrity: sha512-IVNZik8IVRJRTr9fxlitMKeJeXFFFN0JaB9PHPGQ8NKQbGpfjlTx9zO4RefN8gp7eqjNy8nyK3NZmBzOPeIxtA==}

  '@vitest/runner@3.2.4':
    resolution: {integrity: sha512-oukfKT9Mk41LreEW09vt45f8wx7DordoWUZMYdY/cyAk7w5TWkTRCNZYF7sX7n2wB7jyGAl74OxgwhPgKaqDMQ==}

  '@vitest/snapshot@3.2.4':
    resolution: {integrity: sha512-dEYtS7qQP2CjU27QBC5oUOxLE/v5eLkGqPE0ZKEIDGMs4vKWe7IjgLOeauHsR0D5YuuycGRO5oSRXnwnmA78fQ==}

  '@vitest/spy@3.2.4':
    resolution: {integrity: sha512-vAfasCOe6AIK70iP5UD11Ac4siNUNJ9i/9PZ3NKx07sG6sUxeag1LWdNrMWeKKYBLlzuK+Gn65Yd5nyL6ds+nw==}

  '@vitest/ui@3.2.4':
    resolution: {integrity: sha512-hGISOaP18plkzbWEcP/QvtRW1xDXF2+96HbEX6byqQhAUbiS5oH6/9JwW+QsQCIYON2bI6QZBF+2PvOmrRZ9wA==}
    peerDependencies:
      vitest: 3.2.4

  '@vitest/utils@3.2.4':
    resolution: {integrity: sha512-fB2V0JFrQSMsCo9HiSq3Ezpdv4iYaXRG1Sx8edX3MwxfyNn83mKiGzOcH+Fkxt4MHxr3y42fQi1oeAInqgX2QA==}

  abs-svg-path@0.1.1:
    resolution: {integrity: sha512-d8XPSGjfyzlXC3Xx891DJRyZfqk5JU0BJrDQcsWomFIV1/BIzPW5HDH5iDdWpqWaav0YVIEzT1RHTwWr0FFshA==}

  acorn-jsx@5.3.2:
    resolution: {integrity: sha512-rq9s+JNhf0IChjtDXxllJ7g41oZk5SlXtp0LHwyA5cejwn7vKmKp4pPri6YEePv2PU65sAsegbXtIinmDFDXgQ==}
    peerDependencies:
      acorn: ^6.0.0 || ^7.0.0 || ^8.0.0

  acorn-walk@8.3.4:
    resolution: {integrity: sha512-ueEepnujpqee2o5aIYnvHU6C0A42MNdsIDeqy5BydrkuC5R1ZuUFnm27EeFJGoEHJQgn3uleRvmTXaJgfXbt4g==}
    engines: {node: '>=0.4.0'}

  acorn@8.15.0:
    resolution: {integrity: sha512-NZyJarBfL7nWwIq+FDL6Zp/yHEhePMNnnJ0y3qfieCrmNvYct8uvtiV41UvlSe6apAfk0fY1FbWx+NwfmpvtTg==}
    engines: {node: '>=0.4.0'}
    hasBin: true

  ajv@6.12.6:
    resolution: {integrity: sha512-j3fVLgvTo527anyYyJOGTYJbG+vnnQYvE0m5mmkc1TK+nxAppkCLMIL0aZ4dblVCNoGShhm+kzE4ZUykBoMg4g==}

  ansi-regex@5.0.1:
    resolution: {integrity: sha512-quJQXlTSUGL2LH9SUXo8VwsY4soanhgo6LNSm84E1LBcE8s3O0wpdiRzyR9z/ZZJMlMWv37qOOb9pdJlMUEKFQ==}
    engines: {node: '>=8'}

  ansi-regex@6.2.2:
    resolution: {integrity: sha512-Bq3SmSpyFHaWjPk8If9yc6svM8c56dB5BAtW4Qbw5jHTwwXXcTLoRMkpDJp6VL0XzlWaCHTXrkFURMYmD0sLqg==}
    engines: {node: '>=12'}

  ansi-styles@4.3.0:
    resolution: {integrity: sha512-zbB9rCJAT1rbjiVDb2hqKFHNYLxgtk8NURxZ3IZwD3F6NtxbXZQCnnSi1Lkx+IDohdPlFp222wVALIheZJQSEg==}
    engines: {node: '>=8'}

  ansi-styles@5.2.0:
    resolution: {integrity: sha512-Cxwpt2SfTzTtXcfOlzGEee8O+c+MmUgGrNiBcXnuWxuFJHe6a5Hz7qwhwe5OgaSYI0IJvkLqWX1ASG+cJOkEiA==}
    engines: {node: '>=10'}

  ansi-styles@6.2.3:
    resolution: {integrity: sha512-4Dj6M28JB+oAH8kFkTLUo+a2jwOFkuqb3yucU0CANcRRUbxS0cP0nZYCGjcc3BNXwRIsUVmDGgzawme7zvJHvg==}
    engines: {node: '>=12'}

  argparse@2.0.1:
    resolution: {integrity: sha512-8+9WqebbFzpX9OR+Wa6O29asIogeRMzcGtAINdpMHHyAg10f05aSFVBbcEqGf/PXw1EjAZ+q2/bEBg3DvurK3Q==}

  aria-hidden@1.2.6:
    resolution: {integrity: sha512-ik3ZgC9dY/lYVVM++OISsaYDeg1tb0VtP5uL3ouh1koGOaUMDPpbFIei4JkFimWUFPn90sbMNMXQAIVOlnYKJA==}
    engines: {node: '>=10'}

  aria-query@5.3.0:
    resolution: {integrity: sha512-b0P0sZPKtyu8HkeRAfCq0IfURZK+SuwMjY1UXGBU27wpAiTwQAIlq56IbIO+ytk/JjS1fMR14ee5WBBfKi5J6A==}

  aria-query@5.3.2:
    resolution: {integrity: sha512-COROpnaoap1E2F000S62r6A60uHZnmlvomhfyT2DlTcrY1OrBKn2UhH7qn5wTC9zMvD0AY7csdPSNwKP+7WiQw==}
    engines: {node: '>= 0.4'}

  array-buffer-byte-length@1.0.2:
    resolution: {integrity: sha512-LHE+8BuR7RYGDKvnrmcuSq3tDcKv9OFEXQt/HpbZhY7V6h0zlUXutnAD82GiFx9rdieCMjkvtcsPqBwgUl1Iiw==}
    engines: {node: '>= 0.4'}

  array-includes@3.1.9:
    resolution: {integrity: sha512-FmeCCAenzH0KH381SPT5FZmiA/TmpndpcaShhfgEN9eCVjnFBqq3l1xrI42y8+PPLI6hypzou4GXw00WHmPBLQ==}
    engines: {node: '>= 0.4'}

  array.prototype.findlast@1.2.5:
    resolution: {integrity: sha512-CVvd6FHg1Z3POpBLxO6E6zr+rSKEQ9L6rZHAaY7lLfhKsWYUBBOuMs0e9o24oopj6H+geRCX0YJ+TJLBK2eHyQ==}
    engines: {node: '>= 0.4'}

  array.prototype.findlastindex@1.2.6:
    resolution: {integrity: sha512-F/TKATkzseUExPlfvmwQKGITM3DGTK+vkAsCZoDc5daVygbJBnjEUCbgkAvVFsgfXfX4YIqZ/27G3k3tdXrTxQ==}
    engines: {node: '>= 0.4'}

  array.prototype.flat@1.3.3:
    resolution: {integrity: sha512-rwG/ja1neyLqCuGZ5YYrznA62D4mZXg0i1cIskIUKSiqF3Cje9/wXAls9B9s1Wa2fomMsIv8czB8jZcPmxCXFg==}
    engines: {node: '>= 0.4'}

  array.prototype.flatmap@1.3.3:
    resolution: {integrity: sha512-Y7Wt51eKJSyi80hFrJCePGGNo5ktJCslFuboqJsbf57CCPcm5zztluPlc4/aD8sWsKvlwatezpV4U1efk8kpjg==}
    engines: {node: '>= 0.4'}

  array.prototype.tosorted@1.1.4:
    resolution: {integrity: sha512-p6Fx8B7b7ZhL/gmUsAy0D15WhvDccw3mnGNbZpi3pmeJdxtWsj2jEaI4Y6oo3XiHfzuSgPwKc04MYt6KgvC/wA==}
    engines: {node: '>= 0.4'}

  arraybuffer.prototype.slice@1.0.4:
    resolution: {integrity: sha512-BNoCY6SXXPQ7gF2opIP4GBE+Xw7U+pHMYKuzjgCN3GwiaIR09UUeKfheyIry77QtrCBlC0KK0q5/TER/tYh3PQ==}
    engines: {node: '>= 0.4'}

  assertion-error@2.0.1:
    resolution: {integrity: sha512-Izi8RQcffqCeNVgFigKli1ssklIbpHnCYc6AknXGYoB6grJqyeby7jv12JUQgmTAnIDnbck1uxksT4dzN3PWBA==}
    engines: {node: '>=12'}

  ast-types-flow@0.0.8:
    resolution: {integrity: sha512-OH/2E5Fg20h2aPrbe+QL8JZQFko0YZaF+j4mnQ7BGhfavO7OpSLa8a0y9sBwomHdSbkhTS8TQNayBfnW5DwbvQ==}

  ast-v8-to-istanbul@0.3.8:
    resolution: {integrity: sha512-szgSZqUxI5T8mLKvS7WTjF9is+MVbOeLADU73IseOcrqhxr/VAvy6wfoVE39KnKzA7JRhjF5eUagNlHwvZPlKQ==}

  async-function@1.0.0:
    resolution: {integrity: sha512-hsU18Ae8CDTR6Kgu9DYf0EbCr/a5iGL0rytQDobUcdpYOKokk8LEjVphnXkDkgpi0wYVsqrXuP0bZxJaTqdgoA==}
    engines: {node: '>= 0.4'}

  asynckit@0.4.0:
    resolution: {integrity: sha512-Oei9OH4tRh0YqU3GxhX79dM/mwVgvbZJaSNaRk+bshkj0S5cfHcgYakreBjrHwatXKbz+IoIdYLxrKim2MjW0Q==}

  available-typed-arrays@1.0.7:
    resolution: {integrity: sha512-wvUjBtSGN7+7SjNpq/9M2Tg350UZD3q62IFZLbRAR1bSMlCo1ZaeW+BJ+D090e4hIIZLBcTDWe4Mh4jvUDajzQ==}
    engines: {node: '>= 0.4'}

  axe-core@4.11.0:
    resolution: {integrity: sha512-ilYanEU8vxxBexpJd8cWM4ElSQq4QctCLKih0TSfjIfCQTeyH/6zVrmIJfLPrKTKJRbiG+cfnZbQIjAlJmF1jQ==}
    engines: {node: '>=4'}

  axios@1.13.2:
    resolution: {integrity: sha512-VPk9ebNqPcy5lRGuSlKx752IlDatOjT9paPlm8A7yOuW2Fbvp4X3JznJtT4f0GzGLLiWE9W8onz51SqLYwzGaA==}

  axobject-query@4.1.0:
    resolution: {integrity: sha512-qIj0G9wZbMGNLjLmg1PT6v2mE9AH2zlnADJD/2tC6E00hgmhUOfEB6greHPAfLRSufHqROIUTkw6E+M3lH0PTQ==}
    engines: {node: '>= 0.4'}

  babel-plugin-react-compiler@1.0.0:
    resolution: {integrity: sha512-Ixm8tFfoKKIPYdCCKYTsqv+Fd4IJ0DQqMyEimo+pxUOMUR9cVPlwTrFt9Avu+3cb6Zp3mAzl+t1MrG2fxxKsxw==}

  bail@2.0.2:
    resolution: {integrity: sha512-0xO6mYd7JB2YesxDKplafRpsiOzPt9V02ddPCLbY1xYGPOX24NTyN50qnUxgCPcSoYMhKpAuBTjQoRZCAkUDRw==}

  balanced-match@1.0.2:
    resolution: {integrity: sha512-3oSeUO0TMV67hN1AmbXsK4yaqU7tjiHlbxRDZOpH0KW9+CeX4bRAaX0Anxt0tx2MrpRpWwQaPwIlISEJhYU5Pw==}

  base64-js@0.0.8:
    resolution: {integrity: sha512-3XSA2cR/h/73EzlXXdU6YNycmYI7+kicTxks4eJg2g39biHR84slg2+des+p7iHYhbRg/udIS4TD53WabcOUkw==}
    engines: {node: '>= 0.4'}

  base64-js@1.5.1:
    resolution: {integrity: sha512-AKpaYlHn8t4SVbOHCy+b5+KKgvR4vrsD8vbvrbiQJps7fKDTkjkDry6ji0rUJjC0kzbNePLwzxq8iypo41qeWA==}

  baseline-browser-mapping@2.8.31:
    resolution: {integrity: sha512-a28v2eWrrRWPpJSzxc+mKwm0ZtVx/G8SepdQZDArnXYU/XS+IF6mp8aB/4E+hH1tyGCoDo3KlUCdlSxGDsRkAw==}
    hasBin: true

  bidi-js@1.0.3:
    resolution: {integrity: sha512-RKshQI1R3YQ+n9YJz2QQ147P66ELpa1FQEg20Dk8oW9t2KgLbpDLLp9aGZ7y8WHSshDknG0bknqGw5/tyCs5tw==}

  brace-expansion@1.1.12:
    resolution: {integrity: sha512-9T9UjW3r0UW5c1Q7GTwllptXwhvYmEzFhzMfZ9H7FQWt+uZePjZPjBP/W1ZEyZ1twGWom5/56TF4lPcqjnDHcg==}

  brace-expansion@2.0.2:
    resolution: {integrity: sha512-Jt0vHyM+jmUBqojB7E1NIYadt0vI0Qxjxd2TErW94wDz+E2LAm5vKMXXwg6ZZBTHPuUlDgQHKXvjGBdfcF1ZDQ==}

  braces@3.0.3:
    resolution: {integrity: sha512-yQbXgO/OSZVD2IsiLlro+7Hf6Q18EJrKSEsdoMzKePKXct3gvD8oLcOQdIzGupr5Fj+EDe8gO/lxc1BzfMpxvA==}
    engines: {node: '>=8'}

  brotli@1.3.3:
    resolution: {integrity: sha512-oTKjJdShmDuGW94SyyaoQvAjf30dZaHnjJ8uAF+u2/vGJkJbJPJAT1gDiOJP5v1Zb6f9KEyW/1HpuaWIXtGHPg==}

  browserify-zlib@0.2.0:
    resolution: {integrity: sha512-Z942RysHXmJrhqk88FmKBVq/v5tqmSkDz7p54G/MGyjMnCFFnC79XWNbg+Vta8W6Wb2qtSZTSxIGkJrRpCFEiA==}

  browserslist@4.28.0:
    resolution: {integrity: sha512-tbydkR/CxfMwelN0vwdP/pLkDwyAASZ+VfWm4EOwlB6SWhx1sYnWLqo8N5j0rAzPfzfRaxt0mM/4wPU/Su84RQ==}
    engines: {node: ^6 || ^7 || ^8 || ^9 || ^10 || ^11 || ^12 || >=13.7}
    hasBin: true

  buffer-from@1.1.2:
    resolution: {integrity: sha512-E+XQCRwSbaaiChtv6k6Dwgc+bx+Bs6vuKJHHl5kox/BaKbhiXzqQOwK4cO22yElGp2OCmjwVhT3HmxgyPGnJfQ==}

  cac@6.7.14:
    resolution: {integrity: sha512-b6Ilus+c3RrdDk+JhLKUAQfzzgLEPy6wcXqS7f/xe1EETvsDP6GORG7SFuOs6cID5YkqchW/LXZbX5bc8j7ZcQ==}
    engines: {node: '>=8'}

  call-bind-apply-helpers@1.0.2:
    resolution: {integrity: sha512-Sp1ablJ0ivDkSzjcaJdxEunN5/XvksFJ2sMBFfq6x0ryhQV/2b/KwFe21cMpmHtPOSij8K99/wSfoEuTObmuMQ==}
    engines: {node: '>= 0.4'}

  call-bind@1.0.8:
    resolution: {integrity: sha512-oKlSFMcMwpUg2ednkhQ454wfWiU/ul3CkJe/PEHcTKuiX6RpbehUiFMXu13HalGZxfUwCQzZG747YXBn1im9ww==}
    engines: {node: '>= 0.4'}

  call-bound@1.0.4:
    resolution: {integrity: sha512-+ys997U96po4Kx/ABpBCqhA9EuxJaQWDQg7295H4hBphv3IZg0boBKuwYpt4YXp6MZ5AmZQnU/tyMTlRpaSejg==}
    engines: {node: '>= 0.4'}

  callsites@3.1.0:
    resolution: {integrity: sha512-P8BjAsXvZS+VIDUI11hHCQEv74YT67YUi5JJFNWIqL235sBmjX4+qx9Muvls5ivyNENctx46xQLQ3aTuE7ssaQ==}
    engines: {node: '>=6'}

  caniuse-lite@1.0.30001757:
    resolution: {integrity: sha512-r0nnL/I28Zi/yjk1el6ilj27tKcdjLsNqAOZr0yVjWPrSQyHgKI2INaEWw21bAQSv2LXRt1XuCS/GomNpWOxsQ==}

  ccount@2.0.1:
    resolution: {integrity: sha512-eyrF0jiFpY+3drT6383f1qhkbGsLSifNAjA61IUjZjmLCWjItY6LB9ft9YhoDgwfmclB2zhu51Lc7+95b8NRAg==}

  chai@5.3.3:
    resolution: {integrity: sha512-4zNhdJD/iOjSH0A05ea+Ke6MU5mmpQcbQsSOkgdaUMJ9zTlDTD/GYlwohmIE2u0gaxHYiVHEn1Fw9mZ/ktJWgw==}
    engines: {node: '>=18'}

  chalk@4.1.2:
    resolution: {integrity: sha512-oKnbhFyRIXpUuez8iBMmyEa4nbj4IOQyuhc/wy9kY7/WVPcwIO9VA668Pu8RkO7+0G76SLROeyw9CpQ061i4mA==}
    engines: {node: '>=10'}

  character-entities-html4@2.1.0:
    resolution: {integrity: sha512-1v7fgQRj6hnSwFpq1Eu0ynr/CDEw0rXo2B61qXrLNdHZmPKgb7fqS1a2JwF0rISo9q77jDI8VMEHoApn8qDoZA==}

  character-entities-legacy@3.0.0:
    resolution: {integrity: sha512-RpPp0asT/6ufRm//AJVwpViZbGM/MkjQFxJccQRHmISF/22NBtsHqAWmL+/pmkPWoIUJdWyeVleTl1wydHATVQ==}

  character-entities@2.0.2:
    resolution: {integrity: sha512-shx7oQ0Awen/BRIdkjkvz54PnEEI/EjwXDSIZp86/KKdbafHh1Df/RYGBhn4hbe2+uKC9FnT5UCEdyPz3ai9hQ==}

  character-reference-invalid@2.0.1:
    resolution: {integrity: sha512-iBZ4F4wRbyORVsu0jPV7gXkOsGYjGHPmAyv+HiHG8gi5PtC9KI2j1+v8/tlibRvjoWX027ypmG/n0HtO5t7unw==}

  check-error@2.1.1:
    resolution: {integrity: sha512-OAlb+T7V4Op9OwdkjmguYRqncdlx5JiofwOAUkmTF+jNdHwzTaTs4sRAGpzLF3oOz5xAyDGrPgeIDFQmDOTiJw==}
    engines: {node: '>= 16'}

  class-variance-authority@0.7.1:
    resolution: {integrity: sha512-Ka+9Trutv7G8M6WT6SeiRWz792K5qEqIGEGzXKhAE6xOWAY6pPH8U+9IY3oCMv6kqTmLsv7Xh/2w2RigkePMsg==}

  cli-width@4.1.0:
    resolution: {integrity: sha512-ouuZd4/dm2Sw5Gmqy6bGyNNNe1qt9RpmxveLSO7KcgsTnU7RXfsw+/bukWGo1abgBiMAic068rclZsO4IWmmxQ==}
    engines: {node: '>= 12'}

  client-only@0.0.1:
    resolution: {integrity: sha512-IV3Ou0jSMzZrd3pZ48nLkT9DA7Ag1pnPzaiQhpW7c3RbcqqzvzzVu+L8gfqMp/8IM2MQtSiqaCxrrcfu8I8rMA==}

  cliui@8.0.1:
    resolution: {integrity: sha512-BSeNnyus75C4//NQ9gQt1/csTXyo/8Sb+afLAkzAptFuMsod9HFokGNudZpi/oQV73hnVK+sR+5PVRMd+Dr7YQ==}
    engines: {node: '>=12'}

  clone@2.1.2:
    resolution: {integrity: sha512-3Pe/CF1Nn94hyhIYpjtiLhdCoEoz0DqQ+988E9gmeEdQZlojxnOb74wctFyuwWQHzqyf9X7C7MG8juUpqBJT8w==}
    engines: {node: '>=0.8'}

  clsx@2.1.1:
    resolution: {integrity: sha512-eYm0QWBtUrBWZWG0d386OGAw16Z995PiOVo2B7bjWSbHedGl5e0ZWaq65kOGgUSNesEIDkB9ISbTg/JK9dhCZA==}
    engines: {node: '>=6'}

  cmdk@1.1.1:
    resolution: {integrity: sha512-Vsv7kFaXm+ptHDMZ7izaRsP70GgrW9NBNGswt9OZaVBLlE0SNpDq8eu/VGXyF9r7M0azK3Wy7OlYXsuyYLFzHg==}
    peerDependencies:
      react: ^18 || ^19 || ^19.0.0-rc
      react-dom: ^18 || ^19 || ^19.0.0-rc

  color-convert@2.0.1:
    resolution: {integrity: sha512-RRECPsj7iu/xb5oKYcsFHSppFNnsj/52OVTRKb4zP5onXwVF3zVmmToNcOfGC+CRDpfK/U584fMg38ZHCaElKQ==}
    engines: {node: '>=7.0.0'}

  color-name@1.1.4:
    resolution: {integrity: sha512-dOy+3AuW3a2wNbZHIuMZpTcgjGuLU/uBL/ubcZF9OXbDo8ff4O8yVp5Bf0efS8uEoYo5q4Fx7dY9OgQGXgAsQA==}

  color-string@1.9.1:
    resolution: {integrity: sha512-shrVawQFojnZv6xM40anx4CkoDP+fZsw/ZerEMsW/pyzsRbElpsL/DBVW7q3ExxwusdNXI3lXpuhEZkzs8p5Eg==}

  combined-stream@1.0.8:
    resolution: {integrity: sha512-FQN4MRfuJeHf7cBbBMJFXhKSDq+2kAArBlmRBvcvFE5BB1HZKXtSFASDhdlz9zOYwxh8lDdnvmMOe/+5cdoEdg==}
    engines: {node: '>= 0.8'}

  comma-separated-tokens@2.0.3:
    resolution: {integrity: sha512-Fu4hJdvzeylCfQPp9SGWidpzrMs7tTrlu6Vb8XGaRGck8QSNZJJp538Wrb60Lax4fPwR64ViY468OIUTbRlGZg==}

  commander@2.20.3:
    resolution: {integrity: sha512-GpVkmM8vF2vQUkj2LvZmD35JxeJOLCwJ9cUkugyk2nuhbv3+mJvpLYYt+0+USMxE+oj+ey/lJEnhZw75x/OMcQ==}

  commander@7.2.0:
    resolution: {integrity: sha512-QrWXB+ZQSVPmIWIhtEO9H+gwHaMGYiF5ChvoJ+K9ZGHG/sVsa6yiesAD1GC/x46sET00Xlwo1u49RVVVzvcSkw==}
    engines: {node: '>= 10'}

  concat-map@0.0.1:
    resolution: {integrity: sha512-/Srv4dswyQNBfohGpz9o6Yb3Gz3SrUDqBH5rTuhGR7ahtlbYKnVxw2bCFMRljaA7EXHaXZ8wsHdodFvbkhKmqg==}

  convert-source-map@2.0.0:
    resolution: {integrity: sha512-Kvp459HrV2FEJ1CAsi1Ku+MY3kasH19TFykTz2xWmMeq6bk2NU3XXvfJ+Q61m0xktWwt+1HSYf3JZsTms3aRJg==}

  cookie@1.0.2:
    resolution: {integrity: sha512-9Kr/j4O16ISv8zBBhJoi4bXOYNTkFLOqSL3UDB0njXxCXNezjeyVrJyGOWtgfs/q2km1gwBcfH8q1yEGoMYunA==}
    engines: {node: '>=18'}

  cross-spawn@7.0.6:
    resolution: {integrity: sha512-uV2QOWP2nWzsy2aMp8aRibhi9dlzF5Hgh5SHaB9OiTGEyDTiJJyx0uy51QXdyWbtAHNua4XJzUKca3OzKUd3vA==}
    engines: {node: '>= 8'}

  crypto-js@4.2.0:
    resolution: {integrity: sha512-KALDyEYgpY+Rlob/iriUtjV6d5Eq+Y191A5g4UqLAi8CyGP9N1+FdVbkc1SxKc2r4YAYqG8JzO2KGL+AizD70Q==}

  css.escape@1.5.1:
    resolution: {integrity: sha512-YUifsXXuknHlUsmlgyY0PKzgPOr7/FjCePfHNt0jxm83wHZi44VDMQ7/fGNkjY3/jV1MC+1CmZbaHzugyeRtpg==}

  cssesc@3.0.0:
    resolution: {integrity: sha512-/Tb/JcjK111nNScGob5MNtsntNM1aCNUDipB/TkwZFhyDrrE47SOx/18wF2bbjgc3ZzCSKW1T5nt5EbFoAz/Vg==}
    engines: {node: '>=4'}
    hasBin: true

  csstype@3.2.3:
    resolution: {integrity: sha512-z1HGKcYy2xA8AGQfwrn0PAy+PB7X/GSj3UVJW9qKyn43xWa+gl5nXmU4qqLMRzWVLFC8KusUX8T/0kCiOYpAIQ==}

  damerau-levenshtein@1.0.8:
    resolution: {integrity: sha512-sdQSFB7+llfUcQHUQO3+B8ERRj0Oa4w9POWMI/puGtuf7gFywGmkaLCElnudfTiKZV+NvHqL0ifzdrI8Ro7ESA==}

  data-view-buffer@1.0.2:
    resolution: {integrity: sha512-EmKO5V3OLXh1rtK2wgXRansaK1/mtVdTUEiEI0W8RkvgT05kfxaH29PliLnpLP73yYO6142Q72QNa8Wx/A5CqQ==}
    engines: {node: '>= 0.4'}

  data-view-byte-length@1.0.2:
    resolution: {integrity: sha512-tuhGbE6CfTM9+5ANGf+oQb72Ky/0+s3xKUpHvShfiz2RxMFgFPjsXuRLBVMtvMs15awe45SRb83D6wH4ew6wlQ==}
    engines: {node: '>= 0.4'}

  data-view-byte-offset@1.0.1:
    resolution: {integrity: sha512-BS8PfmtDGnrgYdOonGZQdLZslWIeCGFP9tpan0hi1Co2Zr2NKADsvGYA8XxuG/4UWgJ6Cjtv+YJnB6MM69QGlQ==}
    engines: {node: '>= 0.4'}

  debounce@1.2.1:
    resolution: {integrity: sha512-XRRe6Glud4rd/ZGQfiV1ruXSfbvfJedlV9Y6zOlP+2K04vBYiJEte6stfFkCP03aMnY5tsipamumUjL14fofug==}

  debug@3.2.7:
    resolution: {integrity: sha512-CFjzYYAi4ThfiQvizrFQevTTXHtnCqWfe7x1AhgEscTz6ZbLbfoLRLPugTQyBth6f8ZERVUSyWHFD/7Wu4t1XQ==}
    peerDependencies:
      supports-color: '*'
    peerDependenciesMeta:
      supports-color:
        optional: true

  debug@4.4.3:
    resolution: {integrity: sha512-RGwwWnwQvkVfavKVt22FGLw+xYSdzARwm0ru6DhTVA3umU5hZc28V3kO4stgYryrTlLpuvgI9GiijltAjNbcqA==}
    engines: {node: '>=6.0'}
    peerDependencies:
      supports-color: '*'
    peerDependenciesMeta:
      supports-color:
        optional: true

  decode-named-character-reference@1.2.0:
    resolution: {integrity: sha512-c6fcElNV6ShtZXmsgNgFFV5tVX2PaV4g+MOAkb8eXHvn6sryJBrZa9r0zV6+dtTyoCKxtDy5tyQ5ZwQuidtd+Q==}

  deep-eql@5.0.2:
    resolution: {integrity: sha512-h5k/5U50IJJFpzfL6nO9jaaumfjO/f2NjK/oYB2Djzm4p9L+3T9qWpZqZ2hAbLPuuYq9wrU08WQyBTL5GbPk5Q==}
    engines: {node: '>=6'}

  deep-is@0.1.4:
    resolution: {integrity: sha512-oIPzksmTg4/MriiaYGO+okXDT7ztn/w3Eptv/+gSIdMdKsJo0u4CfYNFJPy+4SKMuCqGw2wxnA+URMg3t8a/bQ==}

  deepmerge@4.3.1:
    resolution: {integrity: sha512-3sUqbMEc77XqpdNO7FRyRog+eW3ph+GYCbj+rK+uYyRMuwsVy0rMiVtPn+QJlKFvWP/1PYpapqYn0Me2knFn+A==}
    engines: {node: '>=0.10.0'}

  define-data-property@1.1.4:
    resolution: {integrity: sha512-rBMvIzlpA8v6E+SJZoo++HAYqsLrkg7MSfIinMPFhmkorw7X+dOXVJQs+QT69zGkzMyfDnIMN2Wid1+NbL3T+A==}
    engines: {node: '>= 0.4'}

  define-properties@1.2.1:
    resolution: {integrity: sha512-8QmQKqEASLd5nx0U1B1okLElbUuuttJ/AnYmRXbbbGDWh6uS208EjD4Xqq/I9wK7u0v6O08XhTWnt5XtEbR6Dg==}
    engines: {node: '>= 0.4'}

  delayed-stream@1.0.0:
    resolution: {integrity: sha512-ZySD7Nf91aLB0RxL4KGrKHBXl7Eds1DAmEdcoVawXnLD7SDhpNgtuII2aAkg7a7QS41jxPSZ17p4VdGnMHk3MQ==}
    engines: {node: '>=0.4.0'}

  dequal@2.0.3:
    resolution: {integrity: sha512-0je+qPKHEMohvfRTCEo3CrPG6cAzAYgmzKyxRiYSSDkS6eGJdyVJm7WaYA5ECaAD9wLB2T4EEeymA5aFVcYXCA==}
    engines: {node: '>=6'}

  detect-libc@2.1.2:
    resolution: {integrity: sha512-Btj2BOOO83o3WyH59e8MgXsxEQVcarkUOpEYrubB0urwnN10yQ364rsiByU11nZlqWYZm05i/of7io4mzihBtQ==}
    engines: {node: '>=8'}

  detect-node-es@1.1.0:
    resolution: {integrity: sha512-ypdmJU/TbBby2Dxibuv7ZLW3Bs1QEmM7nHjEANfohJLvE0XVujisn1qPJcZxg+qDucsr+bP6fLD1rPS3AhJ7EQ==}

  devlop@1.1.0:
    resolution: {integrity: sha512-RWmIqhcFf1lRYBvNmr7qTNuyCt/7/ns2jbpp1+PalgE/rDQcBT0fioSMUpJ93irlUhC5hrg4cYqe6U+0ImW0rA==}

  dfa@1.2.0:
    resolution: {integrity: sha512-ED3jP8saaweFTjeGX8HQPjeC1YYyZs98jGNZx6IiBvxW7JG5v492kamAQB3m2wop07CvU/RQmzcKr6bgcC5D/Q==}

  doctrine@2.1.0:
    resolution: {integrity: sha512-35mSku4ZXK0vfCuHEDAwt55dg2jNajHZ1odvF+8SSr82EsZY4QmXfuWso8oEd8zRhVObSN18aM0CjSdoBX7zIw==}
    engines: {node: '>=0.10.0'}

  dom-accessibility-api@0.5.16:
    resolution: {integrity: sha512-X7BJ2yElsnOJ30pZF4uIIDfBEVgF4XEBxL9Bxhy6dnrm5hkzqmsWHGTiHqRiITNhMyFLyAiWndIJP7Z1NTteDg==}

  dom-accessibility-api@0.6.3:
    resolution: {integrity: sha512-7ZgogeTnjuHbo+ct10G9Ffp0mif17idi0IyWNVA/wcwcm7NPOD/WEHVP3n7n3MhXqxoIYm8d6MuZohYWIZ4T3w==}

  dom-serializer@2.0.0:
    resolution: {integrity: sha512-wIkAryiqt/nV5EQKqQpo3SToSOV9J0DnbJqwK7Wv/Trc92zIAYZ4FlMu+JPFW1DfGFt81ZTCGgDEabffXeLyJg==}

  domelementtype@2.3.0:
    resolution: {integrity: sha512-OLETBj6w0OsagBwdXnPdN0cnMfF9opN69co+7ZrbfPGrdpPVNBUj02spi6B1N7wChLQiPn4CSH/zJvXw56gmHw==}

  domhandler@5.0.3:
    resolution: {integrity: sha512-cgwlv/1iFQiFnU96XXgROh8xTeetsnJiDsTc7TYCLFd9+/WNkIqPTxiM/8pSd8VIrhXGTf1Ny1q1hquVqDJB5w==}
    engines: {node: '>= 4'}

  dompurify@3.3.0:
    resolution: {integrity: sha512-r+f6MYR1gGN1eJv0TVQbhA7if/U7P87cdPl3HN5rikqaBSBxLiCb/b9O+2eG0cxz0ghyU+mU1QkbsOwERMYlWQ==}

  domutils@3.2.2:
    resolution: {integrity: sha512-6kZKyUajlDuqlHKVX1w7gyslj9MPIXzIFiz/rGu35uC1wMi+kMhQwGhl4lt9unC9Vb9INnY9Z3/ZA3+FhASLaw==}

  dotenv-cli@11.0.0:
    resolution: {integrity: sha512-r5pA8idbk7GFWuHEU7trSTflWcdBpQEK+Aw17UrSHjS6CReuhrrPcyC3zcQBPQvhArRHnBo/h6eLH1fkCvNlww==}
    hasBin: true

  dotenv-expand@12.0.3:
    resolution: {integrity: sha512-uc47g4b+4k/M/SeaW1y4OApx+mtLWl92l5LMPP0GNXctZqELk+YGgOPIIC5elYmUH4OuoK3JLhuRUYegeySiFA==}
    engines: {node: '>=12'}

  dotenv@16.6.1:
    resolution: {integrity: sha512-uBq4egWHTcTt33a72vpSG0z3HnPuIl6NqYcTrKEg2azoEyl2hpW0zqlxysq2pK9HlDIHyHyakeYaYnSAwd8bow==}
    engines: {node: '>=12'}

  dotenv@17.2.3:
    resolution: {integrity: sha512-JVUnt+DUIzu87TABbhPmNfVdBDt18BLOWjMUFJMSi/Qqg7NTYtabbvSNJGOJ7afbRuv9D/lngizHtP7QyLQ+9w==}
    engines: {node: '>=12'}

  dunder-proto@1.0.1:
    resolution: {integrity: sha512-KIN/nDJBQRcXw0MLVhZE9iQHmG68qAVIBg9CqmUYjmQIhgij9U5MFvrqkUL5FbtyyzZuOeOt0zdeRe4UY7ct+A==}
    engines: {node: '>= 0.4'}

  duplexer@0.1.2:
    resolution: {integrity: sha512-jtD6YG370ZCIi/9GTaJKQxWTZD045+4R4hTk/x1UyoqadyJ9x9CgSi1RlVDQF8U2sxLLSnFkCaMihqljHIWgMg==}

  eastasianwidth@0.2.0:
    resolution: {integrity: sha512-I88TYZWc9XiYHRQ4/3c5rjjfgkjhLyW2luGIheGERbNQ6OY7yTybanSpDXZa8y7VUP9YmDcYa+eyq4ca7iLqWA==}

  electron-to-chromium@1.5.260:
    resolution: {integrity: sha512-ov8rBoOBhVawpzdre+Cmz4FB+y66Eqrk6Gwqd8NGxuhv99GQ8XqMAr351KEkOt7gukXWDg6gJWEMKgL2RLMPtA==}

  embla-carousel-react@8.6.0:
    resolution: {integrity: sha512-0/PjqU7geVmo6F734pmPqpyHqiM99olvyecY7zdweCw+6tKEXnrE90pBiBbMMU8s5tICemzpQ3hi5EpxzGW+JA==}
    peerDependencies:
      react: ^16.8.0 || ^17.0.1 || ^18.0.0 || ^19.0.0 || ^19.0.0-rc

  embla-carousel-reactive-utils@8.6.0:
    resolution: {integrity: sha512-fMVUDUEx0/uIEDM0Mz3dHznDhfX+znCCDCeIophYb1QGVM7YThSWX+wz11zlYwWFOr74b4QLGg0hrGPJeG2s4A==}
    peerDependencies:
      embla-carousel: 8.6.0

  embla-carousel@8.6.0:
    resolution: {integrity: sha512-SjWyZBHJPbqxHOzckOfo8lHisEaJWmwd23XppYFYVh10bU66/Pn5tkVkbkCMZVdbUE5eTCI2nD8OyIP4Z+uwkA==}

<<<<<<< HEAD
  emoji-regex-xs@1.0.0:
    resolution: {integrity: sha512-LRlerrMYoIDrT6jgpeZ2YYl/L8EulRTt5hQcYjy5AInh7HWXKimpqx68aknBFpGL2+/IcogTcaydJEgaTmOpDg==}

=======
>>>>>>> d2de1d4d
  emoji-regex@8.0.0:
    resolution: {integrity: sha512-MSjYzcWNOA0ewAHpz0MxpYFvwg6yjy1NG3xteoqz644VCo/RPgnr1/GGt+ic3iJTzQ8Eu3TdM14SawnVUmGE6A==}

  emoji-regex@9.2.2:
    resolution: {integrity: sha512-L18DaJsXSUk2+42pv8mLs5jJT2hqFkFE4j21wOmgbUqsZ2hL72NsUU785g9RXgo3s0ZNgVl42TiHp3ZtOv/Vyg==}

  enhanced-resolve@5.18.3:
    resolution: {integrity: sha512-d4lC8xfavMeBjzGr2vECC3fsGXziXZQyJxD868h2M/mBI3PwAuODxAkLkq5HYuvrPYcUtiLzsTo8U3PgX3Ocww==}
    engines: {node: '>=10.13.0'}

  entities@4.5.0:
    resolution: {integrity: sha512-V0hjH4dGPh9Ao5p0MoRY6BVqtwCjhz6vI5LT8AJ55H+4g9/4vbHx1I54fS0XuclLhDHArPQCiMjDxjaL8fPxhw==}
    engines: {node: '>=0.12'}

  es-abstract@1.24.0:
    resolution: {integrity: sha512-WSzPgsdLtTcQwm4CROfS5ju2Wa1QQcVeT37jFjYzdFz1r9ahadC8B8/a4qxJxM+09F18iumCdRmlr96ZYkQvEg==}
    engines: {node: '>= 0.4'}

  es-define-property@1.0.1:
    resolution: {integrity: sha512-e3nRfgfUZ4rNGL232gUgX06QNyyez04KdjFrF+LTRoOXmrOgFKDg4BCdsjW8EnT69eqdYGmRpJwiPVYNrCaW3g==}
    engines: {node: '>= 0.4'}

  es-errors@1.3.0:
    resolution: {integrity: sha512-Zf5H2Kxt2xjTvbJvP2ZWLEICxA6j+hAmMzIlypy4xcBg1vKVnx89Wy0GbS+kf5cwCVFFzdCFh2XSCFNULS6csw==}
    engines: {node: '>= 0.4'}

  es-iterator-helpers@1.2.1:
    resolution: {integrity: sha512-uDn+FE1yrDzyC0pCo961B2IHbdM8y/ACZsKD4dG6WqrjV53BADjwa7D+1aom2rsNVfLyDgU/eigvlJGJ08OQ4w==}
    engines: {node: '>= 0.4'}

  es-module-lexer@1.7.0:
    resolution: {integrity: sha512-jEQoCwk8hyb2AZziIOLhDqpm5+2ww5uIE6lkO/6jcOCusfk6LhMHpXXfBLXTZ7Ydyt0j4VoUQv6uGNYbdW+kBA==}

  es-object-atoms@1.1.1:
    resolution: {integrity: sha512-FGgH2h8zKNim9ljj7dankFPcICIK9Cp5bm+c2gQSYePhpaG5+esrLODihIorn+Pe6FGJzWhXQotPv73jTaldXA==}
    engines: {node: '>= 0.4'}

  es-set-tostringtag@2.1.0:
    resolution: {integrity: sha512-j6vWzfrGVfyXxge+O0x5sh6cvxAog0a/4Rdd2K36zCMV5eJ+/+tOAngRO8cODMNWbVRdVlmGZQL2YS3yR8bIUA==}
    engines: {node: '>= 0.4'}

  es-shim-unscopables@1.1.0:
    resolution: {integrity: sha512-d9T8ucsEhh8Bi1woXCf+TIKDIROLG5WCkxg8geBCbvk22kzwC5G2OnXVMO6FUsvQlgUUXQ2itephWDLqDzbeCw==}
    engines: {node: '>= 0.4'}

  es-to-primitive@1.3.0:
    resolution: {integrity: sha512-w+5mJ3GuFL+NjVtJlvydShqE1eN3h3PbI7/5LAsYJP/2qtuMXjfL2LpHSRqo4b4eSF5K/DH1JXKUAHSB2UW50g==}
    engines: {node: '>= 0.4'}

  es6-promise@4.2.8:
    resolution: {integrity: sha512-HJDGx5daxeIvxdBxvG2cb9g4tEvwIk3i8+nhX0yGrYmZUzbkdg8QbDevheDB8gd0//uPj4c1EQua8Q+MViT0/w==}

  esbuild@0.25.12:
    resolution: {integrity: sha512-bbPBYYrtZbkt6Os6FiTLCTFxvq4tt3JKall1vRwshA3fdVztsLAatFaZobhkBC8/BrPetoa0oksYoKXoG4ryJg==}
    engines: {node: '>=18'}
    hasBin: true

  escalade@3.2.0:
    resolution: {integrity: sha512-WUj2qlxaQtO4g6Pq5c29GTcWGDyd8itL8zTlipgECz3JesAiiOKotd8JU6otB3PACgG6xkJUyVhboMS+bje/jA==}
    engines: {node: '>=6'}

  escape-string-regexp@4.0.0:
    resolution: {integrity: sha512-TtpcNJ3XAzx3Gq8sWRzJaVajRs0uVxA2YAkdb1jm2YkPz4G6egUFAyA3n5vtEIZefPk5Wa4UXbKuS5fKkJWdgA==}
    engines: {node: '>=10'}

  eslint-config-next@16.0.4:
    resolution: {integrity: sha512-FknAsm/uexYriO6UXzV2QEm4Yz/5DVQCtMUHx0FRYAKqqf5ia8xPqdyoqXzoCc45nRF5brkFpBYMvtciavzD4g==}
    peerDependencies:
      eslint: '>=9.0.0'
      typescript: '>=3.3.1'
    peerDependenciesMeta:
      typescript:
        optional: true

  eslint-import-resolver-node@0.3.9:
    resolution: {integrity: sha512-WFj2isz22JahUv+B788TlO3N6zL3nNJGU8CcZbPZvVEkBPaJdCV4vy5wyghty5ROFbCRnm132v8BScu5/1BQ8g==}

  eslint-import-resolver-typescript@3.10.1:
    resolution: {integrity: sha512-A1rHYb06zjMGAxdLSkN2fXPBwuSaQ0iO5M/hdyS0Ajj1VBaRp0sPD3dn1FhME3c/JluGFbwSxyCfqdSbtQLAHQ==}
    engines: {node: ^14.18.0 || >=16.0.0}
    peerDependencies:
      eslint: '*'
      eslint-plugin-import: '*'
      eslint-plugin-import-x: '*'
    peerDependenciesMeta:
      eslint-plugin-import:
        optional: true
      eslint-plugin-import-x:
        optional: true

  eslint-module-utils@2.12.1:
    resolution: {integrity: sha512-L8jSWTze7K2mTg0vos/RuLRS5soomksDPoJLXIslC7c8Wmut3bx7CPpJijDcBZtxQ5lrbUdM+s0OlNbz0DCDNw==}
    engines: {node: '>=4'}
    peerDependencies:
      '@typescript-eslint/parser': '*'
      eslint: '*'
      eslint-import-resolver-node: '*'
      eslint-import-resolver-typescript: '*'
      eslint-import-resolver-webpack: '*'
    peerDependenciesMeta:
      '@typescript-eslint/parser':
        optional: true
      eslint:
        optional: true
      eslint-import-resolver-node:
        optional: true
      eslint-import-resolver-typescript:
        optional: true
      eslint-import-resolver-webpack:
        optional: true

  eslint-plugin-import@2.32.0:
    resolution: {integrity: sha512-whOE1HFo/qJDyX4SnXzP4N6zOWn79WhnCUY/iDR0mPfQZO8wcYE4JClzI2oZrhBnnMUCBCHZhO6VQyoBU95mZA==}
    engines: {node: '>=4'}
    peerDependencies:
      '@typescript-eslint/parser': '*'
      eslint: ^2 || ^3 || ^4 || ^5 || ^6 || ^7.2.0 || ^8 || ^9
    peerDependenciesMeta:
      '@typescript-eslint/parser':
        optional: true

  eslint-plugin-jsx-a11y@6.10.2:
    resolution: {integrity: sha512-scB3nz4WmG75pV8+3eRUQOHZlNSUhFNq37xnpgRkCCELU3XMvXAxLk1eqWWyE22Ki4Q01Fnsw9BA3cJHDPgn2Q==}
    engines: {node: '>=4.0'}
    peerDependencies:
      eslint: ^3 || ^4 || ^5 || ^6 || ^7 || ^8 || ^9

  eslint-plugin-react-hooks@7.0.1:
    resolution: {integrity: sha512-O0d0m04evaNzEPoSW+59Mezf8Qt0InfgGIBJnpC0h3NH/WjUAR7BIKUfysC6todmtiZ/A0oUVS8Gce0WhBrHsA==}
    engines: {node: '>=18'}
    peerDependencies:
      eslint: ^3.0.0 || ^4.0.0 || ^5.0.0 || ^6.0.0 || ^7.0.0 || ^8.0.0-0 || ^9.0.0

  eslint-plugin-react@7.37.5:
    resolution: {integrity: sha512-Qteup0SqU15kdocexFNAJMvCJEfa2xUKNV4CC1xsVMrIIqEy3SQ/rqyxCWNzfrd3/ldy6HMlD2e0JDVpDg2qIA==}
    engines: {node: '>=4'}
    peerDependencies:
      eslint: ^3 || ^4 || ^5 || ^6 || ^7 || ^8 || ^9.7

  eslint-scope@8.4.0:
    resolution: {integrity: sha512-sNXOfKCn74rt8RICKMvJS7XKV/Xk9kA7DyJr8mJik3S7Cwgy3qlkkmyS2uQB3jiJg6VNdZd/pDBJu0nvG2NlTg==}
    engines: {node: ^18.18.0 || ^20.9.0 || >=21.1.0}

  eslint-visitor-keys@3.4.3:
    resolution: {integrity: sha512-wpc+LXeiyiisxPlEkUzU6svyS1frIO3Mgxj1fdy7Pm8Ygzguax2N3Fa/D/ag1WqbOprdI+uY6wMUl8/a2G+iag==}
    engines: {node: ^12.22.0 || ^14.17.0 || >=16.0.0}

  eslint-visitor-keys@4.2.1:
    resolution: {integrity: sha512-Uhdk5sfqcee/9H/rCOJikYz67o0a2Tw2hGRPOG2Y1R2dg7brRe1uG0yaNQDHu+TO/uQPF/5eCapvYSmHUjt7JQ==}
    engines: {node: ^18.18.0 || ^20.9.0 || >=21.1.0}

  eslint@9.39.1:
    resolution: {integrity: sha512-BhHmn2yNOFA9H9JmmIVKJmd288g9hrVRDkdoIgRCRuSySRUHH7r/DI6aAXW9T1WwUuY3DFgrcaqB+deURBLR5g==}
    engines: {node: ^18.18.0 || ^20.9.0 || >=21.1.0}
    hasBin: true
    peerDependencies:
      jiti: '*'
    peerDependenciesMeta:
      jiti:
        optional: true

  espree@10.4.0:
    resolution: {integrity: sha512-j6PAQ2uUr79PZhBjP5C5fhl8e39FmRnOjsD5lGnWrFU8i2G776tBK7+nP8KuQUTTyAZUwfQqXAgrVH5MbH9CYQ==}
    engines: {node: ^18.18.0 || ^20.9.0 || >=21.1.0}

  esquery@1.6.0:
    resolution: {integrity: sha512-ca9pw9fomFcKPvFLXhBKUK90ZvGibiGOvRJNbjljY7s7uq/5YO4BOzcYtJqExdx99rF6aAcnRxHmcUHcz6sQsg==}
    engines: {node: '>=0.10'}

  esrecurse@4.3.0:
    resolution: {integrity: sha512-KmfKL3b6G+RXvP8N1vr3Tq1kL/oCFgn2NYXEtqP8/L3pKapUA4G8cFVaoF3SU323CD4XypR/ffioHmkti6/Tag==}
    engines: {node: '>=4.0'}

  estraverse@5.3.0:
    resolution: {integrity: sha512-MMdARuVEQziNTeJD8DgMqmhwR11BRQ/cBP+pLtYdSTnf3MIO8fFeiINEbX36ZdNlfU/7A9f3gUw49B3oQsvwBA==}
    engines: {node: '>=4.0'}

  estree-util-is-identifier-name@3.0.0:
    resolution: {integrity: sha512-hFtqIDZTIUZ9BXLb8y4pYGyk6+wekIivNVTcmvk8NoOh+VeRn5y6cEHzbURrWbfp1fIqdVipilzj+lfaadNZmg==}

  estree-walker@3.0.3:
    resolution: {integrity: sha512-7RUKfXgSMMkzt6ZuXmqapOurLGPPfgj6l9uRZ7lRGolvk0y2yocc35LdcxKC5PQZdn2DMqioAQ2NoWcrTKmm6g==}

  esutils@2.0.3:
    resolution: {integrity: sha512-kVscqXk4OCp68SZ0dkgEKVi6/8ij300KBWTJq32P/dYeWTSwK41WyTxalN1eRmA5Z9UU/LX9D7FWSmV9SAYx6g==}
    engines: {node: '>=0.10.0'}

  events@3.3.0:
    resolution: {integrity: sha512-mQw+2fkQbALzQ7V0MY0IqdnXNOeTtP4r0lN9z7AAawCXgqea7bDii20AYrIBrFd/Hx0M2Ocz6S111CaFkUcb0Q==}
    engines: {node: '>=0.8.x'}

  expect-type@1.2.2:
    resolution: {integrity: sha512-JhFGDVJ7tmDJItKhYgJCGLOWjuK9vPxiXoUFLwLDc99NlmklilbiQJwoctZtt13+xMw91MCk/REan6MWHqDjyA==}
    engines: {node: '>=12.0.0'}

  extend@3.0.2:
    resolution: {integrity: sha512-fjquC59cD7CyW6urNXK0FBufkZcoiGG80wTuPujX590cB5Ttln20E2UB4S/WARVqhXffZl2LNgS+gQdPIIim/g==}

  fast-deep-equal@3.1.3:
    resolution: {integrity: sha512-f3qQ9oQy9j2AhBe/H9VC91wLmKBCCU/gDOnKNAYG5hswO7BLKj09Hc5HYNz9cGI++xlpDCIgDaitVs03ATR84Q==}

  fast-glob@3.3.1:
    resolution: {integrity: sha512-kNFPyjhh5cKjrUltxs+wFx+ZkbRaxxmZ+X0ZU31SOsxCEtP9VPgtq2teZw1DebupL5GmDaNQ6yKMMVcM41iqDg==}
    engines: {node: '>=8.6.0'}

  fast-json-stable-stringify@2.1.0:
    resolution: {integrity: sha512-lhd/wF+Lk98HZoTCtlVraHtfh5XYijIjalXck7saUtuanSDyLMxnHhSXEDJqHxD7msR8D0uCmqlkwjCV8xvwHw==}

  fast-levenshtein@2.0.6:
    resolution: {integrity: sha512-DCXu6Ifhqcks7TZKY3Hxp3y6qphY5SJZmrWMDrKcERSOXWQdMhU9Ig/PYrzyw/ul9jOIyh0N4M0tbC5hodg8dw==}

  fast-sha256@1.3.0:
    resolution: {integrity: sha512-n11RGP/lrWEFI/bWdygLxhI+pVeo1ZYIVwvvPkW7azl/rOy+F3HYRZ2K5zeE9mmkhQppyv9sQFx0JM9UabnpPQ==}

  fastq@1.19.1:
    resolution: {integrity: sha512-GwLTyxkCXjXbxqIhTsMI2Nui8huMPtnxg7krajPJAjnEG/iiOS7i+zCtWGZR9G0NBKbXKh6X9m9UIsYX/N6vvQ==}

  fdir@6.5.0:
    resolution: {integrity: sha512-tIbYtZbucOs0BRGqPJkshJUYdL+SDH7dVM8gjy+ERp3WAUjLEFJE+02kanyHtwjWOnwrKYBiwAmM0p4kLJAnXg==}
    engines: {node: '>=12.0.0'}
    peerDependencies:
      picomatch: ^3 || ^4
    peerDependenciesMeta:
      picomatch:
        optional: true

  fflate@0.8.2:
    resolution: {integrity: sha512-cPJU47OaAoCbg0pBvzsgpTPhmhqI5eJjh/JIu8tPj5q+T7iLvW/JAYUqmE7KOB4R1ZyEhzBaIQpQpardBF5z8A==}

  file-entry-cache@8.0.0:
    resolution: {integrity: sha512-XXTUwCvisa5oacNGRP9SfNtYBNAMi+RPwBFmblZEF7N7swHYQS6/Zfk7SRwx4D5j3CH211YNRco1DEMNVfZCnQ==}
    engines: {node: '>=16.0.0'}

  fill-range@7.1.1:
    resolution: {integrity: sha512-YsGpe3WHLK8ZYi4tWDg2Jy3ebRz2rXowDxnld4bkQB00cc/1Zw9AWnC0i9ztDJitivtQvaI9KaLyKrc+hBW0yg==}
    engines: {node: '>=8'}

  find-up@5.0.0:
    resolution: {integrity: sha512-78/PXT1wlLLDgTzDs7sjq9hzz0vXD+zn+7wypEe4fXQxCmdmqfGsEPQxmiCSQI3ajFV91bVSsvNtrJRiW6nGng==}
    engines: {node: '>=10'}

  flat-cache@4.0.1:
    resolution: {integrity: sha512-f7ccFPK3SXFHpx15UIGyRJ/FJQctuKZ0zVuN3frBo4HnK3cay9VEW0R6yPYFHC0AgqhukPzKjq22t5DmAyqGyw==}
    engines: {node: '>=16'}

  flatted@3.3.3:
    resolution: {integrity: sha512-GX+ysw4PBCz0PzosHDepZGANEuFCMLrnRTiEy9McGjmkCQYwRq4A/X786G/fjM/+OjsWSU1ZrY5qyARZmO/uwg==}

  follow-redirects@1.15.11:
    resolution: {integrity: sha512-deG2P0JfjrTxl50XGCDyfI97ZGVCxIpfKYmfyrQ54n5FO/0gfIES8C/Psl6kWVDolizcaaxZJnTS0QSMxvnsBQ==}
    engines: {node: '>=4.0'}
    peerDependencies:
      debug: '*'
    peerDependenciesMeta:
      debug:
        optional: true

  fontkit@2.0.4:
    resolution: {integrity: sha512-syetQadaUEDNdxdugga9CpEYVaQIxOwk7GlwZWWZ19//qW4zE5bknOKeMBDYAASwnpaSHKJITRLMF9m1fp3s6g==}

  for-each@0.3.5:
    resolution: {integrity: sha512-dKx12eRCVIzqCxFGplyFKJMPvLEWgmNtUrpTiJIR5u97zEhRG8ySrtboPHZXx7daLxQVrl643cTzbab2tkQjxg==}
    engines: {node: '>= 0.4'}

  foreground-child@3.3.1:
    resolution: {integrity: sha512-gIXjKqtFuWEgzFRJA9WCQeSJLZDjgJUOMCMzxtvFq/37KojM1BFGufqsCy0r4qSQmYLsZYMeyRqzIWOMup03sw==}
    engines: {node: '>=14'}

  form-data@4.0.5:
    resolution: {integrity: sha512-8RipRLol37bNs2bhoV67fiTEvdTrbMUYcFTiy3+wuuOnUog2QBHCZWXDRijWQfAkhBj2Uf5UnVaiWwA5vdd82w==}
    engines: {node: '>= 6'}

  fsevents@2.3.2:
    resolution: {integrity: sha512-xiqMQR4xAeHTuB9uWm+fFRcIOgKBMiOBP+eXiyT7jsgVCq1bkVygt00oASowB7EdtpOHaaPgKt812P9ab+DDKA==}
    engines: {node: ^8.16.0 || ^10.6.0 || >=11.0.0}
    os: [darwin]

  fsevents@2.3.3:
    resolution: {integrity: sha512-5xoDfX+fL7faATnagmWPpbFtwh/R77WmMMqqHGS65C3vvB0YHrgF+B1YmZ3441tMj5n63k0212XNoJwzlhffQw==}
    engines: {node: ^8.16.0 || ^10.6.0 || >=11.0.0}
    os: [darwin]

  function-bind@1.1.2:
    resolution: {integrity: sha512-7XHNxH7qX9xG5mIwxkhumTox/MIRNcOgDrxWsMt2pAr23WHp6MrRlN7FBSFpCpr+oVO0F744iUgR82nJMfG2SA==}

  function.prototype.name@1.1.8:
    resolution: {integrity: sha512-e5iwyodOHhbMr/yNrc7fDYG4qlbIvI5gajyzPnb5TCwyhjApznQh1BMFou9b30SevY43gCJKXycoCBjMbsuW0Q==}
    engines: {node: '>= 0.4'}

  functions-have-names@1.2.3:
    resolution: {integrity: sha512-xckBUXyTIqT97tq2x2AMb+g163b5JFysYk0x4qxNFwbfQkmNZoiRHb6sPzI9/QV33WeuvVYBUIiD4NzNIyqaRQ==}

  generator-function@2.0.1:
    resolution: {integrity: sha512-SFdFmIJi+ybC0vjlHN0ZGVGHc3lgE0DxPAT0djjVg+kjOnSqclqmj0KQ7ykTOLP6YxoqOvuAODGdcHJn+43q3g==}
    engines: {node: '>= 0.4'}

  gensync@1.0.0-beta.2:
    resolution: {integrity: sha512-3hN7NaskYvMDLQY55gnW3NQ+mesEAepTqlg+VEbj7zzqEMBVNhzcGYYeqFo/TlYz6eQiFcp1HcsCZO+nGgS8zg==}
    engines: {node: '>=6.9.0'}

  get-caller-file@2.0.5:
    resolution: {integrity: sha512-DyFP3BM/3YHTQOCUL/w0OZHR0lpKeGrxotcHWcqNEdnltqFwXVfhEBQ94eIo34AfQpo0rGki4cyIiftY06h2Fg==}
    engines: {node: 6.* || 8.* || >= 10.*}

  get-intrinsic@1.3.0:
    resolution: {integrity: sha512-9fSjSaos/fRIVIp+xSJlE6lfwhES7LNtKaCBIamHsjr2na1BiABJPo0mOjjz8GJDURarmCPGqaiVg5mfjb98CQ==}
    engines: {node: '>= 0.4'}

  get-nonce@1.0.1:
    resolution: {integrity: sha512-FJhYRoDaiatfEkUK8HKlicmu/3SGFD51q3itKDGoSTysQJBnfOcxU5GxnhE1E6soB76MbT0MBtnKJuXyAx+96Q==}
    engines: {node: '>=6'}

  get-proto@1.0.1:
    resolution: {integrity: sha512-sTSfBjoXBp89JvIKIefqw7U2CCebsc74kiY6awiGogKtoSGbgjYE/G/+l9sF3MWFPNc9IcoOC4ODfKHfxFmp0g==}
    engines: {node: '>= 0.4'}

  get-symbol-description@1.1.0:
    resolution: {integrity: sha512-w9UMqWwJxHNOvoNzSJ2oPF5wvYcvP7jUvYzhp67yEhTi17ZDBBC1z9pTdGuzjD+EFIqLSYRweZjqfiPzQ06Ebg==}
    engines: {node: '>= 0.4'}

  get-tsconfig@4.13.0:
    resolution: {integrity: sha512-1VKTZJCwBrvbd+Wn3AOgQP/2Av+TfTCOlE4AcRJE72W1ksZXbAx8PPBR9RzgTeSPzlPMHrbANMH3LbltH73wxQ==}

  glob-parent@5.1.2:
    resolution: {integrity: sha512-AOIgSQCepiJYwP3ARnGx+5VnTu2HBYdzbGP45eLw1vr3zB3vZLeyed1sC9hnbcOc9/SrMyM5RPQrkGz4aS9Zow==}
    engines: {node: '>= 6'}

  glob-parent@6.0.2:
    resolution: {integrity: sha512-XxwI8EOhVQgWp6iDL+3b0r86f4d6AX6zSU55HfB4ydCEuXLXc5FcYeOu+nnGftS4TEju/11rt4KJPTMgbfmv4A==}
    engines: {node: '>=10.13.0'}

  glob@10.5.0:
    resolution: {integrity: sha512-DfXN8DfhJ7NH3Oe7cFmu3NCu1wKbkReJ8TorzSAFbSKrlNaQSKfIzqYqVY8zlbs2NLBbWpRiU52GX2PbaBVNkg==}
    hasBin: true

  globals@14.0.0:
    resolution: {integrity: sha512-oahGvuMGQlPw/ivIYBjVSrWAfWLBeku5tpPE2fOPLi+WHffIWbuh2tCjhyQhTBPMf5E9jDEH4FOmTYgYwbKwtQ==}
    engines: {node: '>=18'}

  globals@16.4.0:
    resolution: {integrity: sha512-ob/2LcVVaVGCYN+r14cnwnoDPUufjiYgSqRhiFD0Q1iI4Odora5RE8Iv1D24hAz5oMophRGkGz+yuvQmmUMnMw==}
    engines: {node: '>=18'}

  globalthis@1.0.4:
    resolution: {integrity: sha512-DpLKbNU4WylpxJykQujfCcwYWiV/Jhm50Goo0wrVILAv5jOr9d+H+UR3PhSCD2rCCEIg0uc+G+muBTwD54JhDQ==}
    engines: {node: '>= 0.4'}

  gopd@1.2.0:
    resolution: {integrity: sha512-ZUKRh6/kUFoAiTAtTYPZJ3hw9wNxx+BIBOijnlG9PnrJsCcSjs1wyyD6vJpaYtgnzDrKYRSqf3OO6Rfa93xsRg==}
    engines: {node: '>= 0.4'}

  graceful-fs@4.2.11:
    resolution: {integrity: sha512-RbJ5/jmFcNNCcDV5o9eTnBLJ/HszWV0P73bc+Ff4nS/rJj+YaS6IGyiOL0VoBYX+l1Wrl3k63h/KrH+nhJ0XvQ==}

  graphemer@1.4.0:
    resolution: {integrity: sha512-EtKwoO6kxCL9WO5xipiHTZlSzBm7WLT627TqC/uVRd0HKmq8NXyebnNYxDoBi7wt8eTWrUrKXCOVaFq9x1kgag==}

  graphql@16.12.0:
    resolution: {integrity: sha512-DKKrynuQRne0PNpEbzuEdHlYOMksHSUI8Zc9Unei5gTsMNA2/vMpoMz/yKba50pejK56qj98qM0SjYxAKi13gQ==}
    engines: {node: ^12.22.0 || ^14.16.0 || ^16.0.0 || >=17.0.0}

  gzip-size@6.0.0:
    resolution: {integrity: sha512-ax7ZYomf6jqPTQ4+XCpUGyXKHk5WweS+e05MBO4/y3WJ5RkmPXNKvX+bx1behVILVwr6JSQvZAku021CHPXG3Q==}
    engines: {node: '>=10'}

  happy-dom@20.0.10:
    resolution: {integrity: sha512-6umCCHcjQrhP5oXhrHQQvLB0bwb1UzHAHdsXy+FjtKoYjUhmNZsQL8NivwM1vDvNEChJabVrUYxUnp/ZdYmy2g==}
    engines: {node: '>=20.0.0'}

  has-bigints@1.1.0:
    resolution: {integrity: sha512-R3pbpkcIqv2Pm3dUwgjclDRVmWpTJW2DcMzcIhEXEx1oh/CEMObMm3KLmRJOdvhM7o4uQBnwr8pzRK2sJWIqfg==}
    engines: {node: '>= 0.4'}

  has-flag@4.0.0:
    resolution: {integrity: sha512-EykJT/Q1KjTWctppgIAgfSO0tKVuZUjhgMr17kqTumMl6Afv3EISleU7qZUzoXDFTAHTDC4NOoG/ZxU3EvlMPQ==}
    engines: {node: '>=8'}

  has-property-descriptors@1.0.2:
    resolution: {integrity: sha512-55JNKuIW+vq4Ke1BjOTjM2YctQIvCT7GFzHwmfZPGo5wnrgkid0YQtnAleFSqumZm4az3n2BS+erby5ipJdgrg==}

  has-proto@1.2.0:
    resolution: {integrity: sha512-KIL7eQPfHQRC8+XluaIw7BHUwwqL19bQn4hzNgdr+1wXoU0KKj6rufu47lhY7KbJR2C6T6+PfyN0Ea7wkSS+qQ==}
    engines: {node: '>= 0.4'}

  has-symbols@1.1.0:
    resolution: {integrity: sha512-1cDNdwJ2Jaohmb3sg4OmKaMBwuC48sYni5HUw2DvsC8LjGTLK9h+eb1X6RyuOHe4hT0ULCW68iomhjUoKUqlPQ==}
    engines: {node: '>= 0.4'}

  has-tostringtag@1.0.2:
    resolution: {integrity: sha512-NqADB8VjPFLM2V0VvHUewwwsw0ZWBaIdgo+ieHtK3hasLz4qeCRjYcqfB6AQrBggRKppKF8L52/VqdVsO47Dlw==}
    engines: {node: '>= 0.4'}

  hasown@2.0.2:
    resolution: {integrity: sha512-0hJU9SCPvmMzIBdZFqNPXWa6dqh7WdH0cII9y+CyS8rG3nL48Bclra9HmKhVVUHyPWNH5Y7xDwAB7bfgSjkUMQ==}
    engines: {node: '>= 0.4'}

  hast-util-to-jsx-runtime@2.3.6:
    resolution: {integrity: sha512-zl6s8LwNyo1P9uw+XJGvZtdFF1GdAkOg8ujOw+4Pyb76874fLps4ueHXDhXWdk6YHQ6OgUtinliG7RsYvCbbBg==}

  hast-util-whitespace@3.0.0:
    resolution: {integrity: sha512-88JUN06ipLwsnv+dVn+OIYOvAuvBMy/Qoi6O7mQHxdPXpjy+Cd6xRkWwux7DKO+4sYILtLBRIKgsdpS2gQc7qw==}

  headers-polyfill@4.0.3:
    resolution: {integrity: sha512-IScLbePpkvO846sIwOtOTDjutRMWdXdJmXdMvk6gCBHxFO8d+QKOQedyZSxFTTFYRSmlgSTDtXqqq4pcenBXLQ==}

  hermes-estree@0.25.1:
    resolution: {integrity: sha512-0wUoCcLp+5Ev5pDW2OriHC2MJCbwLwuRx+gAqMTOkGKJJiBCLjtrvy4PWUGn6MIVefecRpzoOZ/UV6iGdOr+Cw==}

  hermes-parser@0.25.1:
    resolution: {integrity: sha512-6pEjquH3rqaI6cYAXYPcz9MS4rY6R4ngRgrgfDshRptUZIc3lw0MCIJIGDj9++mfySOuPTHB4nrSW99BCvOPIA==}

  hsl-to-hex@1.0.0:
    resolution: {integrity: sha512-K6GVpucS5wFf44X0h2bLVRDsycgJmf9FF2elg+CrqD8GcFU8c6vYhgXn8NjUkFCwj+xDFb70qgLbTUm6sxwPmA==}

  hsl-to-rgb-for-reals@1.1.1:
    resolution: {integrity: sha512-LgOWAkrN0rFaQpfdWBQlv/VhkOxb5AsBjk6NQVx4yEzWS923T07X0M1Y0VNko2H52HeSpZrZNNMJ0aFqsdVzQg==}

  html-escaper@2.0.2:
    resolution: {integrity: sha512-H2iMtd0I4Mt5eYiapRdIDjp+XzelXQ0tFE4JS7YFwFevXXMmOp9myNrUvCg0D6ws8iqkRPBfKHgbwig1SmlLfg==}

  html-to-text@9.0.5:
    resolution: {integrity: sha512-qY60FjREgVZL03vJU6IfMV4GDjGBIoOyvuFdpBDIX9yTlDw0TjxVBQp+P8NvpdIXNJvfWBTNul7fsAQJq2FNpg==}
    engines: {node: '>=14'}

  html-url-attributes@3.0.1:
    resolution: {integrity: sha512-ol6UPyBWqsrO6EJySPz2O7ZSr856WDrEzM5zMqp+FJJLGMW35cLYmmZnl0vztAZxRUoNZJFTCohfjuIJ8I4QBQ==}

  htmlparser2@8.0.2:
    resolution: {integrity: sha512-GYdjWKDkbRLkZ5geuHs5NY1puJ+PXwP7+fHPRz06Eirsb9ugf6d8kkXav6ADhcODhFFPMIXyxkxSuMf3D6NCFA==}

  husky@9.1.7:
    resolution: {integrity: sha512-5gs5ytaNjBrh5Ow3zrvdUUY+0VxIuWVL4i9irt6friV+BqdCfmV11CQTWMiBYWHbXhco+J1kHfTOUkePhCDvMA==}
    engines: {node: '>=18'}
    hasBin: true

  hyphen@1.10.6:
    resolution: {integrity: sha512-fXHXcGFTXOvZTSkPJuGOQf5Lv5T/R2itiiCVPg9LxAje5D00O0pP83yJShFq5V89Ly//Gt6acj7z8pbBr34stw==}

  ignore@5.3.2:
    resolution: {integrity: sha512-hsBTNUqQTDwkWtcdYI2i06Y/nUBEsNEDJKjWdigLvegy8kDuJAS8uRlpkkcQpyEXL0Z/pjDy5HBmMjRCJ2gq+g==}
    engines: {node: '>= 4'}

  ignore@7.0.5:
    resolution: {integrity: sha512-Hs59xBNfUIunMFgWAbGX5cq6893IbWg4KnrjbYwX3tx0ztorVgTDA6B2sxf8ejHJ4wz8BqGUMYlnzNBer5NvGg==}
    engines: {node: '>= 4'}

  import-fresh@3.3.1:
    resolution: {integrity: sha512-TR3KfrTZTYLPB6jUjfx6MF9WcWrHL9su5TObK4ZkYgBdWKPOFoSoQIdEuTuR82pmtxH2spWG9h6etwfr1pLBqQ==}
    engines: {node: '>=6'}

  imurmurhash@0.1.4:
    resolution: {integrity: sha512-JmXMZ6wuvDmLiHEml9ykzqO6lwFbof0GG4IkcGaENdCRDDmMVnny7s5HsIgHCbaq0w2MyPhDqkhTUgS2LU2PHA==}
    engines: {node: '>=0.8.19'}

  indent-string@4.0.0:
    resolution: {integrity: sha512-EdDDZu4A2OyIK7Lr/2zG+w5jmbuk1DVBnEwREQvBzspBJkCEbRa8GxU1lghYcaGJCnRWibjDXlq779X1/y5xwg==}
    engines: {node: '>=8'}

  inherits@2.0.4:
    resolution: {integrity: sha512-k/vGaX4/Yla3WzyMCvTQOXYeIHvqOKtnqBduzTHpzpQZzAskKMhZ2K+EnBiSM9zGSoIFeMpXKxa4dYeZIQqewQ==}

  inline-style-parser@0.2.7:
    resolution: {integrity: sha512-Nb2ctOyNR8DqQoR0OwRG95uNWIC0C1lCgf5Naz5H6Ji72KZ8OcFZLz2P5sNgwlyoJ8Yif11oMuYs5pBQa86csA==}

  internal-slot@1.1.0:
    resolution: {integrity: sha512-4gd7VpWNQNB4UKKCFFVcp1AVv+FMOgs9NKzjHKusc8jTMhd5eL1NqQqOpE0KzMds804/yHlglp3uxgluOqAPLw==}
    engines: {node: '>= 0.4'}

  is-alphabetical@2.0.1:
    resolution: {integrity: sha512-FWyyY60MeTNyeSRpkM2Iry0G9hpr7/9kD40mD/cGQEuilcZYS4okz8SN2Q6rLCJ8gbCt6fN+rC+6tMGS99LaxQ==}

  is-alphanumerical@2.0.1:
    resolution: {integrity: sha512-hmbYhX/9MUMF5uh7tOXyK/n0ZvWpad5caBA17GsC6vyuCqaWliRG5K1qS9inmUhEMaOBIW7/whAnSwveW/LtZw==}

  is-array-buffer@3.0.5:
    resolution: {integrity: sha512-DDfANUiiG2wC1qawP66qlTugJeL5HyzMpfr8lLK+jMQirGzNod0B12cFB/9q838Ru27sBwfw78/rdoU7RERz6A==}
    engines: {node: '>= 0.4'}

  is-arrayish@0.3.4:
    resolution: {integrity: sha512-m6UrgzFVUYawGBh1dUsWR5M2Clqic9RVXC/9f8ceNlv2IcO9j9J/z8UoCLPqtsPBFNzEpfR3xftohbfqDx8EQA==}

  is-async-function@2.1.1:
    resolution: {integrity: sha512-9dgM/cZBnNvjzaMYHVoxxfPj2QXt22Ev7SuuPrs+xav0ukGB0S6d4ydZdEiM48kLx5kDV+QBPrpVnFyefL8kkQ==}
    engines: {node: '>= 0.4'}

  is-bigint@1.1.0:
    resolution: {integrity: sha512-n4ZT37wG78iz03xPRKJrHTdZbe3IicyucEtdRsV5yglwc3GyUfbAfpSeD0FJ41NbUNSt5wbhqfp1fS+BgnvDFQ==}
    engines: {node: '>= 0.4'}

  is-boolean-object@1.2.2:
    resolution: {integrity: sha512-wa56o2/ElJMYqjCjGkXri7it5FbebW5usLw/nPmCMs5DeZ7eziSYZhSmPRn0txqeW4LnAmQQU7FgqLpsEFKM4A==}
    engines: {node: '>= 0.4'}

  is-bun-module@2.0.0:
    resolution: {integrity: sha512-gNCGbnnnnFAUGKeZ9PdbyeGYJqewpmc2aKHUEMO5nQPWU9lOmv7jcmQIv+qHD8fXW6W7qfuCwX4rY9LNRjXrkQ==}

  is-callable@1.2.7:
    resolution: {integrity: sha512-1BC0BVFhS/p0qtw6enp8e+8OD0UrK0oFLztSjNzhcKA3WDuJxxAPXzPuPtKkjEY9UUoEWlX/8fgKeu2S8i9JTA==}
    engines: {node: '>= 0.4'}

  is-core-module@2.16.1:
    resolution: {integrity: sha512-UfoeMA6fIJ8wTYFEUjelnaGI67v6+N7qXJEvQuIGa99l4xsCruSYOVSQ0uPANn4dAzm8lkYPaKLrrijLq7x23w==}
    engines: {node: '>= 0.4'}

  is-data-view@1.0.2:
    resolution: {integrity: sha512-RKtWF8pGmS87i2D6gqQu/l7EYRlVdfzemCJN/P3UOs//x1QE7mfhvzHIApBTRf7axvT6DMGwSwBXYCT0nfB9xw==}
    engines: {node: '>= 0.4'}

  is-date-object@1.1.0:
    resolution: {integrity: sha512-PwwhEakHVKTdRNVOw+/Gyh0+MzlCl4R6qKvkhuvLtPMggI1WAHt9sOwZxQLSGpUaDnrdyDsomoRgNnCfKNSXXg==}
    engines: {node: '>= 0.4'}

  is-decimal@2.0.1:
    resolution: {integrity: sha512-AAB9hiomQs5DXWcRB1rqsxGUstbRroFOPPVAomNk/3XHR5JyEZChOyTWe2oayKnsSsr/kcGqF+z6yuH6HHpN0A==}

  is-extglob@2.1.1:
    resolution: {integrity: sha512-SbKbANkN603Vi4jEZv49LeVJMn4yGwsbzZworEoyEiutsN3nJYdbO36zfhGJ6QEDpOZIFkDtnq5JRxmvl3jsoQ==}
    engines: {node: '>=0.10.0'}

  is-finalizationregistry@1.1.1:
    resolution: {integrity: sha512-1pC6N8qWJbWoPtEjgcL2xyhQOP491EQjeUo3qTKcmV8YSDDJrOepfG8pcC7h/QgnQHYSv0mJ3Z/ZWxmatVrysg==}
    engines: {node: '>= 0.4'}

  is-fullwidth-code-point@3.0.0:
    resolution: {integrity: sha512-zymm5+u+sCsSWyD9qNaejV3DFvhCKclKdizYaJUuHA83RLjb7nSuGnddCHGv0hk+KY7BMAlsWeK4Ueg6EV6XQg==}
    engines: {node: '>=8'}

  is-generator-function@1.1.2:
    resolution: {integrity: sha512-upqt1SkGkODW9tsGNG5mtXTXtECizwtS2kA161M+gJPc1xdb/Ax629af6YrTwcOeQHbewrPNlE5Dx7kzvXTizA==}
    engines: {node: '>= 0.4'}

  is-glob@4.0.3:
    resolution: {integrity: sha512-xelSayHH36ZgE7ZWhli7pW34hNbNl8Ojv5KVmkJD4hBdD3th8Tfk9vYasLM+mXWOZhFkgZfxhLSnrwRr4elSSg==}
    engines: {node: '>=0.10.0'}

  is-hexadecimal@2.0.1:
    resolution: {integrity: sha512-DgZQp241c8oO6cA1SbTEWiXeoxV42vlcJxgH+B3hi1AiqqKruZR3ZGF8In3fj4+/y/7rHvlOZLZtgJ/4ttYGZg==}

  is-map@2.0.3:
    resolution: {integrity: sha512-1Qed0/Hr2m+YqxnM09CjA2d/i6YZNfF6R2oRAOj36eUdS6qIV/huPJNSEpKbupewFs+ZsJlxsjjPbc0/afW6Lw==}
    engines: {node: '>= 0.4'}

  is-negative-zero@2.0.3:
    resolution: {integrity: sha512-5KoIu2Ngpyek75jXodFvnafB6DJgr3u8uuK0LEZJjrU19DrMD3EVERaR8sjz8CCGgpZvxPl9SuE1GMVPFHx1mw==}
    engines: {node: '>= 0.4'}

  is-node-process@1.2.0:
    resolution: {integrity: sha512-Vg4o6/fqPxIjtxgUH5QLJhwZ7gW5diGCVlXpuUfELC62CuxM1iHcRe51f2W1FDy04Ai4KJkagKjx3XaqyfRKXw==}

  is-number-object@1.1.1:
    resolution: {integrity: sha512-lZhclumE1G6VYD8VHe35wFaIif+CTy5SJIi5+3y4psDgWu4wPDoBhF8NxUOinEc7pHgiTsT6MaBb92rKhhD+Xw==}
    engines: {node: '>= 0.4'}

  is-number@7.0.0:
    resolution: {integrity: sha512-41Cifkg6e8TylSpdtTpeLVMqvSBEVzTttHvERD741+pnZ8ANv0004MRL43QKPDlK9cGvNp6NZWZUBlbGXYxxng==}
    engines: {node: '>=0.12.0'}

  is-plain-obj@4.1.0:
    resolution: {integrity: sha512-+Pgi+vMuUNkJyExiMBt5IlFoMyKnr5zhJ4Uspz58WOhBF5QoIZkFyNHIbBAtHwzVAgk5RtndVNsDRN61/mmDqg==}
    engines: {node: '>=12'}

  is-plain-object@5.0.0:
    resolution: {integrity: sha512-VRSzKkbMm5jMDoKLbltAkFQ5Qr7VDiTFGXxYFXXowVj387GeGNOCsOH6Msy00SGZ3Fp84b1Naa1psqgcCIEP5Q==}
    engines: {node: '>=0.10.0'}

  is-regex@1.2.1:
    resolution: {integrity: sha512-MjYsKHO5O7mCsmRGxWcLWheFqN9DJ/2TmngvjKXihe6efViPqc274+Fx/4fYj/r03+ESvBdTXK0V6tA3rgez1g==}
    engines: {node: '>= 0.4'}

  is-set@2.0.3:
    resolution: {integrity: sha512-iPAjerrse27/ygGLxw+EBR9agv9Y6uLeYVJMu+QNCoouJ1/1ri0mGrcWpfCqFZuzzx3WjtwxG098X+n4OuRkPg==}
    engines: {node: '>= 0.4'}

  is-shared-array-buffer@1.0.4:
    resolution: {integrity: sha512-ISWac8drv4ZGfwKl5slpHG9OwPNty4jOWPRIhBpxOoD+hqITiwuipOQ2bNthAzwA3B4fIjO4Nln74N0S9byq8A==}
    engines: {node: '>= 0.4'}

  is-string@1.1.1:
    resolution: {integrity: sha512-BtEeSsoaQjlSPBemMQIrY1MY0uM6vnS1g5fmufYOtnxLGUZM2178PKbhsk7Ffv58IX+ZtcvoGwccYsh0PglkAA==}
    engines: {node: '>= 0.4'}

  is-symbol@1.1.1:
    resolution: {integrity: sha512-9gGx6GTtCQM73BgmHQXfDmLtfjjTUDSyoxTCbp5WtoixAhfgsDirWIcVQ/IHpvI5Vgd5i/J5F7B9cN/WlVbC/w==}
    engines: {node: '>= 0.4'}

  is-typed-array@1.1.15:
    resolution: {integrity: sha512-p3EcsicXjit7SaskXHs1hA91QxgTw46Fv6EFKKGS5DRFLD8yKnohjF3hxoju94b/OcMZoQukzpPpBE9uLVKzgQ==}
    engines: {node: '>= 0.4'}

  is-url@1.2.4:
    resolution: {integrity: sha512-ITvGim8FhRiYe4IQ5uHSkj7pVaPDrCTkNd3yq3cV7iZAcJdHTUMPMEHcqSOy9xZ9qFenQCvi+2wjH9a1nXqHww==}

  is-weakmap@2.0.2:
    resolution: {integrity: sha512-K5pXYOm9wqY1RgjpL3YTkF39tni1XajUIkawTLUo9EZEVUFga5gSQJF8nNS7ZwJQ02y+1YCNYcMh+HIf1ZqE+w==}
    engines: {node: '>= 0.4'}

  is-weakref@1.1.1:
    resolution: {integrity: sha512-6i9mGWSlqzNMEqpCp93KwRS1uUOodk2OJ6b+sq7ZPDSy2WuI5NFIxp/254TytR8ftefexkWn5xNiHUNpPOfSew==}
    engines: {node: '>= 0.4'}

  is-weakset@2.0.4:
    resolution: {integrity: sha512-mfcwb6IzQyOKTs84CQMrOwW4gQcaTOAWJ0zzJCl2WSPDrWk/OzDaImWFH3djXhb24g4eudZfLRozAvPGw4d9hQ==}
    engines: {node: '>= 0.4'}

  isarray@2.0.5:
    resolution: {integrity: sha512-xHjhDr3cNBK0BzdUJSPXZntQUx/mwMS5Rw4A7lPJ90XGAO6ISP/ePDNuo0vhqOZU+UD5JoodwCAAoZQd3FeAKw==}

  isexe@2.0.0:
    resolution: {integrity: sha512-RHxMLp9lnKHGHRng9QFhRCMbYAcVpn69smSGcq3f36xjgVVWThj4qqLbTLlq7Ssj8B+fIQ1EuCEGI2lKsyQeIw==}

  istanbul-lib-coverage@3.2.2:
    resolution: {integrity: sha512-O8dpsF+r0WV/8MNRKfnmrtCWhuKjxrq2w+jpzBL5UZKTi2LeVWnWOmWRxFlesJONmc+wLAGvKQZEOanko0LFTg==}
    engines: {node: '>=8'}

  istanbul-lib-report@3.0.1:
    resolution: {integrity: sha512-GCfE1mtsHGOELCU8e/Z7YWzpmybrx/+dSTfLrvY8qRmaY6zXTKWn6WQIjaAFw069icm6GVMNkgu0NzI4iPZUNw==}
    engines: {node: '>=10'}

  istanbul-lib-source-maps@5.0.6:
    resolution: {integrity: sha512-yg2d+Em4KizZC5niWhQaIomgf5WlL4vOOjZ5xGCmF8SnPE/mDWWXgvRExdcpCgh9lLRRa1/fSYp2ymmbJ1pI+A==}
    engines: {node: '>=10'}

  istanbul-reports@3.2.0:
    resolution: {integrity: sha512-HGYWWS/ehqTV3xN10i23tkPkpH46MLCIMFNCaaKNavAXTF1RkqxawEPtnjnGZ6XKSInBKkiOA5BKS+aZiY3AvA==}
    engines: {node: '>=8'}

  iterator.prototype@1.1.5:
    resolution: {integrity: sha512-H0dkQoCa3b2VEeKQBOxFph+JAbcrQdE7KC0UkqwpLmv2EC4P41QXP+rqo9wYodACiG5/WM5s9oDApTU8utwj9g==}
    engines: {node: '>= 0.4'}

  jackspeak@3.4.3:
    resolution: {integrity: sha512-OGlZQpz2yfahA/Rd1Y8Cd9SIEsqvXkLVoSw/cgwhnhFMDbsQFeZYoJJ7bIZBS9BcamUW96asq/npPWugM+RQBw==}

  jay-peg@1.1.1:
    resolution: {integrity: sha512-D62KEuBxz/ip2gQKOEhk/mx14o7eiFRaU+VNNSP4MOiIkwb/D6B3G1Mfas7C/Fit8EsSV2/IWjZElx/Gs6A4ww==}

  jiti@2.6.1:
    resolution: {integrity: sha512-ekilCSN1jwRvIbgeg/57YFh8qQDNbwDb9xT/qu2DAHbFFZUicIl4ygVaAvzveMhMVr3LnpSKTNnwt8PoOfmKhQ==}
    hasBin: true

  js-tokens@4.0.0:
    resolution: {integrity: sha512-RdJUflcE3cUzKiMqQgsCu06FPu9UdIJO0beYbPhHN4k6apgJtifcoCtT9bcxOpYBtpD2kCM6Sbzg4CausW/PKQ==}

  js-tokens@9.0.1:
    resolution: {integrity: sha512-mxa9E9ITFOt0ban3j6L5MpjwegGz6lBQmM1IJkWeBZGcMxto50+eWdjC/52xDbS2vy0k7vIMK0Fe2wfL9OQSpQ==}

  js-yaml@4.1.1:
    resolution: {integrity: sha512-qQKT4zQxXl8lLwBtHMWwaTcGfFOZviOJet3Oy/xmGk2gZH677CJM9EvtfdSkgWcATZhj/55JZ0rmy3myCT5lsA==}
    hasBin: true

  jsesc@3.1.0:
    resolution: {integrity: sha512-/sM3dO2FOzXjKQhJuo0Q173wf2KOo8t4I8vHy6lF9poUp7bKT0/NHE8fPX23PwfhnykfqnC2xRxOnVw5XuGIaA==}
    engines: {node: '>=6'}
    hasBin: true

  json-buffer@3.0.1:
    resolution: {integrity: sha512-4bV5BfR2mqfQTJm+V5tPPdf+ZpuhiIvTuAB5g8kcrXOZpTT/QwwVRWBywX1ozr6lEuPdbHxwaJlm9G6mI2sfSQ==}

  json-schema-traverse@0.4.1:
    resolution: {integrity: sha512-xbbCH5dCYU5T8LcEhhuh7HJ88HXuW3qsI3Y0zOZFKfZEHcpWiHU/Jxzk629Brsab/mMiHQti9wMP+845RPe3Vg==}

  json-stable-stringify-without-jsonify@1.0.1:
    resolution: {integrity: sha512-Bdboy+l7tA3OGW6FjyFHWkP5LuByj1Tk33Ljyq0axyzdk9//JSi2u3fP1QSmd1KNwq6VOKYGlAu87CisVir6Pw==}

  json5@1.0.2:
    resolution: {integrity: sha512-g1MWMLBiz8FKi1e4w0UyVL3w+iJceWAFBAaBnnGKOpNa5f8TLktkbre1+s6oICydWAm+HRUGTmI+//xv2hvXYA==}
    hasBin: true

  json5@2.2.3:
    resolution: {integrity: sha512-XmOWe7eyHYH14cLdVPoyg+GOH3rYX++KpzrylJwSW98t3Nk+U8XOl8FWKOgwtzdb8lXGf6zYwDUzeHMWfxasyg==}
    engines: {node: '>=6'}
    hasBin: true

  jsx-ast-utils@3.3.5:
    resolution: {integrity: sha512-ZZow9HBI5O6EPgSJLUb8n2NKgmVWTwCvHGwFuJlMjvLFqlGG6pjirPhtdsseaLZjSibD8eegzmYpUZwoIlj2cQ==}
    engines: {node: '>=4.0'}

  keyv@4.5.4:
    resolution: {integrity: sha512-oxVHkHR/EJf2CNXnWxRLW6mg7JyCCUcG0DtEGmL2ctUo1PNTin1PUil+r/+4r5MpVgC/fn1kjsx7mjSujKqIpw==}

  language-subtag-registry@0.3.23:
    resolution: {integrity: sha512-0K65Lea881pHotoGEa5gDlMxt3pctLi2RplBb7Ezh4rRdLEOtgi7n4EwK9lamnUCkKBqaeKRVebTq6BAxSkpXQ==}

  language-tags@1.0.9:
    resolution: {integrity: sha512-MbjN408fEndfiQXbFQ1vnd+1NoLDsnQW41410oQBXiyXDMYH5z505juWa4KUE1LqxRC7DgOgZDbKLxHIwm27hA==}
    engines: {node: '>=0.10'}

  leac@0.6.0:
    resolution: {integrity: sha512-y+SqErxb8h7nE/fiEX07jsbuhrpO9lL8eca7/Y1nuWV2moNlXhyd59iDGcRf6moVyDMbmTNzL40SUyrFU/yDpg==}

  levn@0.4.1:
    resolution: {integrity: sha512-+bT2uH4E5LGE7h/n3evcS/sQlJXCpIp6ym8OWJ5eV6+67Dsql/LaaT7qJBAt2rzfoa/5QBGBhxDix1dMt2kQKQ==}
    engines: {node: '>= 0.8.0'}

  lightningcss-android-arm64@1.30.2:
    resolution: {integrity: sha512-BH9sEdOCahSgmkVhBLeU7Hc9DWeZ1Eb6wNS6Da8igvUwAe0sqROHddIlvU06q3WyXVEOYDZ6ykBZQnjTbmo4+A==}
    engines: {node: '>= 12.0.0'}
    cpu: [arm64]
    os: [android]

  lightningcss-darwin-arm64@1.30.2:
    resolution: {integrity: sha512-ylTcDJBN3Hp21TdhRT5zBOIi73P6/W0qwvlFEk22fkdXchtNTOU4Qc37SkzV+EKYxLouZ6M4LG9NfZ1qkhhBWA==}
    engines: {node: '>= 12.0.0'}
    cpu: [arm64]
    os: [darwin]

  lightningcss-darwin-x64@1.30.2:
    resolution: {integrity: sha512-oBZgKchomuDYxr7ilwLcyms6BCyLn0z8J0+ZZmfpjwg9fRVZIR5/GMXd7r9RH94iDhld3UmSjBM6nXWM2TfZTQ==}
    engines: {node: '>= 12.0.0'}
    cpu: [x64]
    os: [darwin]

  lightningcss-freebsd-x64@1.30.2:
    resolution: {integrity: sha512-c2bH6xTrf4BDpK8MoGG4Bd6zAMZDAXS569UxCAGcA7IKbHNMlhGQ89eRmvpIUGfKWNVdbhSbkQaWhEoMGmGslA==}
    engines: {node: '>= 12.0.0'}
    cpu: [x64]
    os: [freebsd]

  lightningcss-linux-arm-gnueabihf@1.30.2:
    resolution: {integrity: sha512-eVdpxh4wYcm0PofJIZVuYuLiqBIakQ9uFZmipf6LF/HRj5Bgm0eb3qL/mr1smyXIS1twwOxNWndd8z0E374hiA==}
    engines: {node: '>= 12.0.0'}
    cpu: [arm]
    os: [linux]

  lightningcss-linux-arm64-gnu@1.30.2:
    resolution: {integrity: sha512-UK65WJAbwIJbiBFXpxrbTNArtfuznvxAJw4Q2ZGlU8kPeDIWEX1dg3rn2veBVUylA2Ezg89ktszWbaQnxD/e3A==}
    engines: {node: '>= 12.0.0'}
    cpu: [arm64]
    os: [linux]

  lightningcss-linux-arm64-musl@1.30.2:
    resolution: {integrity: sha512-5Vh9dGeblpTxWHpOx8iauV02popZDsCYMPIgiuw97OJ5uaDsL86cnqSFs5LZkG3ghHoX5isLgWzMs+eD1YzrnA==}
    engines: {node: '>= 12.0.0'}
    cpu: [arm64]
    os: [linux]

  lightningcss-linux-x64-gnu@1.30.2:
    resolution: {integrity: sha512-Cfd46gdmj1vQ+lR6VRTTadNHu6ALuw2pKR9lYq4FnhvgBc4zWY1EtZcAc6EffShbb1MFrIPfLDXD6Xprbnni4w==}
    engines: {node: '>= 12.0.0'}
    cpu: [x64]
    os: [linux]

  lightningcss-linux-x64-musl@1.30.2:
    resolution: {integrity: sha512-XJaLUUFXb6/QG2lGIW6aIk6jKdtjtcffUT0NKvIqhSBY3hh9Ch+1LCeH80dR9q9LBjG3ewbDjnumefsLsP6aiA==}
    engines: {node: '>= 12.0.0'}
    cpu: [x64]
    os: [linux]

  lightningcss-win32-arm64-msvc@1.30.2:
    resolution: {integrity: sha512-FZn+vaj7zLv//D/192WFFVA0RgHawIcHqLX9xuWiQt7P0PtdFEVaxgF9rjM/IRYHQXNnk61/H/gb2Ei+kUQ4xQ==}
    engines: {node: '>= 12.0.0'}
    cpu: [arm64]
    os: [win32]

  lightningcss-win32-x64-msvc@1.30.2:
    resolution: {integrity: sha512-5g1yc73p+iAkid5phb4oVFMB45417DkRevRbt/El/gKXJk4jid+vPFF/AXbxn05Aky8PapwzZrdJShv5C0avjw==}
    engines: {node: '>= 12.0.0'}
    cpu: [x64]
    os: [win32]

  lightningcss@1.30.2:
    resolution: {integrity: sha512-utfs7Pr5uJyyvDETitgsaqSyjCb2qNRAtuqUeWIAKztsOYdcACf2KtARYXg2pSvhkt+9NfoaNY7fxjl6nuMjIQ==}
    engines: {node: '>= 12.0.0'}

  linebreak@1.1.0:
    resolution: {integrity: sha512-MHp03UImeVhB7XZtjd0E4n6+3xr5Dq/9xI/5FptGk5FrbDR3zagPa2DS6U8ks/3HjbKWG9Q1M2ufOzxV2qLYSQ==}

  locate-path@6.0.0:
    resolution: {integrity: sha512-iPZK6eYjbxRu3uB4/WZ3EsEIMJFMqAoopl3R+zuq0UjcAm/MO6KCweDgPfP3elTztoKP3KtnVHxTn2NHBSDVUw==}
    engines: {node: '>=10'}

  lodash.merge@4.6.2:
    resolution: {integrity: sha512-0KpjqXRVvrYyCsX1swR/XTK0va6VQkQM6MNo7PqW77ByjAhoARA8EfrP1N4+KlKj8YS0ZUCtRT/YUuhyYDujIQ==}

  longest-streak@3.1.0:
    resolution: {integrity: sha512-9Ri+o0JYgehTaVBBDoMqIl8GXtbWg711O3srftcHhZ0dqnETqLaoIK0x17fUw9rFSlK/0NlsKe0Ahhyl5pXE2g==}

  loose-envify@1.4.0:
    resolution: {integrity: sha512-lyuxPGr/Wfhrlem2CL/UcnUc1zcqKAImBDzukY7Y5F/yQiNdko6+fRLevlw1HgMySw7f611UIY408EtxRSoK3Q==}
    hasBin: true

  loupe@3.2.1:
    resolution: {integrity: sha512-CdzqowRJCeLU72bHvWqwRBBlLcMEtIvGrlvef74kMnV2AolS9Y8xUv1I0U/MNAWMhBlKIoyuEgoJ0t/bbwHbLQ==}

  lru-cache@10.4.3:
    resolution: {integrity: sha512-JNAzZcXrCt42VGLuYz0zfAzDfAvJWW6AfYlDBQyDV5DClI2m5sAmK+OIO7s59XfsRsWHp02jAJrRadPRGTt6SQ==}

  lru-cache@5.1.1:
    resolution: {integrity: sha512-KpNARQA3Iwv+jTA0utUVVbrh+Jlrr1Fv0e56GGzAFOXN7dk/FviaDW8LHmK52DlcH4WP2n6gI8vN1aesBFgo9w==}

  lucide-react@0.554.0:
    resolution: {integrity: sha512-St+z29uthEJVx0Is7ellNkgTEhaeSoA42I7JjOCBCrc5X6LYMGSv0P/2uS5HDLTExP5tpiqRD2PyUEOS6s9UXA==}
    peerDependencies:
      react: ^16.5.1 || ^17.0.0 || ^18.0.0 || ^19.0.0

  lz-string@1.5.0:
    resolution: {integrity: sha512-h5bgJWpxJNswbU7qCrV0tIKQCaS3blPDrqKWx+QxzuzL1zGUzij9XCWLrSLsJPu5t+eWA/ycetzYAO5IOMcWAQ==}
    hasBin: true

  magic-string@0.30.21:
    resolution: {integrity: sha512-vd2F4YUyEXKGcLHoq+TEyCjxueSeHnFxyyjNp80yg0XV4vUhnDer/lvvlqM/arB5bXQN5K2/3oinyCRyx8T2CQ==}

  magicast@0.3.5:
    resolution: {integrity: sha512-L0WhttDl+2BOsybvEOLK7fW3UA0OQ0IQ2d6Zl2x/a6vVRs3bAY0ECOSHHeL5jD+SbOpOCUEi0y1DgHEn9Qn1AQ==}

  make-dir@4.0.0:
    resolution: {integrity: sha512-hXdUTZYIVOt1Ex//jAQi+wTZZpUpwBj/0QsOzqegb3rGMMeJiSEu5xLHnYfBrRV4RH2+OCSOO95Is/7x1WJ4bw==}
    engines: {node: '>=10'}

  math-intrinsics@1.1.0:
    resolution: {integrity: sha512-/IXtbwEk5HTPyEwyKX6hGkYXxM9nbj64B+ilVJnC/R6B0pH5G4V3b0pVbL7DBj4tkhBAppbQUlf6F6Xl9LHu1g==}
    engines: {node: '>= 0.4'}

  mdast-util-from-markdown@2.0.2:
    resolution: {integrity: sha512-uZhTV/8NBuw0WHkPTrCqDOl0zVe1BIng5ZtHoDk49ME1qqcjYmmLmOf0gELgcRMxN4w2iuIeVso5/6QymSrgmA==}

  mdast-util-mdx-expression@2.0.1:
    resolution: {integrity: sha512-J6f+9hUp+ldTZqKRSg7Vw5V6MqjATc+3E4gf3CFNcuZNWD8XdyI6zQ8GqH7f8169MM6P7hMBRDVGnn7oHB9kXQ==}

  mdast-util-mdx-jsx@3.2.0:
    resolution: {integrity: sha512-lj/z8v0r6ZtsN/cGNNtemmmfoLAFZnjMbNyLzBafjzikOM+glrjNHPlf6lQDOTccj9n5b0PPihEBbhneMyGs1Q==}

  mdast-util-mdxjs-esm@2.0.1:
    resolution: {integrity: sha512-EcmOpxsZ96CvlP03NghtH1EsLtr0n9Tm4lPUJUBccV9RwUOneqSycg19n5HGzCf+10LozMRSObtVr3ee1WoHtg==}

  mdast-util-phrasing@4.1.0:
    resolution: {integrity: sha512-TqICwyvJJpBwvGAMZjj4J2n0X8QWp21b9l0o7eXyVJ25YNWYbJDVIyD1bZXE6WtV6RmKJVYmQAKWa0zWOABz2w==}

  mdast-util-to-hast@13.2.1:
    resolution: {integrity: sha512-cctsq2wp5vTsLIcaymblUriiTcZd0CwWtCbLvrOzYCDZoWyMNV8sZ7krj09FSnsiJi3WVsHLM4k6Dq/yaPyCXA==}

  mdast-util-to-markdown@2.1.2:
    resolution: {integrity: sha512-xj68wMTvGXVOKonmog6LwyJKrYXZPvlwabaryTjLh9LuvovB/KAH+kvi8Gjj+7rJjsFi23nkUxRQv1KqSroMqA==}

  mdast-util-to-string@4.0.0:
    resolution: {integrity: sha512-0H44vDimn51F0YwvxSJSm0eCDOJTRlmN0R1yBh4HLj9wiV1Dn0QoXGbvFAWj2hSItVTlCmBF1hqKlIyUBVFLPg==}

  media-engine@1.0.3:
    resolution: {integrity: sha512-aa5tG6sDoK+k70B9iEX1NeyfT8ObCKhNDs6lJVpwF6r8vhUfuKMslIcirq6HIUYuuUYLefcEQOn9bSBOvawtwg==}

  merge2@1.4.1:
    resolution: {integrity: sha512-8q7VEgMJW4J8tcfVPy8g09NcQwZdbwFEqhe/WZkoIzjn/3TGDwtOCYtXGxA3O8tPzpczCCDgv+P2P5y00ZJOOg==}
    engines: {node: '>= 8'}

  micromark-core-commonmark@2.0.3:
    resolution: {integrity: sha512-RDBrHEMSxVFLg6xvnXmb1Ayr2WzLAWjeSATAoxwKYJV94TeNavgoIdA0a9ytzDSVzBy2YKFK+emCPOEibLeCrg==}

  micromark-factory-destination@2.0.1:
    resolution: {integrity: sha512-Xe6rDdJlkmbFRExpTOmRj9N3MaWmbAgdpSrBQvCFqhezUn4AHqJHbaEnfbVYYiexVSs//tqOdY/DxhjdCiJnIA==}

  micromark-factory-label@2.0.1:
    resolution: {integrity: sha512-VFMekyQExqIW7xIChcXn4ok29YE3rnuyveW3wZQWWqF4Nv9Wk5rgJ99KzPvHjkmPXF93FXIbBp6YdW3t71/7Vg==}

  micromark-factory-space@2.0.1:
    resolution: {integrity: sha512-zRkxjtBxxLd2Sc0d+fbnEunsTj46SWXgXciZmHq0kDYGnck/ZSGj9/wULTV95uoeYiK5hRXP2mJ98Uo4cq/LQg==}

  micromark-factory-title@2.0.1:
    resolution: {integrity: sha512-5bZ+3CjhAd9eChYTHsjy6TGxpOFSKgKKJPJxr293jTbfry2KDoWkhBb6TcPVB4NmzaPhMs1Frm9AZH7OD4Cjzw==}

  micromark-factory-whitespace@2.0.1:
    resolution: {integrity: sha512-Ob0nuZ3PKt/n0hORHyvoD9uZhr+Za8sFoP+OnMcnWK5lngSzALgQYKMr9RJVOWLqQYuyn6ulqGWSXdwf6F80lQ==}

  micromark-util-character@2.1.1:
    resolution: {integrity: sha512-wv8tdUTJ3thSFFFJKtpYKOYiGP2+v96Hvk4Tu8KpCAsTMs6yi+nVmGh1syvSCsaxz45J6Jbw+9DD6g97+NV67Q==}

  micromark-util-chunked@2.0.1:
    resolution: {integrity: sha512-QUNFEOPELfmvv+4xiNg2sRYeS/P84pTW0TCgP5zc9FpXetHY0ab7SxKyAQCNCc1eK0459uoLI1y5oO5Vc1dbhA==}

  micromark-util-classify-character@2.0.1:
    resolution: {integrity: sha512-K0kHzM6afW/MbeWYWLjoHQv1sgg2Q9EccHEDzSkxiP/EaagNzCm7T/WMKZ3rjMbvIpvBiZgwR3dKMygtA4mG1Q==}

  micromark-util-combine-extensions@2.0.1:
    resolution: {integrity: sha512-OnAnH8Ujmy59JcyZw8JSbK9cGpdVY44NKgSM7E9Eh7DiLS2E9RNQf0dONaGDzEG9yjEl5hcqeIsj4hfRkLH/Bg==}

  micromark-util-decode-numeric-character-reference@2.0.2:
    resolution: {integrity: sha512-ccUbYk6CwVdkmCQMyr64dXz42EfHGkPQlBj5p7YVGzq8I7CtjXZJrubAYezf7Rp+bjPseiROqe7G6foFd+lEuw==}

  micromark-util-decode-string@2.0.1:
    resolution: {integrity: sha512-nDV/77Fj6eH1ynwscYTOsbK7rR//Uj0bZXBwJZRfaLEJ1iGBR6kIfNmlNqaqJf649EP0F3NWNdeJi03elllNUQ==}

  micromark-util-encode@2.0.1:
    resolution: {integrity: sha512-c3cVx2y4KqUnwopcO9b/SCdo2O67LwJJ/UyqGfbigahfegL9myoEFoDYZgkT7f36T0bLrM9hZTAaAyH+PCAXjw==}

  micromark-util-html-tag-name@2.0.1:
    resolution: {integrity: sha512-2cNEiYDhCWKI+Gs9T0Tiysk136SnR13hhO8yW6BGNyhOC4qYFnwF1nKfD3HFAIXA5c45RrIG1ub11GiXeYd1xA==}

  micromark-util-normalize-identifier@2.0.1:
    resolution: {integrity: sha512-sxPqmo70LyARJs0w2UclACPUUEqltCkJ6PhKdMIDuJ3gSf/Q+/GIe3WKl0Ijb/GyH9lOpUkRAO2wp0GVkLvS9Q==}

  micromark-util-resolve-all@2.0.1:
    resolution: {integrity: sha512-VdQyxFWFT2/FGJgwQnJYbe1jjQoNTS4RjglmSjTUlpUMa95Htx9NHeYW4rGDJzbjvCsl9eLjMQwGeElsqmzcHg==}

  micromark-util-sanitize-uri@2.0.1:
    resolution: {integrity: sha512-9N9IomZ/YuGGZZmQec1MbgxtlgougxTodVwDzzEouPKo3qFWvymFHWcnDi2vzV1ff6kas9ucW+o3yzJK9YB1AQ==}

  micromark-util-subtokenize@2.1.0:
    resolution: {integrity: sha512-XQLu552iSctvnEcgXw6+Sx75GflAPNED1qx7eBJ+wydBb2KCbRZe+NwvIEEMM83uml1+2WSXpBAcp9IUCgCYWA==}

  micromark-util-symbol@2.0.1:
    resolution: {integrity: sha512-vs5t8Apaud9N28kgCrRUdEed4UJ+wWNvicHLPxCa9ENlYuAY31M0ETy5y1vA33YoNPDFTghEbnh6efaE8h4x0Q==}

  micromark-util-types@2.0.2:
    resolution: {integrity: sha512-Yw0ECSpJoViF1qTU4DC6NwtC4aWGt1EkzaQB8KPPyCRR8z9TWeV0HbEFGTO+ZY1wB22zmxnJqhPyTpOVCpeHTA==}

  micromark@4.0.2:
    resolution: {integrity: sha512-zpe98Q6kvavpCr1NPVSCMebCKfD7CA2NqZ+rykeNhONIJBpc1tFKt9hucLGwha3jNTNI8lHpctWJWoimVF4PfA==}

  micromatch@4.0.8:
    resolution: {integrity: sha512-PXwfBhYu0hBCPw8Dn0E+WDYb7af3dSLVWKi3HGv84IdF4TyFoC0ysxFd0Goxw7nSv4T/PzEJQxsYsEiFCKo2BA==}
    engines: {node: '>=8.6'}

  mime-db@1.52.0:
    resolution: {integrity: sha512-sPU4uV7dYlvtWJxwwxHD0PuihVNiE7TyAbQ5SWxDCB9mUYvOgroQOwYQQOKPJ8CIbE+1ETVlOoK1UC2nU3gYvg==}
    engines: {node: '>= 0.6'}

  mime-types@2.1.35:
    resolution: {integrity: sha512-ZDY+bPm5zTTF+YpCrAU9nK0UgICYPT0QtT1NZWFv4s++TNkcgVaT0g6+4R2uI4MjQjzysHB1zxuWL50hzaeXiw==}
    engines: {node: '>= 0.6'}

  min-indent@1.0.1:
    resolution: {integrity: sha512-I9jwMn07Sy/IwOj3zVkVik2JTvgpaykDZEigL6Rx6N9LbMywwUSMtxET+7lVoDLLd3O3IXwJwvuuns8UB/HeAg==}
    engines: {node: '>=4'}

  minimatch@3.1.2:
    resolution: {integrity: sha512-J7p63hRiAjw1NDEww1W7i37+ByIrOWO5XQQAzZ3VOcL0PNybwpfmV/N05zFAzwQ9USyEcX6t3UO+K5aqBQOIHw==}

  minimatch@9.0.5:
    resolution: {integrity: sha512-G6T0ZX48xgozx7587koeX9Ys2NYy6Gmv//P89sEte9V9whIapMNF4idKxnW2QtCcLiTWlb/wfCabAtAFWhhBow==}
    engines: {node: '>=16 || 14 >=14.17'}

  minimist@1.2.8:
    resolution: {integrity: sha512-2yyAR8qBkN3YuheJanUpWC5U3bb5osDywNB8RzDVlDwDHbocAJveqqj1u8+SVD7jkWT4yvsHCpWqqWqAxb0zCA==}

  minipass@7.1.2:
    resolution: {integrity: sha512-qOOzS1cBTWYF4BH8fVePDBOO9iptMnGUEZwNc/cMWnTV2nVLZ7VoNWEPHkYczZA0pdoA7dl6e7FL659nX9S2aw==}
    engines: {node: '>=16 || 14 >=14.17'}

  mrmime@2.0.1:
    resolution: {integrity: sha512-Y3wQdFg2Va6etvQ5I82yUhGdsKrcYox6p7FfL1LbK2J4V01F9TGlepTIhnK24t7koZibmg82KGglhA1XK5IsLQ==}
    engines: {node: '>=10'}

  ms@2.1.3:
    resolution: {integrity: sha512-6FlzubTLZG3J2a/NVCAleEhjzq5oxgHyaCU9yYXvcLsvoVaHJq/s5xXI6/XXP6tz7R9xAOtHnSO/tXtF3WRTlA==}

  msw@2.12.3:
    resolution: {integrity: sha512-/5rpGC0eK8LlFqsHaBmL19/PVKxu/CCt8pO1vzp9X6SDLsRDh/Ccudkf3Ur5lyaKxJz9ndAx+LaThdv0ySqB6A==}
    engines: {node: '>=18'}
    hasBin: true
    peerDependencies:
      typescript: '>= 4.8.x'
    peerDependenciesMeta:
      typescript:
        optional: true

  mute-stream@2.0.0:
    resolution: {integrity: sha512-WWdIxpyjEn+FhQJQQv9aQAYlHoNVdzIzUySNV1gHUPDSdZJ3yZn7pAAbQcV7B56Mvu881q9FZV+0Vx2xC44VWA==}
    engines: {node: ^18.17.0 || >=20.5.0}

  nanoid@3.3.11:
    resolution: {integrity: sha512-N8SpfPUnUp1bK+PMYW8qSWdl9U+wwNWI4QKxOYDy9JAro3WMX7p2OeVRF9v+347pnakNevPmiHhNmZ2HbFA76w==}
    engines: {node: ^10 || ^12 || ^13.7 || ^14 || >=15.0.1}
    hasBin: true

  napi-postinstall@0.3.4:
    resolution: {integrity: sha512-PHI5f1O0EP5xJ9gQmFGMS6IZcrVvTjpXjz7Na41gTE7eE2hK11lg04CECCYEEjdc17EV4DO+fkGEtt7TpTaTiQ==}
    engines: {node: ^12.20.0 || ^14.18.0 || >=16.0.0}
    hasBin: true

  natural-compare@1.4.0:
    resolution: {integrity: sha512-OWND8ei3VtNC9h7V60qff3SVobHr996CTwgxubgyQYEpg290h9J0buyECNNJexkFm5sOajh5G116RYA1c8ZMSw==}

  next-themes@0.4.6:
    resolution: {integrity: sha512-pZvgD5L0IEvX5/9GWyHMf3m8BKiVQwsCMHfoFosXtXBMnaS0ZnIJ9ST4b4NqLVKDEm8QBxoNNGNaBv2JNF6XNA==}
    peerDependencies:
      react: ^16.8 || ^17 || ^18 || ^19 || ^19.0.0-rc
      react-dom: ^16.8 || ^17 || ^18 || ^19 || ^19.0.0-rc

  next@16.0.4:
    resolution: {integrity: sha512-vICcxKusY8qW7QFOzTvnRL1ejz2ClTqDKtm1AcUjm2mPv/lVAdgpGNsftsPRIDJOXOjRQO68i1dM8Lp8GZnqoA==}
    engines: {node: '>=20.9.0'}
    hasBin: true
    peerDependencies:
      '@opentelemetry/api': ^1.1.0
      '@playwright/test': ^1.51.1
      babel-plugin-react-compiler: '*'
      react: ^18.2.0 || 19.0.0-rc-de68d2f4-20241204 || ^19.0.0
      react-dom: ^18.2.0 || 19.0.0-rc-de68d2f4-20241204 || ^19.0.0
      sass: ^1.3.0
    peerDependenciesMeta:
      '@opentelemetry/api':
        optional: true
      '@playwright/test':
        optional: true
      babel-plugin-react-compiler:
        optional: true
      sass:
        optional: true

  node-releases@2.0.27:
    resolution: {integrity: sha512-nmh3lCkYZ3grZvqcCH+fjmQ7X+H0OeZgP40OierEaAptX4XofMh5kwNbWh7lBduUzCcV/8kZ+NDLCwm2iorIlA==}

  normalize-svg-path@1.1.0:
    resolution: {integrity: sha512-r9KHKG2UUeB5LoTouwDzBy2VxXlHsiM6fyLQvnJa0S5hrhzqElH/CH7TUGhT1fVvIYBIKf3OpY4YJ4CK+iaqHg==}

  object-assign@4.1.1:
    resolution: {integrity: sha512-rJgTQnkUnH1sFw8yT6VSU3zD3sWmu6sZhIseY8VX+GRu3P6F7Fu+JNDoXfklElbLJSnc3FUQHVe4cU5hj+BcUg==}
    engines: {node: '>=0.10.0'}

  object-inspect@1.13.4:
    resolution: {integrity: sha512-W67iLl4J2EXEGTbfeHCffrjDfitvLANg0UlX3wFUUSTx92KXRFegMHUVgSqE+wvhAbi4WqjGg9czysTV2Epbew==}
    engines: {node: '>= 0.4'}

  object-keys@1.1.1:
    resolution: {integrity: sha512-NuAESUOUMrlIXOfHKzD6bpPu3tYt3xvjNdRIQ+FeT0lNb4K8WR70CaDxhuNguS2XG+GjkyMwOzsN5ZktImfhLA==}
    engines: {node: '>= 0.4'}

  object.assign@4.1.7:
    resolution: {integrity: sha512-nK28WOo+QIjBkDduTINE4JkF/UJJKyf2EJxvJKfblDpyg0Q+pkOHNTL0Qwy6NP6FhE/EnzV73BxxqcJaXY9anw==}
    engines: {node: '>= 0.4'}

  object.entries@1.1.9:
    resolution: {integrity: sha512-8u/hfXFRBD1O0hPUjioLhoWFHRmt6tKA4/vZPyckBr18l1KE9uHrFaFaUi8MDRTpi4uak2goyPTSNJLXX2k2Hw==}
    engines: {node: '>= 0.4'}

  object.fromentries@2.0.8:
    resolution: {integrity: sha512-k6E21FzySsSK5a21KRADBd/NGneRegFO5pLHfdQLpRDETUNJueLXs3WCzyQ3tFRDYgbq3KHGXfTbi2bs8WQ6rQ==}
    engines: {node: '>= 0.4'}

  object.groupby@1.0.3:
    resolution: {integrity: sha512-+Lhy3TQTuzXI5hevh8sBGqbmurHbbIjAi0Z4S63nthVLmLxfbj4T54a4CfZrXIrt9iP4mVAPYMo/v99taj3wjQ==}
    engines: {node: '>= 0.4'}

  object.values@1.2.1:
    resolution: {integrity: sha512-gXah6aZrcUxjWg2zR2MwouP2eHlCBzdV4pygudehaKXSGW4v2AsRQUK+lwwXhii6KFZcunEnmSUoYp5CXibxtA==}
    engines: {node: '>= 0.4'}

  opener@1.5.2:
    resolution: {integrity: sha512-ur5UIdyw5Y7yEj9wLzhqXiy6GZ3Mwx0yGI+5sMn2r0N0v3cKJvUmFH5yPP+WXh9e0xfyzyJX95D8l088DNFj7A==}
    hasBin: true

  optionator@0.9.4:
    resolution: {integrity: sha512-6IpQ7mKUxRcZNLIObR0hz7lxsapSSIYNZJwXPGeF0mTVqGKFIXj1DQcMoT22S3ROcLyY/rz0PWaWZ9ayWmad9g==}
    engines: {node: '>= 0.8.0'}

  outvariant@1.4.3:
    resolution: {integrity: sha512-+Sl2UErvtsoajRDKCE5/dBz4DIvHXQQnAxtQTF04OJxY0+DyZXSo5P5Bb7XYWOh81syohlYL24hbDwxedPUJCA==}

  own-keys@1.0.1:
    resolution: {integrity: sha512-qFOyK5PjiWZd+QQIh+1jhdb9LpxTF0qs7Pm8o5QHYZ0M3vKqSqzsZaEB6oWlxZ+q2sJBMI/Ktgd2N5ZwQoRHfg==}
    engines: {node: '>= 0.4'}

  p-limit@3.1.0:
    resolution: {integrity: sha512-TYOanM3wGwNGsZN2cVTYPArw454xnXj5qmWF1bEoAc4+cU/ol7GVh7odevjp1FNHduHc3KZMcFduxU5Xc6uJRQ==}
    engines: {node: '>=10'}

  p-locate@5.0.0:
    resolution: {integrity: sha512-LaNjtRWUBY++zB5nE/NwcaoMylSPk+S+ZHNB1TzdbMJMny6dynpAGt7X/tl/QYq3TIeE6nxHppbo2LGymrG5Pw==}
    engines: {node: '>=10'}

  p-ratelimit@1.0.1:
    resolution: {integrity: sha512-tKBGoow6aWRH68K2eQx+qc1gSegjd5VLirZYc1Yms9pPFsYQ9TFI6aMn0vJH2vmvzjNpjlWZOFft4aPUen2w0A==}
    engines: {node: '>=10.23.0'}

  package-json-from-dist@1.0.1:
    resolution: {integrity: sha512-UEZIS3/by4OC8vL3P2dTXRETpebLI2NiI5vIrjaD/5UtrkFX/tNbwjTSRAGC/+7CAo2pIcBaRgWmcBBHcsaCIw==}

  pako@0.2.9:
    resolution: {integrity: sha512-NUcwaKxUxWrZLpDG+z/xZaCgQITkA/Dv4V/T6bw7VON6l1Xz/VnrBqrYjZQ12TamKHzITTfOEIYUj48y2KXImA==}

  pako@1.0.11:
    resolution: {integrity: sha512-4hLB8Py4zZce5s4yd9XzopqwVv/yGNhV1Bl8NTmCq1763HeK2+EwVTv+leGeL13Dnh2wfbqowVPXCIO0z4taYw==}

  parent-module@1.0.1:
    resolution: {integrity: sha512-GQ2EWRpQV8/o+Aw8YqtfZZPfNRWZYkbidE9k5rpl/hC3vtHHBfGm2Ifi6qWV+coDGkrUKZAxE3Lot5kcsRlh+g==}
    engines: {node: '>=6'}

  parse-entities@4.0.2:
    resolution: {integrity: sha512-GG2AQYWoLgL877gQIKeRPGO1xF9+eG1ujIb5soS5gPvLQ1y2o8FL90w2QWNdf9I361Mpp7726c+lj3U0qK1uGw==}

  parse-svg-path@0.1.2:
    resolution: {integrity: sha512-JyPSBnkTJ0AI8GGJLfMXvKq42cj5c006fnLz6fXy6zfoVjJizi8BNTpu8on8ziI1cKy9d9DGNuY17Ce7wuejpQ==}

  parseley@0.12.1:
    resolution: {integrity: sha512-e6qHKe3a9HWr0oMRVDTRhKce+bRO8VGQR3NyVwcjwrbhMmFCX9KszEV35+rn4AdilFAq9VPxP/Fe1wC9Qjd2lw==}

  path-exists@4.0.0:
    resolution: {integrity: sha512-ak9Qy5Q7jYb2Wwcey5Fpvg2KoAc/ZIhLSLOSBmRmygPsGwkVVt0fZa0qrtMz+m6tJTAHfZQ8FnmB4MG4LWy7/w==}
    engines: {node: '>=8'}

  path-key@3.1.1:
    resolution: {integrity: sha512-ojmeN0qd+y0jszEtoY48r0Peq5dwMEkIlCOu6Q5f41lfkswXuKtYrhgoTpLnyIcHm24Uhqx+5Tqm2InSwLhE6Q==}
    engines: {node: '>=8'}

  path-parse@1.0.7:
    resolution: {integrity: sha512-LDJzPVEEEPR+y48z93A0Ed0yXb8pAByGWo/k5YYdYgpY2/2EsOsksJrq7lOHxryrVOn1ejG6oAp8ahvOIQD8sw==}

  path-scurry@1.11.1:
    resolution: {integrity: sha512-Xa4Nw17FS9ApQFJ9umLiJS4orGjm7ZzwUrwamcGQuHSzDyth9boKDaycYdDcZDuqYATXw4HFXgaqWTctW/v1HA==}
    engines: {node: '>=16 || 14 >=14.18'}

  path-to-regexp@6.3.0:
    resolution: {integrity: sha512-Yhpw4T9C6hPpgPeA28us07OJeqZ5EzQTkbfwuhsUg0c237RomFoETJgmp2sa3F/41gfLE6G5cqcYwznmeEeOlQ==}

  pathe@2.0.3:
    resolution: {integrity: sha512-WUjGcAqP1gQacoQe+OBJsFA7Ld4DyXuUIjZ5cc75cLHvJ7dtNsTugphxIADwspS+AraAUePCKrSVtPLFj/F88w==}

  pathval@2.0.1:
    resolution: {integrity: sha512-//nshmD55c46FuFw26xV/xFAaB5HF9Xdap7HJBBnrKdAd6/GxDBaNA1870O79+9ueg61cZLSVc+OaFlfmObYVQ==}
    engines: {node: '>= 14.16'}

  peberminta@0.9.0:
    resolution: {integrity: sha512-XIxfHpEuSJbITd1H3EeQwpcZbTLHc+VVr8ANI9t5sit565tsI4/xK3KWTUFE2e6QiangUkh3B0jihzmGnNrRsQ==}

  picocolors@1.1.1:
    resolution: {integrity: sha512-xceH2snhtb5M9liqDsmEw56le376mTZkEX/jEb/RxNFyegNul7eNslCXP9FDj/Lcu0X8KEyMceP2ntpaHrDEVA==}

  picomatch@2.3.1:
    resolution: {integrity: sha512-JU3teHTNjmE2VCGFzuY8EXzCDVwEqB2a8fsIvwaStHhAWJEeVd1o1QD80CU6+ZdEXXSLbSsuLwJjkCBWqRQUVA==}
    engines: {node: '>=8.6'}

  picomatch@4.0.3:
    resolution: {integrity: sha512-5gTmgEY/sqK6gFXLIsQNH19lWb4ebPDLA4SdLP7dsWkIXHWlG66oPuVvXSGFPppYZz8ZDZq0dYYrbHfBCVUb1Q==}
    engines: {node: '>=12'}

  playwright-core@1.56.1:
    resolution: {integrity: sha512-hutraynyn31F+Bifme+Ps9Vq59hKuUCz7H1kDOcBs+2oGguKkWTU50bBWrtz34OUWmIwpBTWDxaRPXrIXkgvmQ==}
    engines: {node: '>=18'}
    hasBin: true

  playwright@1.56.1:
    resolution: {integrity: sha512-aFi5B0WovBHTEvpM3DzXTUaeN6eN0qWnTkKx4NQaH4Wvcmc153PdaY2UBdSYKaGYw+UyWXSVyxDUg5DoPEttjw==}
    engines: {node: '>=18'}
    hasBin: true

  possible-typed-array-names@1.1.0:
    resolution: {integrity: sha512-/+5VFTchJDoVj3bhoqi6UeymcD00DAwb1nJwamzPvHEszJ4FpF6SNNbUbOS8yI56qHzdV8eK0qEfOSiodkTdxg==}
    engines: {node: '>= 0.4'}

  postcss-selector-parser@6.0.10:
    resolution: {integrity: sha512-IQ7TZdoaqbT+LCpShg46jnZVlhWD2w6iQYAcYXfHARZ7X1t/UGhhceQDs5X0cGqKvYlHNOuv7Oa1xmb0oQuA3w==}
    engines: {node: '>=4'}

  postcss-value-parser@4.2.0:
    resolution: {integrity: sha512-1NNCs6uurfkVbeXG4S8JFT9t19m45ICnif8zWLd5oPSZ50QnwMfK+H3jv408d4jw/7Bttv5axS5IiHoLaVNHeQ==}

  postcss@8.4.31:
    resolution: {integrity: sha512-PS08Iboia9mts/2ygV3eLpY5ghnUcfLV/EXTOW1E2qYxJKGGBUtNjN76FYHnMs36RmARn41bC0AZmn+rR0OVpQ==}
    engines: {node: ^10 || ^12 || >=14}

  postcss@8.5.6:
    resolution: {integrity: sha512-3Ybi1tAuwAP9s0r1UQ2J4n5Y0G05bJkpUIO0/bI9MhwmD70S5aTWbXGBwxHrelT+XM1k6dM0pk+SwNkpTRN7Pg==}
    engines: {node: ^10 || ^12 || >=14}

  prelude-ls@1.2.1:
    resolution: {integrity: sha512-vkcDPrRZo1QZLbn5RLGPpg/WmIQ65qoWWhcGKf/b5eplkkarX0m9z8ppCat4mlOqUsWpyNuYgO3VRyrYHSzX5g==}
    engines: {node: '>= 0.8.0'}

  prettier@3.6.2:
    resolution: {integrity: sha512-I7AIg5boAr5R0FFtJ6rCfD+LFsWHp81dolrFD8S79U9tb8Az2nGrJncnMSnys+bpQJfRUzqs9hnA81OAA3hCuQ==}
    engines: {node: '>=14'}
    hasBin: true

  pretty-format@27.5.1:
    resolution: {integrity: sha512-Qb1gy5OrP5+zDf2Bvnzdl3jsTf1qXVMazbvCoKhtKqVs4/YK4ozX4gKQJJVyNe+cajNPn0KoC0MC3FUmaHWEmQ==}
    engines: {node: ^10.13.0 || ^12.13.0 || ^14.15.0 || >=15.0.0}

  prop-types@15.8.1:
    resolution: {integrity: sha512-oj87CgZICdulUohogVAR7AjlC0327U4el4L6eAvOqCeudMDVU0NThNaV+b9Df4dXgSP1gXMTnPdhfe/2qDH5cg==}

  property-information@7.1.0:
    resolution: {integrity: sha512-TwEZ+X+yCJmYfL7TPUOcvBZ4QfoT5YenQiJuX//0th53DE6w0xxLEtfK3iyryQFddXuvkIk51EEgrJQ0WJkOmQ==}

  proxy-from-env@1.1.0:
    resolution: {integrity: sha512-D+zkORCbA9f1tdWRK0RaCR3GPv50cMxcrz4X8k5LTSUD1Dkw47mKJEZQNunItRTkWwgtaUSo1RVFRIG9ZXiFYg==}

  punycode@2.3.1:
    resolution: {integrity: sha512-vYt7UD1U9Wg6138shLtLOvdAu+8DsC/ilFtEVHcH+wydcSpNE20AfSOduf6MkRFahL5FY7X1oU7nKVZFtfq8Fg==}
    engines: {node: '>=6'}

  querystringify@2.2.0:
    resolution: {integrity: sha512-FIqgj2EUvTa7R50u0rGsyTftzjYmv/a3hO345bZNrqabNqjtgiDMgmo4mkUjd+nzU5oF3dClKqFIPUKybUyqoQ==}

  queue-microtask@1.2.3:
    resolution: {integrity: sha512-NuaNSa6flKT5JaSYQzJok04JzTL1CA6aGhv5rfLW3PgqA+M2ChpZQnAC8h8i4ZFkBS8X5RqkDBHA7r4hej3K9A==}

  queue@6.0.2:
    resolution: {integrity: sha512-iHZWu+q3IdFZFX36ro/lKBkSvfkztY5Y7HMiPlOUjhupPcG2JMfst2KKEpu5XndviX/3UhFbRngUPNKtgvtZiA==}

  react-dom@19.2.0:
    resolution: {integrity: sha512-UlbRu4cAiGaIewkPyiRGJk0imDN2T3JjieT6spoL2UeSf5od4n5LB/mQ4ejmxhCFT1tYe8IvaFulzynWovsEFQ==}
    peerDependencies:
      react: ^19.2.0

  react-error-boundary@6.0.0:
    resolution: {integrity: sha512-gdlJjD7NWr0IfkPlaREN2d9uUZUlksrfOx7SX62VRerwXbMY6ftGCIZua1VG1aXFNOimhISsTq+Owp725b9SiA==}
    peerDependencies:
      react: '>=16.13.1'

  react-is@16.13.1:
    resolution: {integrity: sha512-24e6ynE2H+OKt4kqsOvNd8kBpV65zoxbA4BVsEOB3ARVWQki/DHzaUoC5KuON/BiccDaCCTZBuOcfZs70kR8bQ==}

  react-is@17.0.2:
    resolution: {integrity: sha512-w2GsyukL62IJnlaff/nRegPQR94C/XXamvMWmSHRJ4y7Ts/4ocGRmTHvOs8PSE6pB3dWOrD/nueuU5sduBsQ4w==}

  react-markdown@10.1.0:
    resolution: {integrity: sha512-qKxVopLT/TyA6BX3Ue5NwabOsAzm0Q7kAPwq6L+wWDwisYs7R8vZ0nRXqq6rkueboxpkjvLGU9fWifiX/ZZFxQ==}
    peerDependencies:
      '@types/react': '>=18'
      react: '>=18'

  react-refresh@0.18.0:
    resolution: {integrity: sha512-QgT5//D3jfjJb6Gsjxv0Slpj23ip+HtOpnNgnb2S5zU3CB26G/IDPGoy4RJB42wzFE46DRsstbW6tKHoKbhAxw==}
    engines: {node: '>=0.10.0'}

  react-remove-scroll-bar@2.3.8:
    resolution: {integrity: sha512-9r+yi9+mgU33AKcj6IbT9oRCO78WriSj6t/cF8DWBZJ9aOGPOTEDvdUDz1FwKim7QXWwmHqtdHnRJfhAxEG46Q==}
    engines: {node: '>=10'}
    peerDependencies:
      '@types/react': '*'
      react: ^16.8.0 || ^17.0.0 || ^18.0.0 || ^19.0.0
    peerDependenciesMeta:
      '@types/react':
        optional: true

  react-remove-scroll@2.7.1:
    resolution: {integrity: sha512-HpMh8+oahmIdOuS5aFKKY6Pyog+FNaZV/XyJOq7b4YFwsFHe5yYfdbIalI4k3vU2nSDql7YskmUseHsRrJqIPA==}
    engines: {node: '>=10'}
    peerDependencies:
      '@types/react': '*'
      react: ^16.8.0 || ^17.0.0 || ^18.0.0 || ^19.0.0 || ^19.0.0-rc
    peerDependenciesMeta:
      '@types/react':
        optional: true

  react-resizable-panels@3.0.6:
    resolution: {integrity: sha512-b3qKHQ3MLqOgSS+FRYKapNkJZf5EQzuf6+RLiq1/IlTHw99YrZ2NJZLk4hQIzTnnIkRg2LUqyVinu6YWWpUYew==}
    peerDependencies:
      react: ^16.14.0 || ^17.0.0 || ^18.0.0 || ^19.0.0 || ^19.0.0-rc
      react-dom: ^16.14.0 || ^17.0.0 || ^18.0.0 || ^19.0.0 || ^19.0.0-rc

  react-style-singleton@2.2.3:
    resolution: {integrity: sha512-b6jSvxvVnyptAiLjbkWLE/lOnR4lfTtDAl+eUC7RZy+QQWc6wRzIV2CE6xBuMmDxc2qIihtDCZD5NPOFl7fRBQ==}
    engines: {node: '>=10'}
    peerDependencies:
      '@types/react': '*'
      react: ^16.8.0 || ^17.0.0 || ^18.0.0 || ^19.0.0 || ^19.0.0-rc
    peerDependenciesMeta:
      '@types/react':
        optional: true

  react@19.2.0:
    resolution: {integrity: sha512-tmbWg6W31tQLeB5cdIBOicJDJRR2KzXsV7uSK9iNfLWQ5bIZfxuPEHp7M8wiHyHnn0DD1i7w3Zmin0FtkrwoCQ==}
    engines: {node: '>=0.10.0'}

  redent@3.0.0:
    resolution: {integrity: sha512-6tDA8g98We0zd0GvVeMT9arEOnTw9qM03L9cJXaCjrip1OO764RDBLBfrB4cwzNGDj5OA5ioymC9GkizgWJDUg==}
    engines: {node: '>=8'}

  reflect.getprototypeof@1.0.10:
    resolution: {integrity: sha512-00o4I+DVrefhv+nX0ulyi3biSHCPDe+yLv5o/p6d/UVlirijB8E16FtfwSAi4g3tcqrQ4lRAqQSoFEZJehYEcw==}
    engines: {node: '>= 0.4'}

  regexp.prototype.flags@1.5.4:
    resolution: {integrity: sha512-dYqgNSZbDwkaJ2ceRd9ojCGjBq+mOm9LmtXnAnEGyHhN/5R7iDW2TRw3h+o/jCFxus3P2LfWIIiwowAjANm7IA==}
    engines: {node: '>= 0.4'}

  remark-parse@11.0.0:
    resolution: {integrity: sha512-FCxlKLNGknS5ba/1lmpYijMUzX2esxW5xQqjWxw2eHFfS2MSdaHVINFmhjo+qN1WhZhNimq0dZATN9pH0IDrpA==}

  remark-rehype@11.1.2:
    resolution: {integrity: sha512-Dh7l57ianaEoIpzbp0PC9UKAdCSVklD8E5Rpw7ETfbTl3FqcOOgq5q2LVDhgGCkaBv7p24JXikPdvhhmHvKMsw==}

  require-directory@2.1.1:
    resolution: {integrity: sha512-fGxEI7+wsG9xrvdjsrlmL22OMTTiHRwAMroiEeMgq8gzoLC/PQr7RsRDSTLUg/bZAZtF+TVIkHc6/4RIKrui+Q==}
    engines: {node: '>=0.10.0'}

  require-from-string@2.0.2:
    resolution: {integrity: sha512-Xf0nWe6RseziFMu+Ap9biiUbmplq6S9/p+7w7YXP/JBHhrUDDUhwa+vANyubuqfZWTveU//DYVGsDG7RKL/vEw==}
    engines: {node: '>=0.10.0'}

  requires-port@1.0.0:
    resolution: {integrity: sha512-KigOCHcocU3XODJxsu8i/j8T9tzT4adHiecwORRQ0ZZFcp7ahwXuRU1m+yuO90C5ZUyGeGfocHDI14M3L3yDAQ==}

  resend@6.5.2:
    resolution: {integrity: sha512-Yl83UvS8sYsjgmF8dVbNPzlfpmb3DkLUk3VwsAbkaEFo9UMswpNuPGryHBXGk+Ta4uYMv5HmjVk3j9jmNkcEDg==}
    engines: {node: '>=20'}
    peerDependencies:
      '@react-email/render': '*'
    peerDependenciesMeta:
      '@react-email/render':
        optional: true

  resolve-from@4.0.0:
    resolution: {integrity: sha512-pb/MYmXstAkysRFx8piNI1tGFNQIFA3vkE3Gq4EuA1dF6gHp/+vgZqsCGJapvy8N3Q+4o7FwvquPJcnZ7RYy4g==}
    engines: {node: '>=4'}

  resolve-pkg-maps@1.0.0:
    resolution: {integrity: sha512-seS2Tj26TBVOC2NIc2rOe2y2ZO7efxITtLZcGSOnHHNOQ7CkiUBfw0Iw2ck6xkIhPwLhKNLS8BO+hEpngQlqzw==}

  resolve@1.22.11:
    resolution: {integrity: sha512-RfqAvLnMl313r7c9oclB1HhUEAezcpLjz95wFH4LVuhk9JF/r22qmVP9AMmOU4vMX7Q8pN8jwNg/CSpdFnMjTQ==}
    engines: {node: '>= 0.4'}
    hasBin: true

  resolve@2.0.0-next.5:
    resolution: {integrity: sha512-U7WjGVG9sH8tvjW5SmGbQuui75FiyjAX72HX15DwBBwF9dNiQZRQAg9nnPhYy+TUnE0+VcrttuvNI8oSxZcocA==}
    hasBin: true

  restructure@3.0.2:
    resolution: {integrity: sha512-gSfoiOEA0VPE6Tukkrr7I0RBdE0s7H1eFCDBk05l1KIQT1UIKNc5JZy6jdyW6eYH3aR3g5b3PuL77rq0hvwtAw==}

  rettime@0.7.0:
    resolution: {integrity: sha512-LPRKoHnLKd/r3dVxcwO7vhCW+orkOGj9ViueosEBK6ie89CijnfRlhaDhHq/3Hxu4CkWQtxwlBG0mzTQY6uQjw==}

  reusify@1.1.0:
    resolution: {integrity: sha512-g6QUff04oZpHs0eG5p83rFLhHeV00ug/Yf9nZM6fLeUrPguBTkTQOdpAWWspMh55TZfVQDPaN3NQJfbVRAxdIw==}
    engines: {iojs: '>=1.0.0', node: '>=0.10.0'}

  rollup@4.53.3:
    resolution: {integrity: sha512-w8GmOxZfBmKknvdXU1sdM9NHcoQejwF/4mNgj2JuEEdRaHwwF12K7e9eXn1nLZ07ad+du76mkVsyeb2rKGllsA==}
    engines: {node: '>=18.0.0', npm: '>=8.0.0'}
    hasBin: true

  run-parallel@1.2.0:
    resolution: {integrity: sha512-5l4VyZR86LZ/lDxZTR6jqL8AFE2S0IFLMP26AbjsLVADxHdhB/c0GUsH+y39UfCi3dzz8OlQuPmnaJOMoDHQBA==}

  safe-array-concat@1.1.3:
    resolution: {integrity: sha512-AURm5f0jYEOydBj7VQlVvDrjeFgthDdEF5H1dP+6mNpoXOMo1quQqJ4wvJDyRZ9+pO3kGWoOdmV08cSv2aJV6Q==}
    engines: {node: '>=0.4'}

  safe-buffer@5.2.1:
    resolution: {integrity: sha512-rp3So07KcdmmKbGvgaNxQSJr7bGVSVk5S9Eq1F+ppbRo70+YeaDxkw5Dd8NPN+GD6bjnYm2VuPuCXmpuYvmCXQ==}

  safe-push-apply@1.0.0:
    resolution: {integrity: sha512-iKE9w/Z7xCzUMIZqdBsp6pEQvwuEebH4vdpjcDWnyzaI6yl6O9FHvVpmGelvEHNsoY6wGblkxR6Zty/h00WiSA==}
    engines: {node: '>= 0.4'}

  safe-regex-test@1.1.0:
    resolution: {integrity: sha512-x/+Cz4YrimQxQccJf5mKEbIa1NzeCRNI5Ecl/ekmlYaampdNLPalVyIcCZNNH3MvmqBugV5TMYZXv0ljslUlaw==}
    engines: {node: '>= 0.4'}

  scheduler@0.25.0-rc-603e6108-20241029:
    resolution: {integrity: sha512-pFwF6H1XrSdYYNLfOcGlM28/j8CGLu8IvdrxqhjWULe2bPcKiKW4CV+OWqR/9fT52mywx65l7ysNkjLKBda7eA==}

  scheduler@0.27.0:
    resolution: {integrity: sha512-eNv+WrVbKu1f3vbYJT/xtiF5syA5HPIMtf9IgY/nKg0sWqzAUEvqY/xm7OcZc/qafLx/iO9FgOmeSAp4v5ti/Q==}

  selderee@0.11.0:
    resolution: {integrity: sha512-5TF+l7p4+OsnP8BCCvSyZiSPc4x4//p5uPwK8TCnVPJYRmU2aYKMpOXvw8zM5a5JvuuCGN1jmsMwuU2W02ukfA==}

  semver@6.3.1:
    resolution: {integrity: sha512-BR7VvDCVHO+q2xBEWskxS6DJE1qRnb7DxzUrogb71CWoSficBxYsiAGd+Kl0mmq/MprG9yArRkyrQxTO6XjMzA==}
    hasBin: true

  semver@7.7.3:
    resolution: {integrity: sha512-SdsKMrI9TdgjdweUSR9MweHA4EJ8YxHn8DFaDisvhVlUOe4BF1tLD7GAj0lIqWVl+dPb/rExr0Btby5loQm20Q==}
    engines: {node: '>=10'}
    hasBin: true

  set-function-length@1.2.2:
    resolution: {integrity: sha512-pgRc4hJ4/sNjWCSS9AmnS40x3bNMDTknHgL5UaMBTMyJnU90EgWh1Rz+MC9eFu4BuN/UwZjKQuY/1v3rM7HMfg==}
    engines: {node: '>= 0.4'}

  set-function-name@2.0.2:
    resolution: {integrity: sha512-7PGFlmtwsEADb0WYyvCMa1t+yke6daIG4Wirafur5kcf+MhUnPms1UeR0CKQdTZD81yESwMHbtn+TR+dMviakQ==}
    engines: {node: '>= 0.4'}

  set-proto@1.0.0:
    resolution: {integrity: sha512-RJRdvCo6IAnPdsvP/7m6bsQqNnn1FCBX5ZNtFL98MmFF/4xAIJTIg1YbHW5DC2W5SKZanrC6i4HsJqlajw/dZw==}
    engines: {node: '>= 0.4'}

  sharp@0.34.5:
    resolution: {integrity: sha512-Ou9I5Ft9WNcCbXrU9cMgPBcCK8LiwLqcbywW3t4oDV37n1pzpuNLsYiAV8eODnjbtQlSDwZ2cUEeQz4E54Hltg==}
    engines: {node: ^18.17.0 || ^20.3.0 || >=21.0.0}

  shebang-command@2.0.0:
    resolution: {integrity: sha512-kHxr2zZpYtdmrN1qDjrrX/Z1rR1kG8Dx+gkpK1G4eXmvXswmcE1hTWBWYUzlraYw1/yZp6YuDY77YtvbN0dmDA==}
    engines: {node: '>=8'}

  shebang-regex@3.0.0:
    resolution: {integrity: sha512-7++dFhtcx3353uBaq8DDR4NuxBetBzC7ZQOhmTQInHEd6bSrXdiEyzCvG07Z44UYdLShWUyXt5M/yhz8ekcb1A==}
    engines: {node: '>=8'}

  side-channel-list@1.0.0:
    resolution: {integrity: sha512-FCLHtRD/gnpCiCHEiJLOwdmFP+wzCmDEkc9y7NsYxeF4u7Btsn1ZuwgwJGxImImHicJArLP4R0yX4c2KCrMrTA==}
    engines: {node: '>= 0.4'}

  side-channel-map@1.0.1:
    resolution: {integrity: sha512-VCjCNfgMsby3tTdo02nbjtM/ewra6jPHmpThenkTYh8pG9ucZ/1P8So4u4FGBek/BjpOVsDCMoLA/iuBKIFXRA==}
    engines: {node: '>= 0.4'}

  side-channel-weakmap@1.0.2:
    resolution: {integrity: sha512-WPS/HvHQTYnHisLo9McqBHOJk2FkHO/tlpvldyrnem4aeQp4hai3gythswg6p01oSoTl58rcpiFAjF2br2Ak2A==}
    engines: {node: '>= 0.4'}

  side-channel@1.1.0:
    resolution: {integrity: sha512-ZX99e6tRweoUXqR+VBrslhda51Nh5MTQwou5tnUDgbtyM0dBgmhEDtWGP/xbKn6hqfPRHujUNwz5fy/wbbhnpw==}
    engines: {node: '>= 0.4'}

  siginfo@2.0.0:
    resolution: {integrity: sha512-ybx0WO1/8bSBLEWXZvEd7gMW3Sn3JFlW3TvX1nREbDLRNQNaeNN8WK0meBwPdAaOI7TtRRRJn/Es1zhrrCHu7g==}

  signal-exit@4.1.0:
    resolution: {integrity: sha512-bzyZ1e88w9O1iNJbKnOlvYTrWPDl46O1bG0D3XInv+9tkPrxrN8jUUTiFlDkkmKWgn1M6CfIA13SuGqOa9Korw==}
    engines: {node: '>=14'}

  simple-swizzle@0.2.4:
    resolution: {integrity: sha512-nAu1WFPQSMNr2Zn9PGSZK9AGn4t/y97lEm+MXTtUDwfP0ksAIX4nO+6ruD9Jwut4C49SB1Ws+fbXsm/yScWOHw==}

  sirv@2.0.4:
    resolution: {integrity: sha512-94Bdh3cC2PKrbgSOUqTiGPWVZeSiXfKOVZNJniWoqrWrRkB1CJzBU3NEbiTsPcYy1lDsANA/THzS+9WBiy5nfQ==}
    engines: {node: '>= 10'}

  sirv@3.0.2:
    resolution: {integrity: sha512-2wcC/oGxHis/BoHkkPwldgiPSYcpZK3JU28WoMVv55yHJgcZ8rlXvuG9iZggz+sU1d4bRgIGASwyWqjxu3FM0g==}
    engines: {node: '>=18'}

  sonner@2.0.7:
    resolution: {integrity: sha512-W6ZN4p58k8aDKA4XPcx2hpIQXBRAgyiWVkYhT7CvK6D3iAu7xjvVyhQHg2/iaKJZ1XVJ4r7XuwGL+WGEK37i9w==}
    peerDependencies:
      react: ^18.0.0 || ^19.0.0 || ^19.0.0-rc
      react-dom: ^18.0.0 || ^19.0.0 || ^19.0.0-rc

  source-map-js@1.2.1:
    resolution: {integrity: sha512-UXWMKhLOwVKb728IUtQPXxfYU+usdybtUrK/8uGE8CQMvrhOpwvzDBwj0QhSL7MQc7vIsISBG8VQ8+IDQxpfQA==}
    engines: {node: '>=0.10.0'}

  source-map-support@0.5.21:
    resolution: {integrity: sha512-uBHU3L3czsIyYXKX88fdrGovxdSCoTGDRZ6SYXtSRxLZUzHg5P/66Ht6uoUlHu9EZod+inXhKo3qQgwXUT/y1w==}

  source-map@0.6.1:
    resolution: {integrity: sha512-UjgapumWlbMhkBgzT7Ykc5YXUT46F0iKu8SGXq0bcwP5dz/h0Plj6enJqjz1Zbq2l5WaqYnrVbwWOWMyF3F47g==}
    engines: {node: '>=0.10.0'}

  space-separated-tokens@2.0.2:
    resolution: {integrity: sha512-PEGlAwrG8yXGXRjW32fGbg66JAlOAwbObuqVoJpv/mRgoWDQfgH1wDPvtzWyUSNAXBGSk8h755YDbbcEy3SH2Q==}

  stable-hash@0.0.5:
    resolution: {integrity: sha512-+L3ccpzibovGXFK+Ap/f8LOS0ahMrHTf3xu7mMLSpEGU0EO9ucaysSylKo9eRDFNhWve/y275iPmIZ4z39a9iA==}

  stackback@0.0.2:
    resolution: {integrity: sha512-1XMJE5fQo1jGH6Y/7ebnwPOBEkIEnT4QF32d5R1+VXdXveM0IBMJt8zfaxX1P3QhVwrYe+576+jkANtSS2mBbw==}

  statuses@2.0.2:
    resolution: {integrity: sha512-DvEy55V3DB7uknRo+4iOGT5fP1slR8wQohVdknigZPMpMstaKJQWhwiYBACJE3Ul2pTnATihhBYnRhZQHGBiRw==}
    engines: {node: '>= 0.8'}

  std-env@3.10.0:
    resolution: {integrity: sha512-5GS12FdOZNliM5mAOxFRg7Ir0pWz8MdpYm6AY6VPkGpbA7ZzmbzNcBJQ0GPvvyWgcY7QAhCgf9Uy89I03faLkg==}

  stop-iteration-iterator@1.1.0:
    resolution: {integrity: sha512-eLoXW/DHyl62zxY4SCaIgnRhuMr6ri4juEYARS8E6sCEqzKpOiE521Ucofdx+KnDZl5xmvGYaaKCk5FEOxJCoQ==}
    engines: {node: '>= 0.4'}

  strict-event-emitter@0.5.1:
    resolution: {integrity: sha512-vMgjE/GGEPEFnhFub6pa4FmJBRBVOLpIII2hvCZ8Kzb7K0hlHo7mQv6xYrBvCL2LtAIBwFUK8wvuJgTVSQ5MFQ==}

  string-width@4.2.3:
    resolution: {integrity: sha512-wKyQRQpjJ0sIp62ErSZdGsjMJWsap5oRNihHhu6G7JVO/9jIB6UyevL+tXuOqrng8j/cxKTWyWUwvSTriiZz/g==}
    engines: {node: '>=8'}

  string-width@5.1.2:
    resolution: {integrity: sha512-HnLOCR3vjcY8beoNLtcjZ5/nxn2afmME6lhrDrebokqMap+XbeW8n9TXpPDOqdGK5qcI3oT0GKTW6wC7EMiVqA==}
    engines: {node: '>=12'}

  string.prototype.includes@2.0.1:
    resolution: {integrity: sha512-o7+c9bW6zpAdJHTtujeePODAhkuicdAryFsfVKwA+wGw89wJ4GTY484WTucM9hLtDEOpOvI+aHnzqnC5lHp4Rg==}
    engines: {node: '>= 0.4'}

  string.prototype.matchall@4.0.12:
    resolution: {integrity: sha512-6CC9uyBL+/48dYizRf7H7VAYCMCNTBeM78x/VTUe9bFEaxBepPJDa1Ow99LqI/1yF7kuy7Q3cQsYMrcjGUcskA==}
    engines: {node: '>= 0.4'}

  string.prototype.repeat@1.0.0:
    resolution: {integrity: sha512-0u/TldDbKD8bFCQ/4f5+mNRrXwZ8hg2w7ZR8wa16e8z9XpePWl3eGEcUD0OXpEH/VJH/2G3gjUtR3ZOiBe2S/w==}

  string.prototype.trim@1.2.10:
    resolution: {integrity: sha512-Rs66F0P/1kedk5lyYyH9uBzuiI/kNRmwJAR9quK6VOtIpZ2G+hMZd+HQbbv25MgCA6gEffoMZYxlTod4WcdrKA==}
    engines: {node: '>= 0.4'}

  string.prototype.trimend@1.0.9:
    resolution: {integrity: sha512-G7Ok5C6E/j4SGfyLCloXTrngQIQU3PWtXGst3yM7Bea9FRURf1S42ZHlZZtsNque2FN2PoUhfZXYLNWwEr4dLQ==}
    engines: {node: '>= 0.4'}

  string.prototype.trimstart@1.0.8:
    resolution: {integrity: sha512-UXSH262CSZY1tfu3G3Secr6uGLCFVPMhIqHjlgCUtCCcgihYc/xKs9djMTMUOb2j1mVSeU8EU6NWc/iQKU6Gfg==}
    engines: {node: '>= 0.4'}

  string_decoder@1.3.0:
    resolution: {integrity: sha512-hkRX8U1WjJFd8LsDJ2yQ/wWWxaopEsABU1XfkM8A+j0+85JAGppt16cr1Whg6KIbb4okU6Mql6BOj+uup/wKeA==}

  stringify-entities@4.0.4:
    resolution: {integrity: sha512-IwfBptatlO+QCJUo19AqvrPNqlVMpW9YEL2LIVY+Rpv2qsjCGxaDLNRgeGsQWJhfItebuJhsGSLjaBbNSQ+ieg==}

  strip-ansi@6.0.1:
    resolution: {integrity: sha512-Y38VPSHcqkFrCpFnQ9vuSXmquuv5oXOKpGeT6aGrr3o3Gc9AlVa6JBfUSOCnbxGGZF+/0ooI7KrPuUSztUdU5A==}
    engines: {node: '>=8'}

  strip-ansi@7.1.2:
    resolution: {integrity: sha512-gmBGslpoQJtgnMAvOVqGZpEz9dyoKTCzy2nfz/n8aIFhN/jCE/rCmcxabB6jOOHV+0WNnylOxaxBQPSvcWklhA==}
    engines: {node: '>=12'}

  strip-bom@3.0.0:
    resolution: {integrity: sha512-vavAMRXOgBVNF6nyEEmL3DBK19iRpDcoIwW+swQ+CbGiu7lju6t+JklA1MHweoWtadgt4ISVUsXLyDq34ddcwA==}
    engines: {node: '>=4'}

  strip-indent@3.0.0:
    resolution: {integrity: sha512-laJTa3Jb+VQpaC6DseHhF7dXVqHTfJPCRDaEbid/drOhgitgYku/letMUqOXFoWV0zIIUbjpdH2t+tYj4bQMRQ==}
    engines: {node: '>=8'}

  strip-json-comments@3.1.1:
    resolution: {integrity: sha512-6fPc+R4ihwqP6N/aIv2f1gMH8lOVtWQHoqC4yK6oSDVVocumAsfCqjkXnqiYMhmMwS/mEHLp7Vehlt3ql6lEig==}
    engines: {node: '>=8'}

  strip-literal@3.1.0:
    resolution: {integrity: sha512-8r3mkIM/2+PpjHoOtiAW8Rg3jJLHaV7xPwG+YRGrv6FP0wwk/toTpATxWYOW0BKdWwl82VT2tFYi5DlROa0Mxg==}

  style-to-js@1.1.21:
    resolution: {integrity: sha512-RjQetxJrrUJLQPHbLku6U/ocGtzyjbJMP9lCNK7Ag0CNh690nSH8woqWH9u16nMjYBAok+i7JO1NP2pOy8IsPQ==}

  style-to-object@1.0.14:
    resolution: {integrity: sha512-LIN7rULI0jBscWQYaSswptyderlarFkjQ+t79nzty8tcIAceVomEVlLzH5VP4Cmsv6MtKhs7qaAiwlcp+Mgaxw==}

  styled-jsx@5.1.6:
    resolution: {integrity: sha512-qSVyDTeMotdvQYoHWLNGwRFJHC+i+ZvdBRYosOFgC+Wg1vx4frN2/RG/NA7SYqqvKNLf39P2LSRA2pu6n0XYZA==}
    engines: {node: '>= 12.0.0'}
    peerDependencies:
      '@babel/core': '*'
      babel-plugin-macros: '*'
      react: '>= 16.8.0 || 17.x.x || ^18.0.0-0 || ^19.0.0-0'
    peerDependenciesMeta:
      '@babel/core':
        optional: true
      babel-plugin-macros:
        optional: true

  supports-color@7.2.0:
    resolution: {integrity: sha512-qpCAvRl9stuOHveKsn7HncJRvv501qIacKzQlO/+Lwxc9+0q2wLyv4Dfvt80/DPn2pqOBsJdDiogXGR9+OvwRw==}
    engines: {node: '>=8'}

  supports-preserve-symlinks-flag@1.0.0:
    resolution: {integrity: sha512-ot0WnXS9fgdkgIcePe6RHNk1WA8+muPa6cSjeR3V8K27q9BB1rTE3R1p7Hv0z1ZyAc8s6Vvv8DIyWf681MAt0w==}
    engines: {node: '>= 0.4'}

  svg-arc-to-cubic-bezier@3.2.0:
    resolution: {integrity: sha512-djbJ/vZKZO+gPoSDThGNpKDO+o+bAeA4XQKovvkNCqnIS2t+S4qnLAGQhyyrulhCFRl1WWzAp0wUDV8PpTVU3g==}

  svix@1.76.1:
    resolution: {integrity: sha512-CRuDWBTgYfDnBLRaZdKp9VuoPcNUq9An14c/k+4YJ15Qc5Grvf66vp0jvTltd4t7OIRj+8lM1DAgvSgvf7hdLw==}

  tagged-tag@1.0.0:
    resolution: {integrity: sha512-yEFYrVhod+hdNyx7g5Bnkkb0G6si8HJurOoOEgC8B/O0uXLHlaey/65KRv6cuWBNhBgHKAROVpc7QyYqE5gFng==}
    engines: {node: '>=20'}

  tailwind-merge@3.4.0:
    resolution: {integrity: sha512-uSaO4gnW+b3Y2aWoWfFpX62vn2sR3skfhbjsEnaBI81WD1wBLlHZe5sWf0AqjksNdYTbGBEd0UasQMT3SNV15g==}

  tailwindcss@4.1.17:
    resolution: {integrity: sha512-j9Ee2YjuQqYT9bbRTfTZht9W/ytp5H+jJpZKiYdP/bpnXARAuELt9ofP0lPnmHjbga7SNQIxdTAXCmtKVYjN+Q==}

  tapable@2.3.0:
    resolution: {integrity: sha512-g9ljZiwki/LfxmQADO3dEY1CbpmXT5Hm2fJ+QaGKwSXUylMybePR7/67YW7jOrrvjEgL1Fmz5kzyAjWVWLlucg==}
    engines: {node: '>=6'}

  terser@5.44.1:
    resolution: {integrity: sha512-t/R3R/n0MSwnnazuPpPNVO60LX0SKL45pyl9YlvxIdkH0Of7D5qM2EVe+yASRIlY5pZ73nclYJfNANGWPwFDZw==}
    engines: {node: '>=10'}
    hasBin: true

  test-exclude@7.0.1:
    resolution: {integrity: sha512-pFYqmTw68LXVjeWJMST4+borgQP2AyMNbg1BpZh9LbyhUeNkeaPF9gzfPGUAnSMV3qPYdWUwDIjjCLiSDOl7vg==}
    engines: {node: '>=18'}

  tiny-inflate@1.0.3:
    resolution: {integrity: sha512-pkY1fj1cKHb2seWDy0B16HeWyczlJA9/WW3u3c4z/NiWDsO3DOU5D7nhTLE9CF0yXv/QZFY7sEJmj24dK+Rrqw==}

  tinybench@2.9.0:
    resolution: {integrity: sha512-0+DUvqWMValLmha6lr4kD8iAMK1HzV0/aKnCtWb9v9641TnP/MFb7Pc2bxoxQjTXAErryXVgUOfv2YqNllqGeg==}

  tinyexec@0.3.2:
    resolution: {integrity: sha512-KQQR9yN7R5+OSwaK0XQoj22pwHoTlgYqmUscPYoknOoWCWfj/5/ABTMRi69FrKU5ffPVh5QcFikpWJI/P1ocHA==}

  tinyglobby@0.2.15:
    resolution: {integrity: sha512-j2Zq4NyQYG5XMST4cbs02Ak8iJUdxRM0XI5QyxXuZOzKOINmWurp3smXu3y5wDcJrptwpSjgXHzIQxR0omXljQ==}
    engines: {node: '>=12.0.0'}

  tinypool@1.1.1:
    resolution: {integrity: sha512-Zba82s87IFq9A9XmjiX5uZA/ARWDrB03OHlq+Vw1fSdt0I+4/Kutwy8BP4Y/y/aORMo61FQ0vIb5j44vSo5Pkg==}
    engines: {node: ^18.0.0 || >=20.0.0}

  tinyrainbow@2.0.0:
    resolution: {integrity: sha512-op4nsTR47R6p0vMUUoYl/a+ljLFVtlfaXkLQmqfLR1qHma1h/ysYk4hEXZ880bf2CYgTskvTa/e196Vd5dDQXw==}
    engines: {node: '>=14.0.0'}

  tinyspy@4.0.4:
    resolution: {integrity: sha512-azl+t0z7pw/z958Gy9svOTuzqIk6xq+NSheJzn5MMWtWTFywIacg2wUlzKFGtt3cthx0r2SxMK0yzJOR0IES7Q==}
    engines: {node: '>=14.0.0'}

  tldts-core@7.0.19:
    resolution: {integrity: sha512-lJX2dEWx0SGH4O6p+7FPwYmJ/bu1JbcGJ8RLaG9b7liIgZ85itUVEPbMtWRVrde/0fnDPEPHW10ZsKW3kVsE9A==}

  tldts@7.0.19:
    resolution: {integrity: sha512-8PWx8tvC4jDB39BQw1m4x8y5MH1BcQ5xHeL2n7UVFulMPH/3Q0uiamahFJ3lXA0zO2SUyRXuVVbWSDmstlt9YA==}
    hasBin: true

  to-regex-range@5.0.1:
    resolution: {integrity: sha512-65P7iz6X5yEr1cwcgvQxbbIw7Uk3gOy5dIdtZ4rDveLqhrdJP+Li/Hx6tyK0NEb+2GCyneCMJiGqrADCSNk8sQ==}
    engines: {node: '>=8.0'}

  totalist@3.0.1:
    resolution: {integrity: sha512-sf4i37nQ2LBx4m3wB74y+ubopq6W/dIzXg0FDGjsYnZHVa1Da8FH853wlL2gtUhg+xJXjfk3kUZS3BRoQeoQBQ==}
    engines: {node: '>=6'}

  tough-cookie@6.0.0:
    resolution: {integrity: sha512-kXuRi1mtaKMrsLUxz3sQYvVl37B0Ns6MzfrtV5DvJceE9bPyspOqk9xxv7XbZWcfLWbFmm997vl83qUWVJA64w==}
    engines: {node: '>=16'}

  trim-lines@3.0.1:
    resolution: {integrity: sha512-kRj8B+YHZCc9kQYdWfJB2/oUl9rA99qbowYYBtr4ui4mZyAQ2JpvVBd/6U2YloATfqBhBTSMhTpgBHtU0Mf3Rg==}

  trough@2.2.0:
    resolution: {integrity: sha512-tmMpK00BjZiUyVyvrBK7knerNgmgvcV/KLVyuma/SC+TQN167GrMRciANTz09+k3zW8L8t60jWO1GpfkZdjTaw==}

  ts-api-utils@2.1.0:
    resolution: {integrity: sha512-CUgTZL1irw8u29bzrOD/nH85jqyc74D6SshFgujOIA7osm2Rz7dYH77agkx7H4FBNxDq7Cjf+IjaX/8zwFW+ZQ==}
    engines: {node: '>=18.12'}
    peerDependencies:
      typescript: '>=4.8.4'

  tsconfig-paths@3.15.0:
    resolution: {integrity: sha512-2Ac2RgzDe/cn48GvOe3M+o82pEFewD3UPbyoUHHdKasHwJKjds4fLXWf/Ux5kATBKN20oaFGu+jbElp1pos0mg==}

  tslib@2.8.1:
    resolution: {integrity: sha512-oJFu94HQb+KVduSUQL7wnpmqnfmLsOA/nAh6b6EH0wCEoK0/mPeXU6c3wKDV83MkOuHPRHtSXKKU99IBazS/2w==}

  tsx@4.20.6:
    resolution: {integrity: sha512-ytQKuwgmrrkDTFP4LjR0ToE2nqgy886GpvRSpU0JAnrdBYppuY5rLkRUYPU1yCryb24SsKBTL/hlDQAEFVwtZg==}
    engines: {node: '>=18.0.0'}
    hasBin: true

  tw-animate-css@1.4.0:
    resolution: {integrity: sha512-7bziOlRqH0hJx80h/3mbicLW7o8qLsH5+RaLR2t+OHM3D0JlWGODQKQ4cxbK7WlvmUxpcj6Kgu6EKqjrGFe3QQ==}

  type-check@0.4.0:
    resolution: {integrity: sha512-XleUoc9uwGXqjWwXaUTZAmzMcFZ5858QA2vvx1Ur5xIcixXIP+8LnFDgRplU30us6teqdlskFfu+ae4K79Ooew==}
    engines: {node: '>= 0.8.0'}

  type-fest@5.2.0:
    resolution: {integrity: sha512-xxCJm+Bckc6kQBknN7i9fnP/xobQRsRQxR01CztFkp/h++yfVxUUcmMgfR2HttJx/dpWjS9ubVuyspJv24Q9DA==}
    engines: {node: '>=20'}

  typed-array-buffer@1.0.3:
    resolution: {integrity: sha512-nAYYwfY3qnzX30IkA6AQZjVbtK6duGontcQm1WSG1MD94YLqK0515GNApXkoxKOWMusVssAHWLh9SeaoefYFGw==}
    engines: {node: '>= 0.4'}

  typed-array-byte-length@1.0.3:
    resolution: {integrity: sha512-BaXgOuIxz8n8pIq3e7Atg/7s+DpiYrxn4vdot3w9KbnBhcRQq6o3xemQdIfynqSeXeDrF32x+WvfzmOjPiY9lg==}
    engines: {node: '>= 0.4'}

  typed-array-byte-offset@1.0.4:
    resolution: {integrity: sha512-bTlAFB/FBYMcuX81gbL4OcpH5PmlFHqlCCpAl8AlEzMz5k53oNDvN8p1PNOWLEmI2x4orp3raOFB51tv9X+MFQ==}
    engines: {node: '>= 0.4'}

  typed-array-length@1.0.7:
    resolution: {integrity: sha512-3KS2b+kL7fsuk/eJZ7EQdnEmQoaho/r6KUef7hxvltNA5DR8NAUM+8wJMbJyZ4G9/7i3v5zPBIMN5aybAh2/Jg==}
    engines: {node: '>= 0.4'}

  typescript-eslint@8.48.0:
    resolution: {integrity: sha512-fcKOvQD9GUn3Xw63EgiDqhvWJ5jsyZUaekl3KVpGsDJnN46WJTe3jWxtQP9lMZm1LJNkFLlTaWAxK2vUQR+cqw==}
    engines: {node: ^18.18.0 || ^20.9.0 || >=21.1.0}
    peerDependencies:
      eslint: ^8.57.0 || ^9.0.0
      typescript: '>=4.8.4 <6.0.0'

  typescript@5.9.3:
    resolution: {integrity: sha512-jl1vZzPDinLr9eUt3J/t7V6FgNEw9QjvBPdysz9KfQDD41fQrC2Y4vKQdiaUpFT4bXlb1RHhLpp8wtm6M5TgSw==}
    engines: {node: '>=14.17'}
    hasBin: true

  unbox-primitive@1.1.0:
    resolution: {integrity: sha512-nWJ91DjeOkej/TA8pXQ3myruKpKEYgqvpw9lz4OPHj/NWFNluYrjbz9j01CJ8yKQd2g4jFoOkINCTW2I5LEEyw==}
    engines: {node: '>= 0.4'}

  uncrypto@0.1.3:
    resolution: {integrity: sha512-Ql87qFHB3s/De2ClA9e0gsnS6zXG27SkTiSJwjCc9MebbfapQfuPzumMIUMi38ezPZVNFcHI9sUIepeQfw8J8Q==}

  undici-types@6.21.0:
    resolution: {integrity: sha512-iwDZqg0QAGrg9Rav5H4n0M64c3mkR59cJ6wQp+7C4nI0gsmExaedaYLNO44eT4AtBBwjbTiGPMlt2Md0T9H9JQ==}

  undici-types@7.16.0:
    resolution: {integrity: sha512-Zz+aZWSj8LE6zoxD+xrjh4VfkIG8Ya6LvYkZqtUQGJPZjYl53ypCaUwWqo7eI0x66KBGeRo+mlBEkMSeSZ38Nw==}

  unicode-properties@1.4.1:
    resolution: {integrity: sha512-CLjCCLQ6UuMxWnbIylkisbRj31qxHPAurvena/0iwSVbQ2G1VY5/HjV0IRabOEbDHlzZlRdCrD4NhB0JtU40Pg==}

  unicode-trie@2.0.0:
    resolution: {integrity: sha512-x7bc76x0bm4prf1VLg79uhAzKw8DVboClSN5VxJuQ+LKDOVEW9CdH+VY7SP+vX7xCYQqzzgQpFqz15zeLvAtZQ==}

  unified@11.0.5:
    resolution: {integrity: sha512-xKvGhPWw3k84Qjh8bI3ZeJjqnyadK+GEFtazSfZv/rKeTkTjOJho6mFqh2SM96iIcZokxiOpg78GazTSg8+KHA==}

  unist-util-is@6.0.1:
    resolution: {integrity: sha512-LsiILbtBETkDz8I9p1dQ0uyRUWuaQzd/cuEeS1hoRSyW5E5XGmTzlwY1OrNzzakGowI9Dr/I8HVaw4hTtnxy8g==}

  unist-util-position@5.0.0:
    resolution: {integrity: sha512-fucsC7HjXvkB5R3kTCO7kUjRdrS0BJt3M/FPxmHMBOm8JQi2BsHAHFsy27E0EolP8rp0NzXsJ+jNPyDWvOJZPA==}

  unist-util-stringify-position@4.0.0:
    resolution: {integrity: sha512-0ASV06AAoKCDkS2+xw5RXJywruurpbC4JZSm7nr7MOt1ojAzvyyaO+UxZf18j8FCF6kmzCZKcAgN/yu2gm2XgQ==}

  unist-util-visit-parents@6.0.2:
    resolution: {integrity: sha512-goh1s1TBrqSqukSc8wrjwWhL0hiJxgA8m4kFxGlQ+8FYQ3C/m11FcTs4YYem7V664AhHVvgoQLk890Ssdsr2IQ==}

  unist-util-visit@5.0.0:
    resolution: {integrity: sha512-MR04uvD+07cwl/yhVuVWAtw+3GOR/knlL55Nd/wAdblk27GCVt3lqpTivy/tkJcZoNPzTwS1Y+KMojlLDhoTzg==}

  unrs-resolver@1.11.1:
    resolution: {integrity: sha512-bSjt9pjaEBnNiGgc9rUiHGKv5l4/TGzDmYw3RhnkJGtLhbnnA/5qJj7x3dNDCRx/PJxu774LlH8lCOlB4hEfKg==}

  until-async@3.0.2:
    resolution: {integrity: sha512-IiSk4HlzAMqTUseHHe3VhIGyuFmN90zMTpD3Z3y8jeQbzLIq500MVM7Jq2vUAnTKAFPJrqwkzr6PoTcPhGcOiw==}

  update-browserslist-db@1.1.4:
    resolution: {integrity: sha512-q0SPT4xyU84saUX+tomz1WLkxUbuaJnR1xWt17M7fJtEJigJeWUNGUqrauFXsHnqev9y9JTRGwk13tFBuKby4A==}
    hasBin: true
    peerDependencies:
      browserslist: '>= 4.21.0'

  uri-js@4.4.1:
    resolution: {integrity: sha512-7rKUyy33Q1yc98pQ1DAmLtwX109F7TIfWlW1Ydo8Wl1ii1SeHieeh0HHfPeL2fMXK6z0s8ecKs9frCuLJvndBg==}

  url-parse@1.5.10:
    resolution: {integrity: sha512-WypcfiRhfeUP9vvF0j6rw0J3hrWrw6iZv3+22h6iRMJ/8z1Tj6XfLP4DsUix5MhMPnXpiHDoKyoZ/bdCkwBCiQ==}

  use-callback-ref@1.3.3:
    resolution: {integrity: sha512-jQL3lRnocaFtu3V00JToYz/4QkNWswxijDaCVNZRiRTO3HQDLsdu1ZtmIUvV4yPp+rvWm5j0y0TG/S61cuijTg==}
    engines: {node: '>=10'}
    peerDependencies:
      '@types/react': '*'
      react: ^16.8.0 || ^17.0.0 || ^18.0.0 || ^19.0.0 || ^19.0.0-rc
    peerDependenciesMeta:
      '@types/react':
        optional: true

  use-sidecar@1.1.3:
    resolution: {integrity: sha512-Fedw0aZvkhynoPYlA5WXrMCAMm+nSWdZt6lzJQ7Ok8S6Q+VsHmHpRWndVRJ8Be0ZbkfPc5LRYH+5XrzXcEeLRQ==}
    engines: {node: '>=10'}
    peerDependencies:
      '@types/react': '*'
      react: ^16.8.0 || ^17.0.0 || ^18.0.0 || ^19.0.0 || ^19.0.0-rc
    peerDependenciesMeta:
      '@types/react':
        optional: true

  use-sync-external-store@1.6.0:
    resolution: {integrity: sha512-Pp6GSwGP/NrPIrxVFAIkOQeyw8lFenOHijQWkUTrDvrF4ALqylP2C/KCkeS9dpUM3KvYRQhna5vt7IL95+ZQ9w==}
    peerDependencies:
      react: ^16.8.0 || ^17.0.0 || ^18.0.0 || ^19.0.0

  util-deprecate@1.0.2:
    resolution: {integrity: sha512-EPD5q1uXyFxJpCrLnCc1nHnq3gOa6DZBocAIiI2TaSCA7VCJ1UJDMagCzIkXNsUYfD1daK//LTEQ8xiIbrHtcw==}

  uuid@10.0.0:
    resolution: {integrity: sha512-8XkAphELsDnEGrDxUOHB3RGvXz6TeuYSGEZBOjtTtPm2lwhGBjLgOzLHB63IUWfBpNucQjND6d3AOudO+H3RWQ==}
    hasBin: true

  vfile-message@4.0.3:
    resolution: {integrity: sha512-QTHzsGd1EhbZs4AsQ20JX1rC3cOlt/IWJruk893DfLRr57lcnOeMaWG4K0JrRta4mIJZKth2Au3mM3u03/JWKw==}

  vfile@6.0.3:
    resolution: {integrity: sha512-KzIbH/9tXat2u30jf+smMwFCsno4wHVdNmzFyL+T/L3UGqqk6JKfVqOFOZEpZSHADH1k40ab6NUIXZq422ov3Q==}

  vite-compatible-readable-stream@3.6.1:
    resolution: {integrity: sha512-t20zYkrSf868+j/p31cRIGN28Phrjm3nRSLR2fyc2tiWi4cZGVdv68yNlwnIINTkMTmPoMiSlc0OadaO7DXZaQ==}
    engines: {node: '>= 6'}

  vite-node@3.2.4:
    resolution: {integrity: sha512-EbKSKh+bh1E1IFxeO0pg1n4dvoOTt0UDiXMd/qn++r98+jPO1xtJilvXldeuQ8giIB5IkpjCgMleHMNEsGH6pg==}
    engines: {node: ^18.0.0 || ^20.0.0 || >=22.0.0}
    hasBin: true

  vite@7.2.4:
    resolution: {integrity: sha512-NL8jTlbo0Tn4dUEXEsUg8KeyG/Lkmc4Fnzb8JXN/Ykm9G4HNImjtABMJgkQoVjOBN/j2WAwDTRytdqJbZsah7w==}
    engines: {node: ^20.19.0 || >=22.12.0}
    hasBin: true
    peerDependencies:
      '@types/node': ^20.19.0 || >=22.12.0
      jiti: '>=1.21.0'
      less: ^4.0.0
      lightningcss: ^1.21.0
      sass: ^1.70.0
      sass-embedded: ^1.70.0
      stylus: '>=0.54.8'
      sugarss: ^5.0.0
      terser: ^5.16.0
      tsx: ^4.8.1
      yaml: ^2.4.2
    peerDependenciesMeta:
      '@types/node':
        optional: true
      jiti:
        optional: true
      less:
        optional: true
      lightningcss:
        optional: true
      sass:
        optional: true
      sass-embedded:
        optional: true
      stylus:
        optional: true
      sugarss:
        optional: true
      terser:
        optional: true
      tsx:
        optional: true
      yaml:
        optional: true

  vitest@3.2.4:
    resolution: {integrity: sha512-LUCP5ev3GURDysTWiP47wRRUpLKMOfPh+yKTx3kVIEiu5KOMeqzpnYNsKyOoVrULivR8tLcks4+lga33Whn90A==}
    engines: {node: ^18.0.0 || ^20.0.0 || >=22.0.0}
    hasBin: true
    peerDependencies:
      '@edge-runtime/vm': '*'
      '@types/debug': ^4.1.12
      '@types/node': ^18.0.0 || ^20.0.0 || >=22.0.0
      '@vitest/browser': 3.2.4
      '@vitest/ui': 3.2.4
      happy-dom: '*'
      jsdom: '*'
    peerDependenciesMeta:
      '@edge-runtime/vm':
        optional: true
      '@types/debug':
        optional: true
      '@types/node':
        optional: true
      '@vitest/browser':
        optional: true
      '@vitest/ui':
        optional: true
      happy-dom:
        optional: true
      jsdom:
        optional: true

  webpack-bundle-analyzer@4.10.1:
    resolution: {integrity: sha512-s3P7pgexgT/HTUSYgxJyn28A+99mmLq4HsJepMPzu0R8ImJc52QNqaFYW1Z2z2uIb1/J3eYgaAWVpaC+v/1aAQ==}
    engines: {node: '>= 10.13.0'}
    hasBin: true

  whatwg-mimetype@3.0.0:
    resolution: {integrity: sha512-nt+N2dzIutVRxARx1nghPKGv1xHikU7HKdfafKkLNLindmPU/ch3U31NOCGGA/dmPcmb1VlofO0vnKAcsm0o/Q==}
    engines: {node: '>=12'}

  which-boxed-primitive@1.1.1:
    resolution: {integrity: sha512-TbX3mj8n0odCBFVlY8AxkqcHASw3L60jIuF8jFP78az3C2YhmGvqbHBpAjTRH2/xqYunrJ9g1jSyjCjpoWzIAA==}
    engines: {node: '>= 0.4'}

  which-builtin-type@1.2.1:
    resolution: {integrity: sha512-6iBczoX+kDQ7a3+YJBnh3T+KZRxM/iYNPXicqk66/Qfm1b93iu+yOImkg0zHbj5LNOcNv1TEADiZ0xa34B4q6Q==}
    engines: {node: '>= 0.4'}

  which-collection@1.0.2:
    resolution: {integrity: sha512-K4jVyjnBdgvc86Y6BkaLZEN933SwYOuBFkdmBu9ZfkcAbdVbpITnDmjvZ/aQjRXQrv5EPkTnD1s39GiiqbngCw==}
    engines: {node: '>= 0.4'}

  which-typed-array@1.1.19:
    resolution: {integrity: sha512-rEvr90Bck4WZt9HHFC4DJMsjvu7x+r6bImz0/BrbWb7A2djJ8hnZMrWnHo9F8ssv0OMErasDhftrfROTyqSDrw==}
    engines: {node: '>= 0.4'}

  which@2.0.2:
    resolution: {integrity: sha512-BLI3Tl1TW3Pvl70l3yq3Y64i+awpwXqsGBYWkkqMtnbXgrMD+yj7rhW0kuEDxzJaYXGjEW5ogapKNMEKNMjibA==}
    engines: {node: '>= 8'}
    hasBin: true

  why-is-node-running@2.3.0:
    resolution: {integrity: sha512-hUrmaWBdVDcxvYqnyh09zunKzROWjbZTiNy8dBEjkS7ehEDQibXJ7XvlmtbwuTclUiIyN+CyXQD4Vmko8fNm8w==}
    engines: {node: '>=8'}
    hasBin: true

  word-wrap@1.2.5:
    resolution: {integrity: sha512-BN22B5eaMMI9UMtjrGd5g5eCYPpCPDUy0FJXbYsaT5zYxjFOckS53SQDE3pWkVoWpHXVb3BrYcEN4Twa55B5cA==}
    engines: {node: '>=0.10.0'}

  wrap-ansi@6.2.0:
    resolution: {integrity: sha512-r6lPcBGxZXlIcymEu7InxDMhdW0KDxpLgoFLcguasxCaJ/SOIZwINatK9KY/tf+ZrlywOKU0UDj3ATXUBfxJXA==}
    engines: {node: '>=8'}

  wrap-ansi@7.0.0:
    resolution: {integrity: sha512-YVGIj2kamLSTxw6NsZjoBxfSwsn0ycdesmc4p+Q21c5zPuZ1pl+NfxVdxPtdHvmNVOQ6XSYG4AUtyt/Fi7D16Q==}
    engines: {node: '>=10'}

  wrap-ansi@8.1.0:
    resolution: {integrity: sha512-si7QWI6zUMq56bESFvagtmzMdGOtoxfR+Sez11Mobfc7tm+VkUckk9bW2UeffTGVUbOksxmSw0AA2gs8g71NCQ==}
    engines: {node: '>=12'}

  ws@7.5.10:
    resolution: {integrity: sha512-+dbF1tHwZpXcbOJdVOkzLDxZP1ailvSxM6ZweXTegylPny803bFhA+vqBYw4s31NSAk4S2Qz+AKXK9a4wkdjcQ==}
    engines: {node: '>=8.3.0'}
    peerDependencies:
      bufferutil: ^4.0.1
      utf-8-validate: ^5.0.2
    peerDependenciesMeta:
      bufferutil:
        optional: true
      utf-8-validate:
        optional: true

  ws@8.18.3:
    resolution: {integrity: sha512-PEIGCY5tSlUt50cqyMXfCzX+oOPqN0vuGqWzbcJ2xvnkzkq46oOpz7dQaTDBdfICb4N14+GARUDw2XV2N4tvzg==}
    engines: {node: '>=10.0.0'}
    peerDependencies:
      bufferutil: ^4.0.1
      utf-8-validate: '>=5.0.2'
    peerDependenciesMeta:
      bufferutil:
        optional: true
      utf-8-validate:
        optional: true

  y18n@5.0.8:
    resolution: {integrity: sha512-0pfFzegeDWJHJIAmTLRP2DwHjdF5s7jo9tuztdQxAhINCdvS+3nGINqPd00AphqJR/0LhANUS6/+7SCb98YOfA==}
    engines: {node: '>=10'}

  yallist@3.1.1:
    resolution: {integrity: sha512-a4UGQaWPH59mOXUYnAG2ewncQS4i4F43Tv3JoAM+s2VDAmS9NsK8GpDMLrCHPksFT7h3K6TOoUNn2pb7RoXx4g==}

  yargs-parser@21.1.1:
    resolution: {integrity: sha512-tVpsJW7DdjecAiFpbIB1e3qxIQsE6NoPc5/eTdrbbIC4h0LVsWhnoa3g+m2HclBIujHzsxZ4VJVA+GUuc2/LBw==}
    engines: {node: '>=12'}

  yargs@17.7.2:
    resolution: {integrity: sha512-7dSzzRQ++CKnNI/krKnYRV7JKKPUXMEh61soaHKg9mrWEhzFWhFnxPxGl+69cD1Ou63C13NUPCnmIcrvqCuM6w==}
    engines: {node: '>=12'}

  yocto-queue@0.1.0:
    resolution: {integrity: sha512-rVksvsnNCdJ/ohGc6xgPwyN8eheCxsiLM8mxuE/t/mOVqJewPuO1miLpTHQiRgTKCLexL4MeAFVagts7HmNZ2Q==}
    engines: {node: '>=10'}

  yoctocolors-cjs@2.1.3:
    resolution: {integrity: sha512-U/PBtDf35ff0D8X8D0jfdzHYEPFxAI7jJlxZXwCSez5M3190m+QobIfh+sWDWSHMCWWJN2AWamkegn6vr6YBTw==}
    engines: {node: '>=18'}

  yoga-layout@3.2.1:
    resolution: {integrity: sha512-0LPOt3AxKqMdFBZA3HBAt/t/8vIKq7VaQYbuA8WxCgung+p9TVyKRYdpvCb80HcdTN2NkbIKbhNwKUfm3tQywQ==}

  zod-validation-error@4.0.2:
    resolution: {integrity: sha512-Q6/nZLe6jxuU80qb/4uJ4t5v2VEZ44lzQjPDhYJNztRQ4wyWc6VF3D3Kb/fAuPetZQnhS3hnajCf9CsWesghLQ==}
    engines: {node: '>=18.0.0'}
    peerDependencies:
      zod: ^3.25.0 || ^4.0.0

  zod@4.1.13:
    resolution: {integrity: sha512-AvvthqfqrAhNH9dnfmrfKzX5upOdjUVJYFqNSlkmGf64gRaTzlPwz99IHYnVs28qYAybvAlBV+H7pn0saFY4Ig==}

  zwitch@2.0.4:
    resolution: {integrity: sha512-bXE4cR/kVZhKZX/RjPEflHaKVhUVl85noU3v6b8apfQEc1x4A+zBxjZ4lN8LqGd6WZ3dl98pY4o717VFmoPp+A==}

snapshots:

  '@adobe/css-tools@4.4.4': {}

  '@alloc/quick-lru@5.2.0': {}

  '@ampproject/remapping@2.3.0':
    dependencies:
      '@jridgewell/gen-mapping': 0.3.13
      '@jridgewell/trace-mapping': 0.3.31

  '@axe-core/playwright@4.11.0(playwright-core@1.56.1)':
    dependencies:
      axe-core: 4.11.0
      playwright-core: 1.56.1

  '@babel/code-frame@7.27.1':
    dependencies:
      '@babel/helper-validator-identifier': 7.28.5
      js-tokens: 4.0.0
      picocolors: 1.1.1

  '@babel/compat-data@7.28.5': {}

  '@babel/core@7.28.5':
    dependencies:
      '@babel/code-frame': 7.27.1
      '@babel/generator': 7.28.5
      '@babel/helper-compilation-targets': 7.27.2
      '@babel/helper-module-transforms': 7.28.3(@babel/core@7.28.5)
      '@babel/helpers': 7.28.4
      '@babel/parser': 7.28.5
      '@babel/template': 7.27.2
      '@babel/traverse': 7.28.5
      '@babel/types': 7.28.5
      '@jridgewell/remapping': 2.3.5
      convert-source-map: 2.0.0
      debug: 4.4.3
      gensync: 1.0.0-beta.2
      json5: 2.2.3
      semver: 6.3.1
    transitivePeerDependencies:
      - supports-color

  '@babel/generator@7.28.5':
    dependencies:
      '@babel/parser': 7.28.5
      '@babel/types': 7.28.5
      '@jridgewell/gen-mapping': 0.3.13
      '@jridgewell/trace-mapping': 0.3.31
      jsesc: 3.1.0

  '@babel/helper-compilation-targets@7.27.2':
    dependencies:
      '@babel/compat-data': 7.28.5
      '@babel/helper-validator-option': 7.27.1
      browserslist: 4.28.0
      lru-cache: 5.1.1
      semver: 6.3.1

  '@babel/helper-globals@7.28.0': {}

  '@babel/helper-module-imports@7.27.1':
    dependencies:
      '@babel/traverse': 7.28.5
      '@babel/types': 7.28.5
    transitivePeerDependencies:
      - supports-color

  '@babel/helper-module-transforms@7.28.3(@babel/core@7.28.5)':
    dependencies:
      '@babel/core': 7.28.5
      '@babel/helper-module-imports': 7.27.1
      '@babel/helper-validator-identifier': 7.28.5
      '@babel/traverse': 7.28.5
    transitivePeerDependencies:
      - supports-color

  '@babel/helper-plugin-utils@7.27.1': {}

  '@babel/helper-string-parser@7.27.1': {}

  '@babel/helper-validator-identifier@7.28.5': {}

  '@babel/helper-validator-option@7.27.1': {}

  '@babel/helpers@7.28.4':
    dependencies:
      '@babel/template': 7.27.2
      '@babel/types': 7.28.5

  '@babel/parser@7.28.5':
    dependencies:
      '@babel/types': 7.28.5

  '@babel/plugin-transform-react-jsx-self@7.27.1(@babel/core@7.28.5)':
    dependencies:
      '@babel/core': 7.28.5
      '@babel/helper-plugin-utils': 7.27.1

  '@babel/plugin-transform-react-jsx-source@7.27.1(@babel/core@7.28.5)':
    dependencies:
      '@babel/core': 7.28.5
      '@babel/helper-plugin-utils': 7.27.1

  '@babel/runtime@7.28.4': {}

  '@babel/template@7.27.2':
    dependencies:
      '@babel/code-frame': 7.27.1
      '@babel/parser': 7.28.5
      '@babel/types': 7.28.5

  '@babel/traverse@7.28.5':
    dependencies:
      '@babel/code-frame': 7.27.1
      '@babel/generator': 7.28.5
      '@babel/helper-globals': 7.28.0
      '@babel/parser': 7.28.5
      '@babel/template': 7.27.2
      '@babel/types': 7.28.5
      debug: 4.4.3
    transitivePeerDependencies:
      - supports-color

  '@babel/types@7.28.5':
    dependencies:
      '@babel/helper-string-parser': 7.27.1
      '@babel/helper-validator-identifier': 7.28.5

  '@bcoe/v8-coverage@1.0.2': {}

  '@discoveryjs/json-ext@0.5.7': {}

  '@edge-runtime/primitives@4.1.0':
    optional: true

  '@edge-runtime/vm@3.2.0':
    dependencies:
      '@edge-runtime/primitives': 4.1.0
    optional: true

  '@emnapi/core@1.7.1':
    dependencies:
      '@emnapi/wasi-threads': 1.1.0
      tslib: 2.8.1
    optional: true

  '@emnapi/runtime@1.7.1':
    dependencies:
      tslib: 2.8.1
    optional: true

  '@emnapi/wasi-threads@1.1.0':
    dependencies:
      tslib: 2.8.1
    optional: true

  '@esbuild/aix-ppc64@0.25.12':
    optional: true

  '@esbuild/android-arm64@0.25.12':
    optional: true

  '@esbuild/android-arm@0.25.12':
    optional: true

  '@esbuild/android-x64@0.25.12':
    optional: true

  '@esbuild/darwin-arm64@0.25.12':
    optional: true

  '@esbuild/darwin-x64@0.25.12':
    optional: true

  '@esbuild/freebsd-arm64@0.25.12':
    optional: true

  '@esbuild/freebsd-x64@0.25.12':
    optional: true

  '@esbuild/linux-arm64@0.25.12':
    optional: true

  '@esbuild/linux-arm@0.25.12':
    optional: true

  '@esbuild/linux-ia32@0.25.12':
    optional: true

  '@esbuild/linux-loong64@0.25.12':
    optional: true

  '@esbuild/linux-mips64el@0.25.12':
    optional: true

  '@esbuild/linux-ppc64@0.25.12':
    optional: true

  '@esbuild/linux-riscv64@0.25.12':
    optional: true

  '@esbuild/linux-s390x@0.25.12':
    optional: true

  '@esbuild/linux-x64@0.25.12':
    optional: true

  '@esbuild/netbsd-arm64@0.25.12':
    optional: true

  '@esbuild/netbsd-x64@0.25.12':
    optional: true

  '@esbuild/openbsd-arm64@0.25.12':
    optional: true

  '@esbuild/openbsd-x64@0.25.12':
    optional: true

  '@esbuild/openharmony-arm64@0.25.12':
    optional: true

  '@esbuild/sunos-x64@0.25.12':
    optional: true

  '@esbuild/win32-arm64@0.25.12':
    optional: true

  '@esbuild/win32-ia32@0.25.12':
    optional: true

  '@esbuild/win32-x64@0.25.12':
    optional: true

  '@eslint-community/eslint-utils@4.9.0(eslint@9.39.1(jiti@2.6.1))':
    dependencies:
      eslint: 9.39.1(jiti@2.6.1)
      eslint-visitor-keys: 3.4.3

  '@eslint-community/regexpp@4.12.2': {}

  '@eslint/config-array@0.21.1':
    dependencies:
      '@eslint/object-schema': 2.1.7
      debug: 4.4.3
      minimatch: 3.1.2
    transitivePeerDependencies:
      - supports-color

  '@eslint/config-helpers@0.4.2':
    dependencies:
      '@eslint/core': 0.17.0

  '@eslint/core@0.17.0':
    dependencies:
      '@types/json-schema': 7.0.15

  '@eslint/eslintrc@3.3.1':
    dependencies:
      ajv: 6.12.6
      debug: 4.4.3
      espree: 10.4.0
      globals: 14.0.0
      ignore: 5.3.2
      import-fresh: 3.3.1
      js-yaml: 4.1.1
      minimatch: 3.1.2
      strip-json-comments: 3.1.1
    transitivePeerDependencies:
      - supports-color

  '@eslint/js@9.39.1': {}

  '@eslint/object-schema@2.1.7': {}

  '@eslint/plugin-kit@0.4.1':
    dependencies:
      '@eslint/core': 0.17.0
      levn: 0.4.1

  '@floating-ui/core@1.7.3':
    dependencies:
      '@floating-ui/utils': 0.2.10

  '@floating-ui/dom@1.7.4':
    dependencies:
      '@floating-ui/core': 1.7.3
      '@floating-ui/utils': 0.2.10

  '@floating-ui/react-dom@2.1.6(react-dom@19.2.0(react@19.2.0))(react@19.2.0)':
    dependencies:
      '@floating-ui/dom': 1.7.4
      react: 19.2.0
      react-dom: 19.2.0(react@19.2.0)

  '@floating-ui/utils@0.2.10': {}

  '@humanfs/core@0.19.1': {}

  '@humanfs/node@0.16.7':
    dependencies:
      '@humanfs/core': 0.19.1
      '@humanwhocodes/retry': 0.4.3

  '@humanwhocodes/module-importer@1.0.1': {}

  '@humanwhocodes/retry@0.4.3': {}

  '@img/colour@1.0.0':
    optional: true

  '@img/sharp-darwin-arm64@0.34.5':
    optionalDependencies:
      '@img/sharp-libvips-darwin-arm64': 1.2.4
    optional: true

  '@img/sharp-darwin-x64@0.34.5':
    optionalDependencies:
      '@img/sharp-libvips-darwin-x64': 1.2.4
    optional: true

  '@img/sharp-libvips-darwin-arm64@1.2.4':
    optional: true

  '@img/sharp-libvips-darwin-x64@1.2.4':
    optional: true

  '@img/sharp-libvips-linux-arm64@1.2.4':
    optional: true

  '@img/sharp-libvips-linux-arm@1.2.4':
    optional: true

  '@img/sharp-libvips-linux-ppc64@1.2.4':
    optional: true

  '@img/sharp-libvips-linux-riscv64@1.2.4':
    optional: true

  '@img/sharp-libvips-linux-s390x@1.2.4':
    optional: true

  '@img/sharp-libvips-linux-x64@1.2.4':
    optional: true

  '@img/sharp-libvips-linuxmusl-arm64@1.2.4':
    optional: true

  '@img/sharp-libvips-linuxmusl-x64@1.2.4':
    optional: true

  '@img/sharp-linux-arm64@0.34.5':
    optionalDependencies:
      '@img/sharp-libvips-linux-arm64': 1.2.4
    optional: true

  '@img/sharp-linux-arm@0.34.5':
    optionalDependencies:
      '@img/sharp-libvips-linux-arm': 1.2.4
    optional: true

  '@img/sharp-linux-ppc64@0.34.5':
    optionalDependencies:
      '@img/sharp-libvips-linux-ppc64': 1.2.4
    optional: true

  '@img/sharp-linux-riscv64@0.34.5':
    optionalDependencies:
      '@img/sharp-libvips-linux-riscv64': 1.2.4
    optional: true

  '@img/sharp-linux-s390x@0.34.5':
    optionalDependencies:
      '@img/sharp-libvips-linux-s390x': 1.2.4
    optional: true

  '@img/sharp-linux-x64@0.34.5':
    optionalDependencies:
      '@img/sharp-libvips-linux-x64': 1.2.4
    optional: true

  '@img/sharp-linuxmusl-arm64@0.34.5':
    optionalDependencies:
      '@img/sharp-libvips-linuxmusl-arm64': 1.2.4
    optional: true

  '@img/sharp-linuxmusl-x64@0.34.5':
    optionalDependencies:
      '@img/sharp-libvips-linuxmusl-x64': 1.2.4
    optional: true

  '@img/sharp-wasm32@0.34.5':
    dependencies:
      '@emnapi/runtime': 1.7.1
    optional: true

  '@img/sharp-win32-arm64@0.34.5':
    optional: true

  '@img/sharp-win32-ia32@0.34.5':
    optional: true

  '@img/sharp-win32-x64@0.34.5':
    optional: true

  '@inquirer/ansi@1.0.2': {}

  '@inquirer/confirm@5.1.21(@types/node@24.10.1)':
    dependencies:
      '@inquirer/core': 10.3.2(@types/node@24.10.1)
      '@inquirer/type': 3.0.10(@types/node@24.10.1)
    optionalDependencies:
      '@types/node': 24.10.1

  '@inquirer/core@10.3.2(@types/node@24.10.1)':
    dependencies:
      '@inquirer/ansi': 1.0.2
      '@inquirer/figures': 1.0.15
      '@inquirer/type': 3.0.10(@types/node@24.10.1)
      cli-width: 4.1.0
      mute-stream: 2.0.0
      signal-exit: 4.1.0
      wrap-ansi: 6.2.0
      yoctocolors-cjs: 2.1.3
    optionalDependencies:
      '@types/node': 24.10.1

  '@inquirer/figures@1.0.15': {}

  '@inquirer/type@3.0.10(@types/node@24.10.1)':
    optionalDependencies:
      '@types/node': 24.10.1

  '@isaacs/cliui@8.0.2':
    dependencies:
      string-width: 5.1.2
      string-width-cjs: string-width@4.2.3
      strip-ansi: 7.1.2
      strip-ansi-cjs: strip-ansi@6.0.1
      wrap-ansi: 8.1.0
      wrap-ansi-cjs: wrap-ansi@7.0.0

  '@istanbuljs/schema@0.1.3': {}

  '@jridgewell/gen-mapping@0.3.13':
    dependencies:
      '@jridgewell/sourcemap-codec': 1.5.5
      '@jridgewell/trace-mapping': 0.3.31

  '@jridgewell/remapping@2.3.5':
    dependencies:
      '@jridgewell/gen-mapping': 0.3.13
      '@jridgewell/trace-mapping': 0.3.31

  '@jridgewell/resolve-uri@3.1.2': {}

  '@jridgewell/source-map@0.3.11':
    dependencies:
      '@jridgewell/gen-mapping': 0.3.13
      '@jridgewell/trace-mapping': 0.3.31
    optional: true

  '@jridgewell/sourcemap-codec@1.5.5': {}

  '@jridgewell/trace-mapping@0.3.31':
    dependencies:
      '@jridgewell/resolve-uri': 3.1.2
      '@jridgewell/sourcemap-codec': 1.5.5

  '@mswjs/interceptors@0.40.0':
    dependencies:
      '@open-draft/deferred-promise': 2.2.0
      '@open-draft/logger': 0.3.0
      '@open-draft/until': 2.1.0
      is-node-process: 1.2.0
      outvariant: 1.4.3
      strict-event-emitter: 0.5.1

  '@napi-rs/wasm-runtime@0.2.12':
    dependencies:
      '@emnapi/core': 1.7.1
      '@emnapi/runtime': 1.7.1
      '@tybys/wasm-util': 0.10.1
    optional: true

  '@next/bundle-analyzer@16.0.5':
    dependencies:
      webpack-bundle-analyzer: 4.10.1
    transitivePeerDependencies:
      - bufferutil
      - utf-8-validate

  '@next/env@16.0.4': {}

  '@next/eslint-plugin-next@16.0.4':
    dependencies:
      fast-glob: 3.3.1

  '@next/swc-darwin-arm64@16.0.4':
    optional: true

  '@next/swc-darwin-x64@16.0.4':
    optional: true

  '@next/swc-linux-arm64-gnu@16.0.4':
    optional: true

  '@next/swc-linux-arm64-musl@16.0.4':
    optional: true

  '@next/swc-linux-x64-gnu@16.0.4':
    optional: true

  '@next/swc-linux-x64-musl@16.0.4':
    optional: true

  '@next/swc-win32-arm64-msvc@16.0.4':
    optional: true

  '@next/swc-win32-x64-msvc@16.0.4':
    optional: true

  '@nodelib/fs.scandir@2.1.5':
    dependencies:
      '@nodelib/fs.stat': 2.0.5
      run-parallel: 1.2.0

  '@nodelib/fs.stat@2.0.5': {}

  '@nodelib/fs.walk@1.2.8':
    dependencies:
      '@nodelib/fs.scandir': 2.1.5
      fastq: 1.19.1

  '@nolyfill/is-core-module@1.0.39': {}

  '@open-draft/deferred-promise@2.2.0': {}

  '@open-draft/logger@0.3.0':
    dependencies:
      is-node-process: 1.2.0
      outvariant: 1.4.3

  '@open-draft/until@2.1.0': {}

  '@pkgjs/parseargs@0.11.0':
    optional: true

  '@playwright/test@1.56.1':
    dependencies:
      playwright: 1.56.1

  '@polka/url@1.0.0-next.29': {}

  '@radix-ui/number@1.1.1': {}

  '@radix-ui/primitive@1.1.3': {}

  '@radix-ui/react-accordion@1.2.12(@types/react-dom@19.2.3(@types/react@19.2.7))(@types/react@19.2.7)(react-dom@19.2.0(react@19.2.0))(react@19.2.0)':
    dependencies:
      '@radix-ui/primitive': 1.1.3
      '@radix-ui/react-collapsible': 1.1.12(@types/react-dom@19.2.3(@types/react@19.2.7))(@types/react@19.2.7)(react-dom@19.2.0(react@19.2.0))(react@19.2.0)
      '@radix-ui/react-collection': 1.1.7(@types/react-dom@19.2.3(@types/react@19.2.7))(@types/react@19.2.7)(react-dom@19.2.0(react@19.2.0))(react@19.2.0)
      '@radix-ui/react-compose-refs': 1.1.2(@types/react@19.2.7)(react@19.2.0)
      '@radix-ui/react-context': 1.1.2(@types/react@19.2.7)(react@19.2.0)
      '@radix-ui/react-direction': 1.1.1(@types/react@19.2.7)(react@19.2.0)
      '@radix-ui/react-id': 1.1.1(@types/react@19.2.7)(react@19.2.0)
      '@radix-ui/react-primitive': 2.1.3(@types/react-dom@19.2.3(@types/react@19.2.7))(@types/react@19.2.7)(react-dom@19.2.0(react@19.2.0))(react@19.2.0)
      '@radix-ui/react-use-controllable-state': 1.2.2(@types/react@19.2.7)(react@19.2.0)
      react: 19.2.0
      react-dom: 19.2.0(react@19.2.0)
    optionalDependencies:
      '@types/react': 19.2.7
      '@types/react-dom': 19.2.3(@types/react@19.2.7)

  '@radix-ui/react-arrow@1.1.7(@types/react-dom@19.2.3(@types/react@19.2.7))(@types/react@19.2.7)(react-dom@19.2.0(react@19.2.0))(react@19.2.0)':
    dependencies:
      '@radix-ui/react-primitive': 2.1.3(@types/react-dom@19.2.3(@types/react@19.2.7))(@types/react@19.2.7)(react-dom@19.2.0(react@19.2.0))(react@19.2.0)
      react: 19.2.0
      react-dom: 19.2.0(react@19.2.0)
    optionalDependencies:
      '@types/react': 19.2.7
      '@types/react-dom': 19.2.3(@types/react@19.2.7)

  '@radix-ui/react-checkbox@1.3.3(@types/react-dom@19.2.3(@types/react@19.2.7))(@types/react@19.2.7)(react-dom@19.2.0(react@19.2.0))(react@19.2.0)':
    dependencies:
      '@radix-ui/primitive': 1.1.3
      '@radix-ui/react-compose-refs': 1.1.2(@types/react@19.2.7)(react@19.2.0)
      '@radix-ui/react-context': 1.1.2(@types/react@19.2.7)(react@19.2.0)
      '@radix-ui/react-presence': 1.1.5(@types/react-dom@19.2.3(@types/react@19.2.7))(@types/react@19.2.7)(react-dom@19.2.0(react@19.2.0))(react@19.2.0)
      '@radix-ui/react-primitive': 2.1.3(@types/react-dom@19.2.3(@types/react@19.2.7))(@types/react@19.2.7)(react-dom@19.2.0(react@19.2.0))(react@19.2.0)
      '@radix-ui/react-use-controllable-state': 1.2.2(@types/react@19.2.7)(react@19.2.0)
      '@radix-ui/react-use-previous': 1.1.1(@types/react@19.2.7)(react@19.2.0)
      '@radix-ui/react-use-size': 1.1.1(@types/react@19.2.7)(react@19.2.0)
      react: 19.2.0
      react-dom: 19.2.0(react@19.2.0)
    optionalDependencies:
      '@types/react': 19.2.7
      '@types/react-dom': 19.2.3(@types/react@19.2.7)

  '@radix-ui/react-collapsible@1.1.12(@types/react-dom@19.2.3(@types/react@19.2.7))(@types/react@19.2.7)(react-dom@19.2.0(react@19.2.0))(react@19.2.0)':
    dependencies:
      '@radix-ui/primitive': 1.1.3
      '@radix-ui/react-compose-refs': 1.1.2(@types/react@19.2.7)(react@19.2.0)
      '@radix-ui/react-context': 1.1.2(@types/react@19.2.7)(react@19.2.0)
      '@radix-ui/react-id': 1.1.1(@types/react@19.2.7)(react@19.2.0)
      '@radix-ui/react-presence': 1.1.5(@types/react-dom@19.2.3(@types/react@19.2.7))(@types/react@19.2.7)(react-dom@19.2.0(react@19.2.0))(react@19.2.0)
      '@radix-ui/react-primitive': 2.1.3(@types/react-dom@19.2.3(@types/react@19.2.7))(@types/react@19.2.7)(react-dom@19.2.0(react@19.2.0))(react@19.2.0)
      '@radix-ui/react-use-controllable-state': 1.2.2(@types/react@19.2.7)(react@19.2.0)
      '@radix-ui/react-use-layout-effect': 1.1.1(@types/react@19.2.7)(react@19.2.0)
      react: 19.2.0
      react-dom: 19.2.0(react@19.2.0)
    optionalDependencies:
      '@types/react': 19.2.7
      '@types/react-dom': 19.2.3(@types/react@19.2.7)

  '@radix-ui/react-collection@1.1.7(@types/react-dom@19.2.3(@types/react@19.2.7))(@types/react@19.2.7)(react-dom@19.2.0(react@19.2.0))(react@19.2.0)':
    dependencies:
      '@radix-ui/react-compose-refs': 1.1.2(@types/react@19.2.7)(react@19.2.0)
      '@radix-ui/react-context': 1.1.2(@types/react@19.2.7)(react@19.2.0)
      '@radix-ui/react-primitive': 2.1.3(@types/react-dom@19.2.3(@types/react@19.2.7))(@types/react@19.2.7)(react-dom@19.2.0(react@19.2.0))(react@19.2.0)
      '@radix-ui/react-slot': 1.2.3(@types/react@19.2.7)(react@19.2.0)
      react: 19.2.0
      react-dom: 19.2.0(react@19.2.0)
    optionalDependencies:
      '@types/react': 19.2.7
      '@types/react-dom': 19.2.3(@types/react@19.2.7)

  '@radix-ui/react-compose-refs@1.1.2(@types/react@19.2.7)(react@19.2.0)':
    dependencies:
      react: 19.2.0
    optionalDependencies:
      '@types/react': 19.2.7

  '@radix-ui/react-context@1.1.2(@types/react@19.2.7)(react@19.2.0)':
    dependencies:
      react: 19.2.0
    optionalDependencies:
      '@types/react': 19.2.7

  '@radix-ui/react-dialog@1.1.15(@types/react-dom@19.2.3(@types/react@19.2.7))(@types/react@19.2.7)(react-dom@19.2.0(react@19.2.0))(react@19.2.0)':
    dependencies:
      '@radix-ui/primitive': 1.1.3
      '@radix-ui/react-compose-refs': 1.1.2(@types/react@19.2.7)(react@19.2.0)
      '@radix-ui/react-context': 1.1.2(@types/react@19.2.7)(react@19.2.0)
      '@radix-ui/react-dismissable-layer': 1.1.11(@types/react-dom@19.2.3(@types/react@19.2.7))(@types/react@19.2.7)(react-dom@19.2.0(react@19.2.0))(react@19.2.0)
      '@radix-ui/react-focus-guards': 1.1.3(@types/react@19.2.7)(react@19.2.0)
      '@radix-ui/react-focus-scope': 1.1.7(@types/react-dom@19.2.3(@types/react@19.2.7))(@types/react@19.2.7)(react-dom@19.2.0(react@19.2.0))(react@19.2.0)
      '@radix-ui/react-id': 1.1.1(@types/react@19.2.7)(react@19.2.0)
      '@radix-ui/react-portal': 1.1.9(@types/react-dom@19.2.3(@types/react@19.2.7))(@types/react@19.2.7)(react-dom@19.2.0(react@19.2.0))(react@19.2.0)
      '@radix-ui/react-presence': 1.1.5(@types/react-dom@19.2.3(@types/react@19.2.7))(@types/react@19.2.7)(react-dom@19.2.0(react@19.2.0))(react@19.2.0)
      '@radix-ui/react-primitive': 2.1.3(@types/react-dom@19.2.3(@types/react@19.2.7))(@types/react@19.2.7)(react-dom@19.2.0(react@19.2.0))(react@19.2.0)
      '@radix-ui/react-slot': 1.2.3(@types/react@19.2.7)(react@19.2.0)
      '@radix-ui/react-use-controllable-state': 1.2.2(@types/react@19.2.7)(react@19.2.0)
      aria-hidden: 1.2.6
      react: 19.2.0
      react-dom: 19.2.0(react@19.2.0)
      react-remove-scroll: 2.7.1(@types/react@19.2.7)(react@19.2.0)
    optionalDependencies:
      '@types/react': 19.2.7
      '@types/react-dom': 19.2.3(@types/react@19.2.7)

  '@radix-ui/react-direction@1.1.1(@types/react@19.2.7)(react@19.2.0)':
    dependencies:
      react: 19.2.0
    optionalDependencies:
      '@types/react': 19.2.7

  '@radix-ui/react-dismissable-layer@1.1.11(@types/react-dom@19.2.3(@types/react@19.2.7))(@types/react@19.2.7)(react-dom@19.2.0(react@19.2.0))(react@19.2.0)':
    dependencies:
      '@radix-ui/primitive': 1.1.3
      '@radix-ui/react-compose-refs': 1.1.2(@types/react@19.2.7)(react@19.2.0)
      '@radix-ui/react-primitive': 2.1.3(@types/react-dom@19.2.3(@types/react@19.2.7))(@types/react@19.2.7)(react-dom@19.2.0(react@19.2.0))(react@19.2.0)
      '@radix-ui/react-use-callback-ref': 1.1.1(@types/react@19.2.7)(react@19.2.0)
      '@radix-ui/react-use-escape-keydown': 1.1.1(@types/react@19.2.7)(react@19.2.0)
      react: 19.2.0
      react-dom: 19.2.0(react@19.2.0)
    optionalDependencies:
      '@types/react': 19.2.7
      '@types/react-dom': 19.2.3(@types/react@19.2.7)

  '@radix-ui/react-dropdown-menu@2.1.16(@types/react-dom@19.2.3(@types/react@19.2.7))(@types/react@19.2.7)(react-dom@19.2.0(react@19.2.0))(react@19.2.0)':
    dependencies:
      '@radix-ui/primitive': 1.1.3
      '@radix-ui/react-compose-refs': 1.1.2(@types/react@19.2.7)(react@19.2.0)
      '@radix-ui/react-context': 1.1.2(@types/react@19.2.7)(react@19.2.0)
      '@radix-ui/react-id': 1.1.1(@types/react@19.2.7)(react@19.2.0)
      '@radix-ui/react-menu': 2.1.16(@types/react-dom@19.2.3(@types/react@19.2.7))(@types/react@19.2.7)(react-dom@19.2.0(react@19.2.0))(react@19.2.0)
      '@radix-ui/react-primitive': 2.1.3(@types/react-dom@19.2.3(@types/react@19.2.7))(@types/react@19.2.7)(react-dom@19.2.0(react@19.2.0))(react@19.2.0)
      '@radix-ui/react-use-controllable-state': 1.2.2(@types/react@19.2.7)(react@19.2.0)
      react: 19.2.0
      react-dom: 19.2.0(react@19.2.0)
    optionalDependencies:
      '@types/react': 19.2.7
      '@types/react-dom': 19.2.3(@types/react@19.2.7)

  '@radix-ui/react-focus-guards@1.1.3(@types/react@19.2.7)(react@19.2.0)':
    dependencies:
      react: 19.2.0
    optionalDependencies:
      '@types/react': 19.2.7

  '@radix-ui/react-focus-scope@1.1.7(@types/react-dom@19.2.3(@types/react@19.2.7))(@types/react@19.2.7)(react-dom@19.2.0(react@19.2.0))(react@19.2.0)':
    dependencies:
      '@radix-ui/react-compose-refs': 1.1.2(@types/react@19.2.7)(react@19.2.0)
      '@radix-ui/react-primitive': 2.1.3(@types/react-dom@19.2.3(@types/react@19.2.7))(@types/react@19.2.7)(react-dom@19.2.0(react@19.2.0))(react@19.2.0)
      '@radix-ui/react-use-callback-ref': 1.1.1(@types/react@19.2.7)(react@19.2.0)
      react: 19.2.0
      react-dom: 19.2.0(react@19.2.0)
    optionalDependencies:
      '@types/react': 19.2.7
      '@types/react-dom': 19.2.3(@types/react@19.2.7)

  '@radix-ui/react-icons@1.3.2(react@19.2.0)':
    dependencies:
      react: 19.2.0

  '@radix-ui/react-id@1.1.1(@types/react@19.2.7)(react@19.2.0)':
    dependencies:
      '@radix-ui/react-use-layout-effect': 1.1.1(@types/react@19.2.7)(react@19.2.0)
      react: 19.2.0
    optionalDependencies:
      '@types/react': 19.2.7

  '@radix-ui/react-label@2.1.8(@types/react-dom@19.2.3(@types/react@19.2.7))(@types/react@19.2.7)(react-dom@19.2.0(react@19.2.0))(react@19.2.0)':
    dependencies:
      '@radix-ui/react-primitive': 2.1.4(@types/react-dom@19.2.3(@types/react@19.2.7))(@types/react@19.2.7)(react-dom@19.2.0(react@19.2.0))(react@19.2.0)
      react: 19.2.0
      react-dom: 19.2.0(react@19.2.0)
    optionalDependencies:
      '@types/react': 19.2.7
      '@types/react-dom': 19.2.3(@types/react@19.2.7)

  '@radix-ui/react-menu@2.1.16(@types/react-dom@19.2.3(@types/react@19.2.7))(@types/react@19.2.7)(react-dom@19.2.0(react@19.2.0))(react@19.2.0)':
    dependencies:
      '@radix-ui/primitive': 1.1.3
      '@radix-ui/react-collection': 1.1.7(@types/react-dom@19.2.3(@types/react@19.2.7))(@types/react@19.2.7)(react-dom@19.2.0(react@19.2.0))(react@19.2.0)
      '@radix-ui/react-compose-refs': 1.1.2(@types/react@19.2.7)(react@19.2.0)
      '@radix-ui/react-context': 1.1.2(@types/react@19.2.7)(react@19.2.0)
      '@radix-ui/react-direction': 1.1.1(@types/react@19.2.7)(react@19.2.0)
      '@radix-ui/react-dismissable-layer': 1.1.11(@types/react-dom@19.2.3(@types/react@19.2.7))(@types/react@19.2.7)(react-dom@19.2.0(react@19.2.0))(react@19.2.0)
      '@radix-ui/react-focus-guards': 1.1.3(@types/react@19.2.7)(react@19.2.0)
      '@radix-ui/react-focus-scope': 1.1.7(@types/react-dom@19.2.3(@types/react@19.2.7))(@types/react@19.2.7)(react-dom@19.2.0(react@19.2.0))(react@19.2.0)
      '@radix-ui/react-id': 1.1.1(@types/react@19.2.7)(react@19.2.0)
      '@radix-ui/react-popper': 1.2.8(@types/react-dom@19.2.3(@types/react@19.2.7))(@types/react@19.2.7)(react-dom@19.2.0(react@19.2.0))(react@19.2.0)
      '@radix-ui/react-portal': 1.1.9(@types/react-dom@19.2.3(@types/react@19.2.7))(@types/react@19.2.7)(react-dom@19.2.0(react@19.2.0))(react@19.2.0)
      '@radix-ui/react-presence': 1.1.5(@types/react-dom@19.2.3(@types/react@19.2.7))(@types/react@19.2.7)(react-dom@19.2.0(react@19.2.0))(react@19.2.0)
      '@radix-ui/react-primitive': 2.1.3(@types/react-dom@19.2.3(@types/react@19.2.7))(@types/react@19.2.7)(react-dom@19.2.0(react@19.2.0))(react@19.2.0)
      '@radix-ui/react-roving-focus': 1.1.11(@types/react-dom@19.2.3(@types/react@19.2.7))(@types/react@19.2.7)(react-dom@19.2.0(react@19.2.0))(react@19.2.0)
      '@radix-ui/react-slot': 1.2.3(@types/react@19.2.7)(react@19.2.0)
      '@radix-ui/react-use-callback-ref': 1.1.1(@types/react@19.2.7)(react@19.2.0)
      aria-hidden: 1.2.6
      react: 19.2.0
      react-dom: 19.2.0(react@19.2.0)
      react-remove-scroll: 2.7.1(@types/react@19.2.7)(react@19.2.0)
    optionalDependencies:
      '@types/react': 19.2.7
      '@types/react-dom': 19.2.3(@types/react@19.2.7)

  '@radix-ui/react-popper@1.2.8(@types/react-dom@19.2.3(@types/react@19.2.7))(@types/react@19.2.7)(react-dom@19.2.0(react@19.2.0))(react@19.2.0)':
    dependencies:
      '@floating-ui/react-dom': 2.1.6(react-dom@19.2.0(react@19.2.0))(react@19.2.0)
      '@radix-ui/react-arrow': 1.1.7(@types/react-dom@19.2.3(@types/react@19.2.7))(@types/react@19.2.7)(react-dom@19.2.0(react@19.2.0))(react@19.2.0)
      '@radix-ui/react-compose-refs': 1.1.2(@types/react@19.2.7)(react@19.2.0)
      '@radix-ui/react-context': 1.1.2(@types/react@19.2.7)(react@19.2.0)
      '@radix-ui/react-primitive': 2.1.3(@types/react-dom@19.2.3(@types/react@19.2.7))(@types/react@19.2.7)(react-dom@19.2.0(react@19.2.0))(react@19.2.0)
      '@radix-ui/react-use-callback-ref': 1.1.1(@types/react@19.2.7)(react@19.2.0)
      '@radix-ui/react-use-layout-effect': 1.1.1(@types/react@19.2.7)(react@19.2.0)
      '@radix-ui/react-use-rect': 1.1.1(@types/react@19.2.7)(react@19.2.0)
      '@radix-ui/react-use-size': 1.1.1(@types/react@19.2.7)(react@19.2.0)
      '@radix-ui/rect': 1.1.1
      react: 19.2.0
      react-dom: 19.2.0(react@19.2.0)
    optionalDependencies:
      '@types/react': 19.2.7
      '@types/react-dom': 19.2.3(@types/react@19.2.7)

  '@radix-ui/react-portal@1.1.9(@types/react-dom@19.2.3(@types/react@19.2.7))(@types/react@19.2.7)(react-dom@19.2.0(react@19.2.0))(react@19.2.0)':
    dependencies:
      '@radix-ui/react-primitive': 2.1.3(@types/react-dom@19.2.3(@types/react@19.2.7))(@types/react@19.2.7)(react-dom@19.2.0(react@19.2.0))(react@19.2.0)
      '@radix-ui/react-use-layout-effect': 1.1.1(@types/react@19.2.7)(react@19.2.0)
      react: 19.2.0
      react-dom: 19.2.0(react@19.2.0)
    optionalDependencies:
      '@types/react': 19.2.7
      '@types/react-dom': 19.2.3(@types/react@19.2.7)

  '@radix-ui/react-presence@1.1.5(@types/react-dom@19.2.3(@types/react@19.2.7))(@types/react@19.2.7)(react-dom@19.2.0(react@19.2.0))(react@19.2.0)':
    dependencies:
      '@radix-ui/react-compose-refs': 1.1.2(@types/react@19.2.7)(react@19.2.0)
      '@radix-ui/react-use-layout-effect': 1.1.1(@types/react@19.2.7)(react@19.2.0)
      react: 19.2.0
      react-dom: 19.2.0(react@19.2.0)
    optionalDependencies:
      '@types/react': 19.2.7
      '@types/react-dom': 19.2.3(@types/react@19.2.7)

  '@radix-ui/react-primitive@2.1.3(@types/react-dom@19.2.3(@types/react@19.2.7))(@types/react@19.2.7)(react-dom@19.2.0(react@19.2.0))(react@19.2.0)':
    dependencies:
      '@radix-ui/react-slot': 1.2.3(@types/react@19.2.7)(react@19.2.0)
      react: 19.2.0
      react-dom: 19.2.0(react@19.2.0)
    optionalDependencies:
      '@types/react': 19.2.7
      '@types/react-dom': 19.2.3(@types/react@19.2.7)

  '@radix-ui/react-primitive@2.1.4(@types/react-dom@19.2.3(@types/react@19.2.7))(@types/react@19.2.7)(react-dom@19.2.0(react@19.2.0))(react@19.2.0)':
    dependencies:
      '@radix-ui/react-slot': 1.2.4(@types/react@19.2.7)(react@19.2.0)
      react: 19.2.0
      react-dom: 19.2.0(react@19.2.0)
    optionalDependencies:
      '@types/react': 19.2.7
      '@types/react-dom': 19.2.3(@types/react@19.2.7)

  '@radix-ui/react-radio-group@1.3.8(@types/react-dom@19.2.3(@types/react@19.2.7))(@types/react@19.2.7)(react-dom@19.2.0(react@19.2.0))(react@19.2.0)':
    dependencies:
      '@radix-ui/primitive': 1.1.3
      '@radix-ui/react-compose-refs': 1.1.2(@types/react@19.2.7)(react@19.2.0)
      '@radix-ui/react-context': 1.1.2(@types/react@19.2.7)(react@19.2.0)
      '@radix-ui/react-direction': 1.1.1(@types/react@19.2.7)(react@19.2.0)
      '@radix-ui/react-presence': 1.1.5(@types/react-dom@19.2.3(@types/react@19.2.7))(@types/react@19.2.7)(react-dom@19.2.0(react@19.2.0))(react@19.2.0)
      '@radix-ui/react-primitive': 2.1.3(@types/react-dom@19.2.3(@types/react@19.2.7))(@types/react@19.2.7)(react-dom@19.2.0(react@19.2.0))(react@19.2.0)
      '@radix-ui/react-roving-focus': 1.1.11(@types/react-dom@19.2.3(@types/react@19.2.7))(@types/react@19.2.7)(react-dom@19.2.0(react@19.2.0))(react@19.2.0)
      '@radix-ui/react-use-controllable-state': 1.2.2(@types/react@19.2.7)(react@19.2.0)
      '@radix-ui/react-use-previous': 1.1.1(@types/react@19.2.7)(react@19.2.0)
      '@radix-ui/react-use-size': 1.1.1(@types/react@19.2.7)(react@19.2.0)
      react: 19.2.0
      react-dom: 19.2.0(react@19.2.0)
    optionalDependencies:
      '@types/react': 19.2.7
      '@types/react-dom': 19.2.3(@types/react@19.2.7)

  '@radix-ui/react-roving-focus@1.1.11(@types/react-dom@19.2.3(@types/react@19.2.7))(@types/react@19.2.7)(react-dom@19.2.0(react@19.2.0))(react@19.2.0)':
    dependencies:
      '@radix-ui/primitive': 1.1.3
      '@radix-ui/react-collection': 1.1.7(@types/react-dom@19.2.3(@types/react@19.2.7))(@types/react@19.2.7)(react-dom@19.2.0(react@19.2.0))(react@19.2.0)
      '@radix-ui/react-compose-refs': 1.1.2(@types/react@19.2.7)(react@19.2.0)
      '@radix-ui/react-context': 1.1.2(@types/react@19.2.7)(react@19.2.0)
      '@radix-ui/react-direction': 1.1.1(@types/react@19.2.7)(react@19.2.0)
      '@radix-ui/react-id': 1.1.1(@types/react@19.2.7)(react@19.2.0)
      '@radix-ui/react-primitive': 2.1.3(@types/react-dom@19.2.3(@types/react@19.2.7))(@types/react@19.2.7)(react-dom@19.2.0(react@19.2.0))(react@19.2.0)
      '@radix-ui/react-use-callback-ref': 1.1.1(@types/react@19.2.7)(react@19.2.0)
      '@radix-ui/react-use-controllable-state': 1.2.2(@types/react@19.2.7)(react@19.2.0)
      react: 19.2.0
      react-dom: 19.2.0(react@19.2.0)
    optionalDependencies:
      '@types/react': 19.2.7
      '@types/react-dom': 19.2.3(@types/react@19.2.7)

  '@radix-ui/react-select@2.2.6(@types/react-dom@19.2.3(@types/react@19.2.7))(@types/react@19.2.7)(react-dom@19.2.0(react@19.2.0))(react@19.2.0)':
    dependencies:
      '@radix-ui/number': 1.1.1
      '@radix-ui/primitive': 1.1.3
      '@radix-ui/react-collection': 1.1.7(@types/react-dom@19.2.3(@types/react@19.2.7))(@types/react@19.2.7)(react-dom@19.2.0(react@19.2.0))(react@19.2.0)
      '@radix-ui/react-compose-refs': 1.1.2(@types/react@19.2.7)(react@19.2.0)
      '@radix-ui/react-context': 1.1.2(@types/react@19.2.7)(react@19.2.0)
      '@radix-ui/react-direction': 1.1.1(@types/react@19.2.7)(react@19.2.0)
      '@radix-ui/react-dismissable-layer': 1.1.11(@types/react-dom@19.2.3(@types/react@19.2.7))(@types/react@19.2.7)(react-dom@19.2.0(react@19.2.0))(react@19.2.0)
      '@radix-ui/react-focus-guards': 1.1.3(@types/react@19.2.7)(react@19.2.0)
      '@radix-ui/react-focus-scope': 1.1.7(@types/react-dom@19.2.3(@types/react@19.2.7))(@types/react@19.2.7)(react-dom@19.2.0(react@19.2.0))(react@19.2.0)
      '@radix-ui/react-id': 1.1.1(@types/react@19.2.7)(react@19.2.0)
      '@radix-ui/react-popper': 1.2.8(@types/react-dom@19.2.3(@types/react@19.2.7))(@types/react@19.2.7)(react-dom@19.2.0(react@19.2.0))(react@19.2.0)
      '@radix-ui/react-portal': 1.1.9(@types/react-dom@19.2.3(@types/react@19.2.7))(@types/react@19.2.7)(react-dom@19.2.0(react@19.2.0))(react@19.2.0)
      '@radix-ui/react-primitive': 2.1.3(@types/react-dom@19.2.3(@types/react@19.2.7))(@types/react@19.2.7)(react-dom@19.2.0(react@19.2.0))(react@19.2.0)
      '@radix-ui/react-slot': 1.2.3(@types/react@19.2.7)(react@19.2.0)
      '@radix-ui/react-use-callback-ref': 1.1.1(@types/react@19.2.7)(react@19.2.0)
      '@radix-ui/react-use-controllable-state': 1.2.2(@types/react@19.2.7)(react@19.2.0)
      '@radix-ui/react-use-layout-effect': 1.1.1(@types/react@19.2.7)(react@19.2.0)
      '@radix-ui/react-use-previous': 1.1.1(@types/react@19.2.7)(react@19.2.0)
      '@radix-ui/react-visually-hidden': 1.2.3(@types/react-dom@19.2.3(@types/react@19.2.7))(@types/react@19.2.7)(react-dom@19.2.0(react@19.2.0))(react@19.2.0)
      aria-hidden: 1.2.6
      react: 19.2.0
      react-dom: 19.2.0(react@19.2.0)
      react-remove-scroll: 2.7.1(@types/react@19.2.7)(react@19.2.0)
    optionalDependencies:
      '@types/react': 19.2.7
      '@types/react-dom': 19.2.3(@types/react@19.2.7)

  '@radix-ui/react-separator@1.1.8(@types/react-dom@19.2.3(@types/react@19.2.7))(@types/react@19.2.7)(react-dom@19.2.0(react@19.2.0))(react@19.2.0)':
    dependencies:
      '@radix-ui/react-primitive': 2.1.4(@types/react-dom@19.2.3(@types/react@19.2.7))(@types/react@19.2.7)(react-dom@19.2.0(react@19.2.0))(react@19.2.0)
      react: 19.2.0
      react-dom: 19.2.0(react@19.2.0)
    optionalDependencies:
      '@types/react': 19.2.7
      '@types/react-dom': 19.2.3(@types/react@19.2.7)

  '@radix-ui/react-slot@1.2.3(@types/react@19.2.7)(react@19.2.0)':
    dependencies:
      '@radix-ui/react-compose-refs': 1.1.2(@types/react@19.2.7)(react@19.2.0)
      react: 19.2.0
    optionalDependencies:
      '@types/react': 19.2.7

  '@radix-ui/react-slot@1.2.4(@types/react@19.2.7)(react@19.2.0)':
    dependencies:
      '@radix-ui/react-compose-refs': 1.1.2(@types/react@19.2.7)(react@19.2.0)
      react: 19.2.0
    optionalDependencies:
      '@types/react': 19.2.7

  '@radix-ui/react-switch@1.2.6(@types/react-dom@19.2.3(@types/react@19.2.7))(@types/react@19.2.7)(react-dom@19.2.0(react@19.2.0))(react@19.2.0)':
    dependencies:
      '@radix-ui/primitive': 1.1.3
      '@radix-ui/react-compose-refs': 1.1.2(@types/react@19.2.7)(react@19.2.0)
      '@radix-ui/react-context': 1.1.2(@types/react@19.2.7)(react@19.2.0)
      '@radix-ui/react-primitive': 2.1.3(@types/react-dom@19.2.3(@types/react@19.2.7))(@types/react@19.2.7)(react-dom@19.2.0(react@19.2.0))(react@19.2.0)
      '@radix-ui/react-use-controllable-state': 1.2.2(@types/react@19.2.7)(react@19.2.0)
      '@radix-ui/react-use-previous': 1.1.1(@types/react@19.2.7)(react@19.2.0)
      '@radix-ui/react-use-size': 1.1.1(@types/react@19.2.7)(react@19.2.0)
      react: 19.2.0
      react-dom: 19.2.0(react@19.2.0)
    optionalDependencies:
      '@types/react': 19.2.7
      '@types/react-dom': 19.2.3(@types/react@19.2.7)

  '@radix-ui/react-tabs@1.1.13(@types/react-dom@19.2.3(@types/react@19.2.7))(@types/react@19.2.7)(react-dom@19.2.0(react@19.2.0))(react@19.2.0)':
    dependencies:
      '@radix-ui/primitive': 1.1.3
      '@radix-ui/react-context': 1.1.2(@types/react@19.2.7)(react@19.2.0)
      '@radix-ui/react-direction': 1.1.1(@types/react@19.2.7)(react@19.2.0)
      '@radix-ui/react-id': 1.1.1(@types/react@19.2.7)(react@19.2.0)
      '@radix-ui/react-presence': 1.1.5(@types/react-dom@19.2.3(@types/react@19.2.7))(@types/react@19.2.7)(react-dom@19.2.0(react@19.2.0))(react@19.2.0)
      '@radix-ui/react-primitive': 2.1.3(@types/react-dom@19.2.3(@types/react@19.2.7))(@types/react@19.2.7)(react-dom@19.2.0(react@19.2.0))(react@19.2.0)
      '@radix-ui/react-roving-focus': 1.1.11(@types/react-dom@19.2.3(@types/react@19.2.7))(@types/react@19.2.7)(react-dom@19.2.0(react@19.2.0))(react@19.2.0)
      '@radix-ui/react-use-controllable-state': 1.2.2(@types/react@19.2.7)(react@19.2.0)
      react: 19.2.0
      react-dom: 19.2.0(react@19.2.0)
    optionalDependencies:
      '@types/react': 19.2.7
      '@types/react-dom': 19.2.3(@types/react@19.2.7)

  '@radix-ui/react-tooltip@1.2.8(@types/react-dom@19.2.3(@types/react@19.2.7))(@types/react@19.2.7)(react-dom@19.2.0(react@19.2.0))(react@19.2.0)':
    dependencies:
      '@radix-ui/primitive': 1.1.3
      '@radix-ui/react-compose-refs': 1.1.2(@types/react@19.2.7)(react@19.2.0)
      '@radix-ui/react-context': 1.1.2(@types/react@19.2.7)(react@19.2.0)
      '@radix-ui/react-dismissable-layer': 1.1.11(@types/react-dom@19.2.3(@types/react@19.2.7))(@types/react@19.2.7)(react-dom@19.2.0(react@19.2.0))(react@19.2.0)
      '@radix-ui/react-id': 1.1.1(@types/react@19.2.7)(react@19.2.0)
      '@radix-ui/react-popper': 1.2.8(@types/react-dom@19.2.3(@types/react@19.2.7))(@types/react@19.2.7)(react-dom@19.2.0(react@19.2.0))(react@19.2.0)
      '@radix-ui/react-portal': 1.1.9(@types/react-dom@19.2.3(@types/react@19.2.7))(@types/react@19.2.7)(react-dom@19.2.0(react@19.2.0))(react@19.2.0)
      '@radix-ui/react-presence': 1.1.5(@types/react-dom@19.2.3(@types/react@19.2.7))(@types/react@19.2.7)(react-dom@19.2.0(react@19.2.0))(react@19.2.0)
      '@radix-ui/react-primitive': 2.1.3(@types/react-dom@19.2.3(@types/react@19.2.7))(@types/react@19.2.7)(react-dom@19.2.0(react@19.2.0))(react@19.2.0)
      '@radix-ui/react-slot': 1.2.3(@types/react@19.2.7)(react@19.2.0)
      '@radix-ui/react-use-controllable-state': 1.2.2(@types/react@19.2.7)(react@19.2.0)
      '@radix-ui/react-visually-hidden': 1.2.3(@types/react-dom@19.2.3(@types/react@19.2.7))(@types/react@19.2.7)(react-dom@19.2.0(react@19.2.0))(react@19.2.0)
      react: 19.2.0
      react-dom: 19.2.0(react@19.2.0)
    optionalDependencies:
      '@types/react': 19.2.7
      '@types/react-dom': 19.2.3(@types/react@19.2.7)

  '@radix-ui/react-use-callback-ref@1.1.1(@types/react@19.2.7)(react@19.2.0)':
    dependencies:
      react: 19.2.0
    optionalDependencies:
      '@types/react': 19.2.7

  '@radix-ui/react-use-controllable-state@1.2.2(@types/react@19.2.7)(react@19.2.0)':
    dependencies:
      '@radix-ui/react-use-effect-event': 0.0.2(@types/react@19.2.7)(react@19.2.0)
      '@radix-ui/react-use-layout-effect': 1.1.1(@types/react@19.2.7)(react@19.2.0)
      react: 19.2.0
    optionalDependencies:
      '@types/react': 19.2.7

  '@radix-ui/react-use-effect-event@0.0.2(@types/react@19.2.7)(react@19.2.0)':
    dependencies:
      '@radix-ui/react-use-layout-effect': 1.1.1(@types/react@19.2.7)(react@19.2.0)
      react: 19.2.0
    optionalDependencies:
      '@types/react': 19.2.7

  '@radix-ui/react-use-escape-keydown@1.1.1(@types/react@19.2.7)(react@19.2.0)':
    dependencies:
      '@radix-ui/react-use-callback-ref': 1.1.1(@types/react@19.2.7)(react@19.2.0)
      react: 19.2.0
    optionalDependencies:
      '@types/react': 19.2.7

  '@radix-ui/react-use-layout-effect@1.1.1(@types/react@19.2.7)(react@19.2.0)':
    dependencies:
      react: 19.2.0
    optionalDependencies:
      '@types/react': 19.2.7

  '@radix-ui/react-use-previous@1.1.1(@types/react@19.2.7)(react@19.2.0)':
    dependencies:
      react: 19.2.0
    optionalDependencies:
      '@types/react': 19.2.7

  '@radix-ui/react-use-rect@1.1.1(@types/react@19.2.7)(react@19.2.0)':
    dependencies:
      '@radix-ui/rect': 1.1.1
      react: 19.2.0
    optionalDependencies:
      '@types/react': 19.2.7

  '@radix-ui/react-use-size@1.1.1(@types/react@19.2.7)(react@19.2.0)':
    dependencies:
      '@radix-ui/react-use-layout-effect': 1.1.1(@types/react@19.2.7)(react@19.2.0)
      react: 19.2.0
    optionalDependencies:
      '@types/react': 19.2.7

  '@radix-ui/react-visually-hidden@1.2.3(@types/react-dom@19.2.3(@types/react@19.2.7))(@types/react@19.2.7)(react-dom@19.2.0(react@19.2.0))(react@19.2.0)':
    dependencies:
      '@radix-ui/react-primitive': 2.1.3(@types/react-dom@19.2.3(@types/react@19.2.7))(@types/react@19.2.7)(react-dom@19.2.0(react@19.2.0))(react@19.2.0)
      react: 19.2.0
      react-dom: 19.2.0(react@19.2.0)
    optionalDependencies:
      '@types/react': 19.2.7
      '@types/react-dom': 19.2.3(@types/react@19.2.7)

  '@radix-ui/rect@1.1.1': {}

  '@react-email/render@2.0.0(react-dom@19.2.0(react@19.2.0))(react@19.2.0)':
    dependencies:
      html-to-text: 9.0.5
      prettier: 3.6.2
      react: 19.2.0
      react-dom: 19.2.0(react@19.2.0)

  '@react-pdf/fns@3.1.2': {}

  '@react-pdf/font@4.0.3':
    dependencies:
      '@react-pdf/pdfkit': 4.0.4
      '@react-pdf/types': 2.9.1
      fontkit: 2.0.4
      is-url: 1.2.4

  '@react-pdf/image@3.0.3':
    dependencies:
      '@react-pdf/png-js': 3.0.0
      jay-peg: 1.1.1

  '@react-pdf/layout@4.4.1':
    dependencies:
      '@react-pdf/fns': 3.1.2
      '@react-pdf/image': 3.0.3
      '@react-pdf/primitives': 4.1.1
      '@react-pdf/stylesheet': 6.1.1
      '@react-pdf/textkit': 6.0.0
      '@react-pdf/types': 2.9.1
      emoji-regex-xs: 1.0.0
      queue: 6.0.2
      yoga-layout: 3.2.1

  '@react-pdf/pdfkit@4.0.4':
    dependencies:
      '@babel/runtime': 7.28.4
      '@react-pdf/png-js': 3.0.0
      browserify-zlib: 0.2.0
      crypto-js: 4.2.0
      fontkit: 2.0.4
      jay-peg: 1.1.1
      linebreak: 1.1.0
      vite-compatible-readable-stream: 3.6.1

  '@react-pdf/png-js@3.0.0':
    dependencies:
      browserify-zlib: 0.2.0

  '@react-pdf/primitives@4.1.1': {}

  '@react-pdf/reconciler@1.1.4(react@19.2.0)':
    dependencies:
      object-assign: 4.1.1
      react: 19.2.0
      scheduler: 0.25.0-rc-603e6108-20241029

  '@react-pdf/render@4.3.1':
    dependencies:
      '@babel/runtime': 7.28.4
      '@react-pdf/fns': 3.1.2
      '@react-pdf/primitives': 4.1.1
      '@react-pdf/textkit': 6.0.0
      '@react-pdf/types': 2.9.1
      abs-svg-path: 0.1.1
      color-string: 1.9.1
      normalize-svg-path: 1.1.0
      parse-svg-path: 0.1.2
      svg-arc-to-cubic-bezier: 3.2.0

  '@react-pdf/renderer@4.3.1(react@19.2.0)':
    dependencies:
      '@babel/runtime': 7.28.4
      '@react-pdf/fns': 3.1.2
      '@react-pdf/font': 4.0.3
      '@react-pdf/layout': 4.4.1
      '@react-pdf/pdfkit': 4.0.4
      '@react-pdf/primitives': 4.1.1
      '@react-pdf/reconciler': 1.1.4(react@19.2.0)
      '@react-pdf/render': 4.3.1
      '@react-pdf/types': 2.9.1
      events: 3.3.0
      object-assign: 4.1.1
      prop-types: 15.8.1
      queue: 6.0.2
      react: 19.2.0

  '@react-pdf/stylesheet@6.1.1':
    dependencies:
      '@react-pdf/fns': 3.1.2
      '@react-pdf/types': 2.9.1
      color-string: 1.9.1
      hsl-to-hex: 1.0.0
      media-engine: 1.0.3
      postcss-value-parser: 4.2.0

  '@react-pdf/textkit@6.0.0':
    dependencies:
      '@react-pdf/fns': 3.1.2
      bidi-js: 1.0.3
      hyphen: 1.10.6
      unicode-properties: 1.4.1

  '@react-pdf/types@2.9.1':
    dependencies:
      '@react-pdf/font': 4.0.3
      '@react-pdf/primitives': 4.1.1
      '@react-pdf/stylesheet': 6.1.1

  '@rolldown/pluginutils@1.0.0-beta.47': {}

  '@rollup/rollup-android-arm-eabi@4.53.3':
    optional: true

  '@rollup/rollup-android-arm64@4.53.3':
    optional: true

  '@rollup/rollup-darwin-arm64@4.53.3':
    optional: true

  '@rollup/rollup-darwin-x64@4.53.3':
    optional: true

  '@rollup/rollup-freebsd-arm64@4.53.3':
    optional: true

  '@rollup/rollup-freebsd-x64@4.53.3':
    optional: true

  '@rollup/rollup-linux-arm-gnueabihf@4.53.3':
    optional: true

  '@rollup/rollup-linux-arm-musleabihf@4.53.3':
    optional: true

  '@rollup/rollup-linux-arm64-gnu@4.53.3':
    optional: true

  '@rollup/rollup-linux-arm64-musl@4.53.3':
    optional: true

  '@rollup/rollup-linux-loong64-gnu@4.53.3':
    optional: true

  '@rollup/rollup-linux-ppc64-gnu@4.53.3':
    optional: true

  '@rollup/rollup-linux-riscv64-gnu@4.53.3':
    optional: true

  '@rollup/rollup-linux-riscv64-musl@4.53.3':
    optional: true

  '@rollup/rollup-linux-s390x-gnu@4.53.3':
    optional: true

  '@rollup/rollup-linux-x64-gnu@4.53.3':
    optional: true

  '@rollup/rollup-linux-x64-musl@4.53.3':
    optional: true

  '@rollup/rollup-openharmony-arm64@4.53.3':
    optional: true

  '@rollup/rollup-win32-arm64-msvc@4.53.3':
    optional: true

  '@rollup/rollup-win32-ia32-msvc@4.53.3':
    optional: true

  '@rollup/rollup-win32-x64-gnu@4.53.3':
    optional: true

  '@rollup/rollup-win32-x64-msvc@4.53.3':
    optional: true

  '@rtsao/scc@1.1.0': {}

  '@selderee/plugin-htmlparser2@0.11.0':
    dependencies:
      domhandler: 5.0.3
      selderee: 0.11.0

  '@stablelib/base64@1.0.1': {}

  '@supabase/auth-js@2.84.0':
    dependencies:
      tslib: 2.8.1

  '@supabase/functions-js@2.84.0':
    dependencies:
      tslib: 2.8.1

  '@supabase/postgrest-js@2.84.0':
    dependencies:
      tslib: 2.8.1

  '@supabase/realtime-js@2.84.0':
    dependencies:
      '@types/phoenix': 1.6.6
      '@types/ws': 8.18.1
      tslib: 2.8.1
      ws: 8.18.3
    transitivePeerDependencies:
      - bufferutil
      - utf-8-validate

  '@supabase/ssr@0.8.0(@supabase/supabase-js@2.84.0)':
    dependencies:
      '@supabase/supabase-js': 2.84.0
      cookie: 1.0.2

  '@supabase/storage-js@2.84.0':
    dependencies:
      tslib: 2.8.1

  '@supabase/supabase-js@2.84.0':
    dependencies:
      '@supabase/auth-js': 2.84.0
      '@supabase/functions-js': 2.84.0
      '@supabase/postgrest-js': 2.84.0
      '@supabase/realtime-js': 2.84.0
      '@supabase/storage-js': 2.84.0
    transitivePeerDependencies:
      - bufferutil
      - utf-8-validate

  '@swc/helpers@0.5.15':
    dependencies:
      tslib: 2.8.1

  '@t3-oss/env-core@0.13.8(typescript@5.9.3)(zod@4.1.13)':
    optionalDependencies:
      typescript: 5.9.3
      zod: 4.1.13

  '@t3-oss/env-nextjs@0.13.8(typescript@5.9.3)(zod@4.1.13)':
    dependencies:
      '@t3-oss/env-core': 0.13.8(typescript@5.9.3)(zod@4.1.13)
    optionalDependencies:
      typescript: 5.9.3
      zod: 4.1.13

  '@tailwindcss/node@4.1.17':
    dependencies:
      '@jridgewell/remapping': 2.3.5
      enhanced-resolve: 5.18.3
      jiti: 2.6.1
      lightningcss: 1.30.2
      magic-string: 0.30.21
      source-map-js: 1.2.1
      tailwindcss: 4.1.17

  '@tailwindcss/oxide-android-arm64@4.1.17':
    optional: true

  '@tailwindcss/oxide-darwin-arm64@4.1.17':
    optional: true

  '@tailwindcss/oxide-darwin-x64@4.1.17':
    optional: true

  '@tailwindcss/oxide-freebsd-x64@4.1.17':
    optional: true

  '@tailwindcss/oxide-linux-arm-gnueabihf@4.1.17':
    optional: true

  '@tailwindcss/oxide-linux-arm64-gnu@4.1.17':
    optional: true

  '@tailwindcss/oxide-linux-arm64-musl@4.1.17':
    optional: true

  '@tailwindcss/oxide-linux-x64-gnu@4.1.17':
    optional: true

  '@tailwindcss/oxide-linux-x64-musl@4.1.17':
    optional: true

  '@tailwindcss/oxide-wasm32-wasi@4.1.17':
    optional: true

  '@tailwindcss/oxide-win32-arm64-msvc@4.1.17':
    optional: true

  '@tailwindcss/oxide-win32-x64-msvc@4.1.17':
    optional: true

  '@tailwindcss/oxide@4.1.17':
    optionalDependencies:
      '@tailwindcss/oxide-android-arm64': 4.1.17
      '@tailwindcss/oxide-darwin-arm64': 4.1.17
      '@tailwindcss/oxide-darwin-x64': 4.1.17
      '@tailwindcss/oxide-freebsd-x64': 4.1.17
      '@tailwindcss/oxide-linux-arm-gnueabihf': 4.1.17
      '@tailwindcss/oxide-linux-arm64-gnu': 4.1.17
      '@tailwindcss/oxide-linux-arm64-musl': 4.1.17
      '@tailwindcss/oxide-linux-x64-gnu': 4.1.17
      '@tailwindcss/oxide-linux-x64-musl': 4.1.17
      '@tailwindcss/oxide-wasm32-wasi': 4.1.17
      '@tailwindcss/oxide-win32-arm64-msvc': 4.1.17
      '@tailwindcss/oxide-win32-x64-msvc': 4.1.17

  '@tailwindcss/postcss@4.1.17':
    dependencies:
      '@alloc/quick-lru': 5.2.0
      '@tailwindcss/node': 4.1.17
      '@tailwindcss/oxide': 4.1.17
      postcss: 8.5.6
      tailwindcss: 4.1.17

  '@tailwindcss/typography@0.5.19(tailwindcss@4.1.17)':
    dependencies:
      postcss-selector-parser: 6.0.10
      tailwindcss: 4.1.17

  '@tanstack/devtools-event-client@0.3.5': {}

  '@tanstack/form-core@1.25.0':
    dependencies:
      '@tanstack/devtools-event-client': 0.3.5
      '@tanstack/pacer': 0.15.4
      '@tanstack/store': 0.7.7

  '@tanstack/pacer@0.15.4':
    dependencies:
      '@tanstack/devtools-event-client': 0.3.5
      '@tanstack/store': 0.7.7

  '@tanstack/query-core@5.90.10': {}

  '@tanstack/react-form@1.25.0(react-dom@19.2.0(react@19.2.0))(react@19.2.0)':
    dependencies:
      '@tanstack/form-core': 1.25.0
      '@tanstack/react-store': 0.7.7(react-dom@19.2.0(react@19.2.0))(react@19.2.0)
      react: 19.2.0
    transitivePeerDependencies:
      - react-dom

  '@tanstack/react-query@5.90.10(react@19.2.0)':
    dependencies:
      '@tanstack/query-core': 5.90.10
      react: 19.2.0

  '@tanstack/react-store@0.7.7(react-dom@19.2.0(react@19.2.0))(react@19.2.0)':
    dependencies:
      '@tanstack/store': 0.7.7
      react: 19.2.0
      react-dom: 19.2.0(react@19.2.0)
      use-sync-external-store: 1.6.0(react@19.2.0)

  '@tanstack/store@0.7.7': {}

  '@testing-library/dom@10.4.1':
    dependencies:
      '@babel/code-frame': 7.27.1
      '@babel/runtime': 7.28.4
      '@types/aria-query': 5.0.4
      aria-query: 5.3.0
      dom-accessibility-api: 0.5.16
      lz-string: 1.5.0
      picocolors: 1.1.1
      pretty-format: 27.5.1

  '@testing-library/jest-dom@6.9.1':
    dependencies:
      '@adobe/css-tools': 4.4.4
      aria-query: 5.3.2
      css.escape: 1.5.1
      dom-accessibility-api: 0.6.3
      picocolors: 1.1.1
      redent: 3.0.0

  '@testing-library/react@16.3.0(@testing-library/dom@10.4.1)(@types/react-dom@19.2.3(@types/react@19.2.7))(@types/react@19.2.7)(react-dom@19.2.0(react@19.2.0))(react@19.2.0)':
    dependencies:
      '@babel/runtime': 7.28.4
      '@testing-library/dom': 10.4.1
      react: 19.2.0
      react-dom: 19.2.0(react@19.2.0)
    optionalDependencies:
      '@types/react': 19.2.7
      '@types/react-dom': 19.2.3(@types/react@19.2.7)

  '@testing-library/user-event@14.6.1(@testing-library/dom@10.4.1)':
    dependencies:
      '@testing-library/dom': 10.4.1

  '@tryghost/content-api@1.12.2':
    dependencies:
      axios: 1.13.2
    transitivePeerDependencies:
      - debug

  '@tybys/wasm-util@0.10.1':
    dependencies:
      tslib: 2.8.1
    optional: true

  '@types/aria-query@5.0.4': {}

  '@types/babel__core@7.20.5':
    dependencies:
      '@babel/parser': 7.28.5
      '@babel/types': 7.28.5
      '@types/babel__generator': 7.27.0
      '@types/babel__template': 7.4.4
      '@types/babel__traverse': 7.28.0

  '@types/babel__generator@7.27.0':
    dependencies:
      '@babel/types': 7.28.5

  '@types/babel__template@7.4.4':
    dependencies:
      '@babel/parser': 7.28.5
      '@babel/types': 7.28.5

  '@types/babel__traverse@7.28.0':
    dependencies:
      '@babel/types': 7.28.5

  '@types/chai@5.2.3':
    dependencies:
      '@types/deep-eql': 4.0.2
      assertion-error: 2.0.1

  '@types/debug@4.1.12':
    dependencies:
      '@types/ms': 2.1.0

  '@types/deep-eql@4.0.2': {}

  '@types/estree-jsx@1.0.5':
    dependencies:
      '@types/estree': 1.0.8

  '@types/estree@1.0.8': {}

  '@types/hast@3.0.4':
    dependencies:
      '@types/unist': 3.0.3

  '@types/json-schema@7.0.15': {}

  '@types/json5@0.0.29': {}

  '@types/mdast@4.0.4':
    dependencies:
      '@types/unist': 3.0.3

  '@types/ms@2.1.0': {}

  '@types/node@20.19.25':
    dependencies:
      undici-types: 6.21.0

  '@types/node@22.19.1':
    dependencies:
      undici-types: 6.21.0

  '@types/node@24.10.1':
    dependencies:
      undici-types: 7.16.0

  '@types/phoenix@1.6.6': {}

  '@types/react-dom@19.2.3(@types/react@19.2.7)':
    dependencies:
      '@types/react': 19.2.7

  '@types/react@19.2.7':
    dependencies:
      csstype: 3.2.3

  '@types/statuses@2.0.6': {}

  '@types/trusted-types@2.0.7':
    optional: true

  '@types/unist@2.0.11': {}

  '@types/unist@3.0.3': {}

  '@types/whatwg-mimetype@3.0.2': {}

  '@types/ws@8.18.1':
    dependencies:
      '@types/node': 24.10.1

  '@typescript-eslint/eslint-plugin@8.48.0(@typescript-eslint/parser@8.48.0(eslint@9.39.1(jiti@2.6.1))(typescript@5.9.3))(eslint@9.39.1(jiti@2.6.1))(typescript@5.9.3)':
    dependencies:
      '@eslint-community/regexpp': 4.12.2
      '@typescript-eslint/parser': 8.48.0(eslint@9.39.1(jiti@2.6.1))(typescript@5.9.3)
      '@typescript-eslint/scope-manager': 8.48.0
      '@typescript-eslint/type-utils': 8.48.0(eslint@9.39.1(jiti@2.6.1))(typescript@5.9.3)
      '@typescript-eslint/utils': 8.48.0(eslint@9.39.1(jiti@2.6.1))(typescript@5.9.3)
      '@typescript-eslint/visitor-keys': 8.48.0
      eslint: 9.39.1(jiti@2.6.1)
      graphemer: 1.4.0
      ignore: 7.0.5
      natural-compare: 1.4.0
      ts-api-utils: 2.1.0(typescript@5.9.3)
      typescript: 5.9.3
    transitivePeerDependencies:
      - supports-color

  '@typescript-eslint/parser@8.48.0(eslint@9.39.1(jiti@2.6.1))(typescript@5.9.3)':
    dependencies:
      '@typescript-eslint/scope-manager': 8.48.0
      '@typescript-eslint/types': 8.48.0
      '@typescript-eslint/typescript-estree': 8.48.0(typescript@5.9.3)
      '@typescript-eslint/visitor-keys': 8.48.0
      debug: 4.4.3
      eslint: 9.39.1(jiti@2.6.1)
      typescript: 5.9.3
    transitivePeerDependencies:
      - supports-color

  '@typescript-eslint/project-service@8.48.0(typescript@5.9.3)':
    dependencies:
      '@typescript-eslint/tsconfig-utils': 8.48.0(typescript@5.9.3)
      '@typescript-eslint/types': 8.48.0
      debug: 4.4.3
      typescript: 5.9.3
    transitivePeerDependencies:
      - supports-color

  '@typescript-eslint/scope-manager@8.48.0':
    dependencies:
      '@typescript-eslint/types': 8.48.0
      '@typescript-eslint/visitor-keys': 8.48.0

  '@typescript-eslint/tsconfig-utils@8.48.0(typescript@5.9.3)':
    dependencies:
      typescript: 5.9.3

  '@typescript-eslint/type-utils@8.48.0(eslint@9.39.1(jiti@2.6.1))(typescript@5.9.3)':
    dependencies:
      '@typescript-eslint/types': 8.48.0
      '@typescript-eslint/typescript-estree': 8.48.0(typescript@5.9.3)
      '@typescript-eslint/utils': 8.48.0(eslint@9.39.1(jiti@2.6.1))(typescript@5.9.3)
      debug: 4.4.3
      eslint: 9.39.1(jiti@2.6.1)
      ts-api-utils: 2.1.0(typescript@5.9.3)
      typescript: 5.9.3
    transitivePeerDependencies:
      - supports-color

  '@typescript-eslint/types@8.48.0': {}

  '@typescript-eslint/typescript-estree@8.48.0(typescript@5.9.3)':
    dependencies:
      '@typescript-eslint/project-service': 8.48.0(typescript@5.9.3)
      '@typescript-eslint/tsconfig-utils': 8.48.0(typescript@5.9.3)
      '@typescript-eslint/types': 8.48.0
      '@typescript-eslint/visitor-keys': 8.48.0
      debug: 4.4.3
      minimatch: 9.0.5
      semver: 7.7.3
      tinyglobby: 0.2.15
      ts-api-utils: 2.1.0(typescript@5.9.3)
      typescript: 5.9.3
    transitivePeerDependencies:
      - supports-color

  '@typescript-eslint/utils@8.48.0(eslint@9.39.1(jiti@2.6.1))(typescript@5.9.3)':
    dependencies:
      '@eslint-community/eslint-utils': 4.9.0(eslint@9.39.1(jiti@2.6.1))
      '@typescript-eslint/scope-manager': 8.48.0
      '@typescript-eslint/types': 8.48.0
      '@typescript-eslint/typescript-estree': 8.48.0(typescript@5.9.3)
      eslint: 9.39.1(jiti@2.6.1)
      typescript: 5.9.3
    transitivePeerDependencies:
      - supports-color

  '@typescript-eslint/visitor-keys@8.48.0':
    dependencies:
      '@typescript-eslint/types': 8.48.0
      eslint-visitor-keys: 4.2.1

  '@ungap/structured-clone@1.3.0': {}

  '@unrs/resolver-binding-android-arm-eabi@1.11.1':
    optional: true

  '@unrs/resolver-binding-android-arm64@1.11.1':
    optional: true

  '@unrs/resolver-binding-darwin-arm64@1.11.1':
    optional: true

  '@unrs/resolver-binding-darwin-x64@1.11.1':
    optional: true

  '@unrs/resolver-binding-freebsd-x64@1.11.1':
    optional: true

  '@unrs/resolver-binding-linux-arm-gnueabihf@1.11.1':
    optional: true

  '@unrs/resolver-binding-linux-arm-musleabihf@1.11.1':
    optional: true

  '@unrs/resolver-binding-linux-arm64-gnu@1.11.1':
    optional: true

  '@unrs/resolver-binding-linux-arm64-musl@1.11.1':
    optional: true

  '@unrs/resolver-binding-linux-ppc64-gnu@1.11.1':
    optional: true

  '@unrs/resolver-binding-linux-riscv64-gnu@1.11.1':
    optional: true

  '@unrs/resolver-binding-linux-riscv64-musl@1.11.1':
    optional: true

  '@unrs/resolver-binding-linux-s390x-gnu@1.11.1':
    optional: true

  '@unrs/resolver-binding-linux-x64-gnu@1.11.1':
    optional: true

  '@unrs/resolver-binding-linux-x64-musl@1.11.1':
    optional: true

  '@unrs/resolver-binding-wasm32-wasi@1.11.1':
    dependencies:
      '@napi-rs/wasm-runtime': 0.2.12
    optional: true

  '@unrs/resolver-binding-win32-arm64-msvc@1.11.1':
    optional: true

  '@unrs/resolver-binding-win32-ia32-msvc@1.11.1':
    optional: true

  '@unrs/resolver-binding-win32-x64-msvc@1.11.1':
    optional: true

  '@upstash/redis@1.35.6':
    dependencies:
      uncrypto: 0.1.3

  '@vercel/analytics@1.5.0(next@16.0.4(@babel/core@7.28.5)(@playwright/test@1.56.1)(babel-plugin-react-compiler@1.0.0)(react-dom@19.2.0(react@19.2.0))(react@19.2.0))(react@19.2.0)':
    optionalDependencies:
      next: 16.0.4(@babel/core@7.28.5)(@playwright/test@1.56.1)(babel-plugin-react-compiler@1.0.0)(react-dom@19.2.0(react@19.2.0))(react@19.2.0)
      react: 19.2.0

  '@vercel/kv@3.0.0':
    dependencies:
      '@upstash/redis': 1.35.6

  '@vercel/speed-insights@1.2.0(next@16.0.4(@babel/core@7.28.5)(@playwright/test@1.56.1)(babel-plugin-react-compiler@1.0.0)(react-dom@19.2.0(react@19.2.0))(react@19.2.0))(react@19.2.0)':
    optionalDependencies:
      next: 16.0.4(@babel/core@7.28.5)(@playwright/test@1.56.1)(babel-plugin-react-compiler@1.0.0)(react-dom@19.2.0(react@19.2.0))(react@19.2.0)
      react: 19.2.0

  '@vitejs/plugin-react@5.1.1(vite@7.2.4(@types/node@24.10.1)(jiti@2.6.1)(lightningcss@1.30.2)(terser@5.44.1)(tsx@4.20.6))':
    dependencies:
      '@babel/core': 7.28.5
      '@babel/plugin-transform-react-jsx-self': 7.27.1(@babel/core@7.28.5)
      '@babel/plugin-transform-react-jsx-source': 7.27.1(@babel/core@7.28.5)
      '@rolldown/pluginutils': 1.0.0-beta.47
      '@types/babel__core': 7.20.5
      react-refresh: 0.18.0
      vite: 7.2.4(@types/node@24.10.1)(jiti@2.6.1)(lightningcss@1.30.2)(terser@5.44.1)(tsx@4.20.6)
    transitivePeerDependencies:
      - supports-color

  '@vitest/coverage-v8@3.2.4(vitest@3.2.4)':
    dependencies:
      '@ampproject/remapping': 2.3.0
      '@bcoe/v8-coverage': 1.0.2
      ast-v8-to-istanbul: 0.3.8
      debug: 4.4.3
      istanbul-lib-coverage: 3.2.2
      istanbul-lib-report: 3.0.1
      istanbul-lib-source-maps: 5.0.6
      istanbul-reports: 3.2.0
      magic-string: 0.30.21
      magicast: 0.3.5
      std-env: 3.10.0
      test-exclude: 7.0.1
      tinyrainbow: 2.0.0
      vitest: 3.2.4(@edge-runtime/vm@3.2.0)(@types/debug@4.1.12)(@types/node@24.10.1)(@vitest/ui@3.2.4)(happy-dom@20.0.10)(jiti@2.6.1)(lightningcss@1.30.2)(msw@2.12.3(@types/node@24.10.1)(typescript@5.9.3))(terser@5.44.1)(tsx@4.20.6)
    transitivePeerDependencies:
      - supports-color

  '@vitest/expect@3.2.4':
    dependencies:
      '@types/chai': 5.2.3
      '@vitest/spy': 3.2.4
      '@vitest/utils': 3.2.4
      chai: 5.3.3
      tinyrainbow: 2.0.0

  '@vitest/mocker@3.2.4(msw@2.12.3(@types/node@24.10.1)(typescript@5.9.3))(vite@7.2.4(@types/node@24.10.1)(jiti@2.6.1)(lightningcss@1.30.2)(terser@5.44.1)(tsx@4.20.6))':
    dependencies:
      '@vitest/spy': 3.2.4
      estree-walker: 3.0.3
      magic-string: 0.30.21
    optionalDependencies:
      msw: 2.12.3(@types/node@24.10.1)(typescript@5.9.3)
      vite: 7.2.4(@types/node@24.10.1)(jiti@2.6.1)(lightningcss@1.30.2)(terser@5.44.1)(tsx@4.20.6)

  '@vitest/pretty-format@3.2.4':
    dependencies:
      tinyrainbow: 2.0.0

  '@vitest/runner@3.2.4':
    dependencies:
      '@vitest/utils': 3.2.4
      pathe: 2.0.3
      strip-literal: 3.1.0

  '@vitest/snapshot@3.2.4':
    dependencies:
      '@vitest/pretty-format': 3.2.4
      magic-string: 0.30.21
      pathe: 2.0.3

  '@vitest/spy@3.2.4':
    dependencies:
      tinyspy: 4.0.4

  '@vitest/ui@3.2.4(vitest@3.2.4)':
    dependencies:
      '@vitest/utils': 3.2.4
      fflate: 0.8.2
      flatted: 3.3.3
      pathe: 2.0.3
      sirv: 3.0.2
      tinyglobby: 0.2.15
      tinyrainbow: 2.0.0
      vitest: 3.2.4(@edge-runtime/vm@3.2.0)(@types/debug@4.1.12)(@types/node@24.10.1)(@vitest/ui@3.2.4)(happy-dom@20.0.10)(jiti@2.6.1)(lightningcss@1.30.2)(msw@2.12.3(@types/node@24.10.1)(typescript@5.9.3))(terser@5.44.1)(tsx@4.20.6)

  '@vitest/utils@3.2.4':
    dependencies:
      '@vitest/pretty-format': 3.2.4
      loupe: 3.2.1
      tinyrainbow: 2.0.0

  abs-svg-path@0.1.1: {}

  acorn-jsx@5.3.2(acorn@8.15.0):
    dependencies:
      acorn: 8.15.0

  acorn-walk@8.3.4:
    dependencies:
      acorn: 8.15.0

  acorn@8.15.0: {}

  ajv@6.12.6:
    dependencies:
      fast-deep-equal: 3.1.3
      fast-json-stable-stringify: 2.1.0
      json-schema-traverse: 0.4.1
      uri-js: 4.4.1

  ansi-regex@5.0.1: {}

  ansi-regex@6.2.2: {}

  ansi-styles@4.3.0:
    dependencies:
      color-convert: 2.0.1

  ansi-styles@5.2.0: {}

  ansi-styles@6.2.3: {}

  argparse@2.0.1: {}

  aria-hidden@1.2.6:
    dependencies:
      tslib: 2.8.1

  aria-query@5.3.0:
    dependencies:
      dequal: 2.0.3

  aria-query@5.3.2: {}

  array-buffer-byte-length@1.0.2:
    dependencies:
      call-bound: 1.0.4
      is-array-buffer: 3.0.5

  array-includes@3.1.9:
    dependencies:
      call-bind: 1.0.8
      call-bound: 1.0.4
      define-properties: 1.2.1
      es-abstract: 1.24.0
      es-object-atoms: 1.1.1
      get-intrinsic: 1.3.0
      is-string: 1.1.1
      math-intrinsics: 1.1.0

  array.prototype.findlast@1.2.5:
    dependencies:
      call-bind: 1.0.8
      define-properties: 1.2.1
      es-abstract: 1.24.0
      es-errors: 1.3.0
      es-object-atoms: 1.1.1
      es-shim-unscopables: 1.1.0

  array.prototype.findlastindex@1.2.6:
    dependencies:
      call-bind: 1.0.8
      call-bound: 1.0.4
      define-properties: 1.2.1
      es-abstract: 1.24.0
      es-errors: 1.3.0
      es-object-atoms: 1.1.1
      es-shim-unscopables: 1.1.0

  array.prototype.flat@1.3.3:
    dependencies:
      call-bind: 1.0.8
      define-properties: 1.2.1
      es-abstract: 1.24.0
      es-shim-unscopables: 1.1.0

  array.prototype.flatmap@1.3.3:
    dependencies:
      call-bind: 1.0.8
      define-properties: 1.2.1
      es-abstract: 1.24.0
      es-shim-unscopables: 1.1.0

  array.prototype.tosorted@1.1.4:
    dependencies:
      call-bind: 1.0.8
      define-properties: 1.2.1
      es-abstract: 1.24.0
      es-errors: 1.3.0
      es-shim-unscopables: 1.1.0

  arraybuffer.prototype.slice@1.0.4:
    dependencies:
      array-buffer-byte-length: 1.0.2
      call-bind: 1.0.8
      define-properties: 1.2.1
      es-abstract: 1.24.0
      es-errors: 1.3.0
      get-intrinsic: 1.3.0
      is-array-buffer: 3.0.5

  assertion-error@2.0.1: {}

  ast-types-flow@0.0.8: {}

  ast-v8-to-istanbul@0.3.8:
    dependencies:
      '@jridgewell/trace-mapping': 0.3.31
      estree-walker: 3.0.3
      js-tokens: 9.0.1

  async-function@1.0.0: {}

  asynckit@0.4.0: {}

  available-typed-arrays@1.0.7:
    dependencies:
      possible-typed-array-names: 1.1.0

  axe-core@4.11.0: {}

  axios@1.13.2:
    dependencies:
      follow-redirects: 1.15.11
      form-data: 4.0.5
      proxy-from-env: 1.1.0
    transitivePeerDependencies:
      - debug

  axobject-query@4.1.0: {}

  babel-plugin-react-compiler@1.0.0:
    dependencies:
      '@babel/types': 7.28.5

  bail@2.0.2: {}

  balanced-match@1.0.2: {}

  base64-js@0.0.8: {}

  base64-js@1.5.1: {}

  baseline-browser-mapping@2.8.31: {}

  bidi-js@1.0.3:
    dependencies:
      require-from-string: 2.0.2

  brace-expansion@1.1.12:
    dependencies:
      balanced-match: 1.0.2
      concat-map: 0.0.1

  brace-expansion@2.0.2:
    dependencies:
      balanced-match: 1.0.2

  braces@3.0.3:
    dependencies:
      fill-range: 7.1.1

  brotli@1.3.3:
    dependencies:
      base64-js: 1.5.1

  browserify-zlib@0.2.0:
    dependencies:
      pako: 1.0.11

  browserslist@4.28.0:
    dependencies:
      baseline-browser-mapping: 2.8.31
      caniuse-lite: 1.0.30001757
      electron-to-chromium: 1.5.260
      node-releases: 2.0.27
      update-browserslist-db: 1.1.4(browserslist@4.28.0)

  buffer-from@1.1.2:
    optional: true

  cac@6.7.14: {}

  call-bind-apply-helpers@1.0.2:
    dependencies:
      es-errors: 1.3.0
      function-bind: 1.1.2

  call-bind@1.0.8:
    dependencies:
      call-bind-apply-helpers: 1.0.2
      es-define-property: 1.0.1
      get-intrinsic: 1.3.0
      set-function-length: 1.2.2

  call-bound@1.0.4:
    dependencies:
      call-bind-apply-helpers: 1.0.2
      get-intrinsic: 1.3.0

  callsites@3.1.0: {}

  caniuse-lite@1.0.30001757: {}

  ccount@2.0.1: {}

  chai@5.3.3:
    dependencies:
      assertion-error: 2.0.1
      check-error: 2.1.1
      deep-eql: 5.0.2
      loupe: 3.2.1
      pathval: 2.0.1

  chalk@4.1.2:
    dependencies:
      ansi-styles: 4.3.0
      supports-color: 7.2.0

  character-entities-html4@2.1.0: {}

  character-entities-legacy@3.0.0: {}

  character-entities@2.0.2: {}

  character-reference-invalid@2.0.1: {}

  check-error@2.1.1: {}

  class-variance-authority@0.7.1:
    dependencies:
      clsx: 2.1.1

  cli-width@4.1.0: {}

  client-only@0.0.1: {}

  cliui@8.0.1:
    dependencies:
      string-width: 4.2.3
      strip-ansi: 6.0.1
      wrap-ansi: 7.0.0

  clone@2.1.2: {}

  clsx@2.1.1: {}

  cmdk@1.1.1(@types/react-dom@19.2.3(@types/react@19.2.7))(@types/react@19.2.7)(react-dom@19.2.0(react@19.2.0))(react@19.2.0):
    dependencies:
      '@radix-ui/react-compose-refs': 1.1.2(@types/react@19.2.7)(react@19.2.0)
      '@radix-ui/react-dialog': 1.1.15(@types/react-dom@19.2.3(@types/react@19.2.7))(@types/react@19.2.7)(react-dom@19.2.0(react@19.2.0))(react@19.2.0)
      '@radix-ui/react-id': 1.1.1(@types/react@19.2.7)(react@19.2.0)
      '@radix-ui/react-primitive': 2.1.4(@types/react-dom@19.2.3(@types/react@19.2.7))(@types/react@19.2.7)(react-dom@19.2.0(react@19.2.0))(react@19.2.0)
      react: 19.2.0
      react-dom: 19.2.0(react@19.2.0)
    transitivePeerDependencies:
      - '@types/react'
      - '@types/react-dom'

  color-convert@2.0.1:
    dependencies:
      color-name: 1.1.4

  color-name@1.1.4: {}

  color-string@1.9.1:
    dependencies:
      color-name: 1.1.4
      simple-swizzle: 0.2.4

  combined-stream@1.0.8:
    dependencies:
      delayed-stream: 1.0.0

  comma-separated-tokens@2.0.3: {}

  commander@2.20.3:
    optional: true

  commander@7.2.0: {}

  concat-map@0.0.1: {}

  convert-source-map@2.0.0: {}

  cookie@1.0.2: {}

  cross-spawn@7.0.6:
    dependencies:
      path-key: 3.1.1
      shebang-command: 2.0.0
      which: 2.0.2

  crypto-js@4.2.0: {}

  css.escape@1.5.1: {}

  cssesc@3.0.0: {}

  csstype@3.2.3: {}

  damerau-levenshtein@1.0.8: {}

  data-view-buffer@1.0.2:
    dependencies:
      call-bound: 1.0.4
      es-errors: 1.3.0
      is-data-view: 1.0.2

  data-view-byte-length@1.0.2:
    dependencies:
      call-bound: 1.0.4
      es-errors: 1.3.0
      is-data-view: 1.0.2

  data-view-byte-offset@1.0.1:
    dependencies:
      call-bound: 1.0.4
      es-errors: 1.3.0
      is-data-view: 1.0.2

  debounce@1.2.1: {}

  debug@3.2.7:
    dependencies:
      ms: 2.1.3

  debug@4.4.3:
    dependencies:
      ms: 2.1.3

  decode-named-character-reference@1.2.0:
    dependencies:
      character-entities: 2.0.2

  deep-eql@5.0.2: {}

  deep-is@0.1.4: {}

  deepmerge@4.3.1: {}

  define-data-property@1.1.4:
    dependencies:
      es-define-property: 1.0.1
      es-errors: 1.3.0
      gopd: 1.2.0

  define-properties@1.2.1:
    dependencies:
      define-data-property: 1.1.4
      has-property-descriptors: 1.0.2
      object-keys: 1.1.1

  delayed-stream@1.0.0: {}

  dequal@2.0.3: {}

  detect-libc@2.1.2: {}

  detect-node-es@1.1.0: {}

  devlop@1.1.0:
    dependencies:
      dequal: 2.0.3

  dfa@1.2.0: {}

  doctrine@2.1.0:
    dependencies:
      esutils: 2.0.3

  dom-accessibility-api@0.5.16: {}

  dom-accessibility-api@0.6.3: {}

  dom-serializer@2.0.0:
    dependencies:
      domelementtype: 2.3.0
      domhandler: 5.0.3
      entities: 4.5.0

  domelementtype@2.3.0: {}

  domhandler@5.0.3:
    dependencies:
      domelementtype: 2.3.0

  dompurify@3.3.0:
    optionalDependencies:
      '@types/trusted-types': 2.0.7

  domutils@3.2.2:
    dependencies:
      dom-serializer: 2.0.0
      domelementtype: 2.3.0
      domhandler: 5.0.3

  dotenv-cli@11.0.0:
    dependencies:
      cross-spawn: 7.0.6
      dotenv: 17.2.3
      dotenv-expand: 12.0.3
      minimist: 1.2.8

  dotenv-expand@12.0.3:
    dependencies:
      dotenv: 16.6.1

  dotenv@16.6.1: {}

  dotenv@17.2.3: {}

  dunder-proto@1.0.1:
    dependencies:
      call-bind-apply-helpers: 1.0.2
      es-errors: 1.3.0
      gopd: 1.2.0

  duplexer@0.1.2: {}

  eastasianwidth@0.2.0: {}

  electron-to-chromium@1.5.260: {}

  embla-carousel-react@8.6.0(react@19.2.0):
    dependencies:
      embla-carousel: 8.6.0
      embla-carousel-reactive-utils: 8.6.0(embla-carousel@8.6.0)
      react: 19.2.0

  embla-carousel-reactive-utils@8.6.0(embla-carousel@8.6.0):
    dependencies:
      embla-carousel: 8.6.0

  embla-carousel@8.6.0: {}

<<<<<<< HEAD
  emoji-regex-xs@1.0.0: {}

=======
>>>>>>> d2de1d4d
  emoji-regex@8.0.0: {}

  emoji-regex@9.2.2: {}

  enhanced-resolve@5.18.3:
    dependencies:
      graceful-fs: 4.2.11
      tapable: 2.3.0

  entities@4.5.0: {}

  es-abstract@1.24.0:
    dependencies:
      array-buffer-byte-length: 1.0.2
      arraybuffer.prototype.slice: 1.0.4
      available-typed-arrays: 1.0.7
      call-bind: 1.0.8
      call-bound: 1.0.4
      data-view-buffer: 1.0.2
      data-view-byte-length: 1.0.2
      data-view-byte-offset: 1.0.1
      es-define-property: 1.0.1
      es-errors: 1.3.0
      es-object-atoms: 1.1.1
      es-set-tostringtag: 2.1.0
      es-to-primitive: 1.3.0
      function.prototype.name: 1.1.8
      get-intrinsic: 1.3.0
      get-proto: 1.0.1
      get-symbol-description: 1.1.0
      globalthis: 1.0.4
      gopd: 1.2.0
      has-property-descriptors: 1.0.2
      has-proto: 1.2.0
      has-symbols: 1.1.0
      hasown: 2.0.2
      internal-slot: 1.1.0
      is-array-buffer: 3.0.5
      is-callable: 1.2.7
      is-data-view: 1.0.2
      is-negative-zero: 2.0.3
      is-regex: 1.2.1
      is-set: 2.0.3
      is-shared-array-buffer: 1.0.4
      is-string: 1.1.1
      is-typed-array: 1.1.15
      is-weakref: 1.1.1
      math-intrinsics: 1.1.0
      object-inspect: 1.13.4
      object-keys: 1.1.1
      object.assign: 4.1.7
      own-keys: 1.0.1
      regexp.prototype.flags: 1.5.4
      safe-array-concat: 1.1.3
      safe-push-apply: 1.0.0
      safe-regex-test: 1.1.0
      set-proto: 1.0.0
      stop-iteration-iterator: 1.1.0
      string.prototype.trim: 1.2.10
      string.prototype.trimend: 1.0.9
      string.prototype.trimstart: 1.0.8
      typed-array-buffer: 1.0.3
      typed-array-byte-length: 1.0.3
      typed-array-byte-offset: 1.0.4
      typed-array-length: 1.0.7
      unbox-primitive: 1.1.0
      which-typed-array: 1.1.19

  es-define-property@1.0.1: {}

  es-errors@1.3.0: {}

  es-iterator-helpers@1.2.1:
    dependencies:
      call-bind: 1.0.8
      call-bound: 1.0.4
      define-properties: 1.2.1
      es-abstract: 1.24.0
      es-errors: 1.3.0
      es-set-tostringtag: 2.1.0
      function-bind: 1.1.2
      get-intrinsic: 1.3.0
      globalthis: 1.0.4
      gopd: 1.2.0
      has-property-descriptors: 1.0.2
      has-proto: 1.2.0
      has-symbols: 1.1.0
      internal-slot: 1.1.0
      iterator.prototype: 1.1.5
      safe-array-concat: 1.1.3

  es-module-lexer@1.7.0: {}

  es-object-atoms@1.1.1:
    dependencies:
      es-errors: 1.3.0

  es-set-tostringtag@2.1.0:
    dependencies:
      es-errors: 1.3.0
      get-intrinsic: 1.3.0
      has-tostringtag: 1.0.2
      hasown: 2.0.2

  es-shim-unscopables@1.1.0:
    dependencies:
      hasown: 2.0.2

  es-to-primitive@1.3.0:
    dependencies:
      is-callable: 1.2.7
      is-date-object: 1.1.0
      is-symbol: 1.1.1

  es6-promise@4.2.8: {}

  esbuild@0.25.12:
    optionalDependencies:
      '@esbuild/aix-ppc64': 0.25.12
      '@esbuild/android-arm': 0.25.12
      '@esbuild/android-arm64': 0.25.12
      '@esbuild/android-x64': 0.25.12
      '@esbuild/darwin-arm64': 0.25.12
      '@esbuild/darwin-x64': 0.25.12
      '@esbuild/freebsd-arm64': 0.25.12
      '@esbuild/freebsd-x64': 0.25.12
      '@esbuild/linux-arm': 0.25.12
      '@esbuild/linux-arm64': 0.25.12
      '@esbuild/linux-ia32': 0.25.12
      '@esbuild/linux-loong64': 0.25.12
      '@esbuild/linux-mips64el': 0.25.12
      '@esbuild/linux-ppc64': 0.25.12
      '@esbuild/linux-riscv64': 0.25.12
      '@esbuild/linux-s390x': 0.25.12
      '@esbuild/linux-x64': 0.25.12
      '@esbuild/netbsd-arm64': 0.25.12
      '@esbuild/netbsd-x64': 0.25.12
      '@esbuild/openbsd-arm64': 0.25.12
      '@esbuild/openbsd-x64': 0.25.12
      '@esbuild/openharmony-arm64': 0.25.12
      '@esbuild/sunos-x64': 0.25.12
      '@esbuild/win32-arm64': 0.25.12
      '@esbuild/win32-ia32': 0.25.12
      '@esbuild/win32-x64': 0.25.12

  escalade@3.2.0: {}

  escape-string-regexp@4.0.0: {}

  eslint-config-next@16.0.4(@typescript-eslint/parser@8.48.0(eslint@9.39.1(jiti@2.6.1))(typescript@5.9.3))(eslint@9.39.1(jiti@2.6.1))(typescript@5.9.3):
    dependencies:
      '@next/eslint-plugin-next': 16.0.4
      eslint: 9.39.1(jiti@2.6.1)
      eslint-import-resolver-node: 0.3.9
      eslint-import-resolver-typescript: 3.10.1(eslint-plugin-import@2.32.0)(eslint@9.39.1(jiti@2.6.1))
      eslint-plugin-import: 2.32.0(@typescript-eslint/parser@8.48.0(eslint@9.39.1(jiti@2.6.1))(typescript@5.9.3))(eslint-import-resolver-typescript@3.10.1)(eslint@9.39.1(jiti@2.6.1))
      eslint-plugin-jsx-a11y: 6.10.2(eslint@9.39.1(jiti@2.6.1))
      eslint-plugin-react: 7.37.5(eslint@9.39.1(jiti@2.6.1))
      eslint-plugin-react-hooks: 7.0.1(eslint@9.39.1(jiti@2.6.1))
      globals: 16.4.0
      typescript-eslint: 8.48.0(eslint@9.39.1(jiti@2.6.1))(typescript@5.9.3)
    optionalDependencies:
      typescript: 5.9.3
    transitivePeerDependencies:
      - '@typescript-eslint/parser'
      - eslint-import-resolver-webpack
      - eslint-plugin-import-x
      - supports-color

  eslint-import-resolver-node@0.3.9:
    dependencies:
      debug: 3.2.7
      is-core-module: 2.16.1
      resolve: 1.22.11
    transitivePeerDependencies:
      - supports-color

  eslint-import-resolver-typescript@3.10.1(eslint-plugin-import@2.32.0)(eslint@9.39.1(jiti@2.6.1)):
    dependencies:
      '@nolyfill/is-core-module': 1.0.39
      debug: 4.4.3
      eslint: 9.39.1(jiti@2.6.1)
      get-tsconfig: 4.13.0
      is-bun-module: 2.0.0
      stable-hash: 0.0.5
      tinyglobby: 0.2.15
      unrs-resolver: 1.11.1
    optionalDependencies:
      eslint-plugin-import: 2.32.0(@typescript-eslint/parser@8.48.0(eslint@9.39.1(jiti@2.6.1))(typescript@5.9.3))(eslint-import-resolver-typescript@3.10.1)(eslint@9.39.1(jiti@2.6.1))
    transitivePeerDependencies:
      - supports-color

  eslint-module-utils@2.12.1(@typescript-eslint/parser@8.48.0(eslint@9.39.1(jiti@2.6.1))(typescript@5.9.3))(eslint-import-resolver-node@0.3.9)(eslint-import-resolver-typescript@3.10.1)(eslint@9.39.1(jiti@2.6.1)):
    dependencies:
      debug: 3.2.7
    optionalDependencies:
      '@typescript-eslint/parser': 8.48.0(eslint@9.39.1(jiti@2.6.1))(typescript@5.9.3)
      eslint: 9.39.1(jiti@2.6.1)
      eslint-import-resolver-node: 0.3.9
      eslint-import-resolver-typescript: 3.10.1(eslint-plugin-import@2.32.0)(eslint@9.39.1(jiti@2.6.1))
    transitivePeerDependencies:
      - supports-color

  eslint-plugin-import@2.32.0(@typescript-eslint/parser@8.48.0(eslint@9.39.1(jiti@2.6.1))(typescript@5.9.3))(eslint-import-resolver-typescript@3.10.1)(eslint@9.39.1(jiti@2.6.1)):
    dependencies:
      '@rtsao/scc': 1.1.0
      array-includes: 3.1.9
      array.prototype.findlastindex: 1.2.6
      array.prototype.flat: 1.3.3
      array.prototype.flatmap: 1.3.3
      debug: 3.2.7
      doctrine: 2.1.0
      eslint: 9.39.1(jiti@2.6.1)
      eslint-import-resolver-node: 0.3.9
      eslint-module-utils: 2.12.1(@typescript-eslint/parser@8.48.0(eslint@9.39.1(jiti@2.6.1))(typescript@5.9.3))(eslint-import-resolver-node@0.3.9)(eslint-import-resolver-typescript@3.10.1)(eslint@9.39.1(jiti@2.6.1))
      hasown: 2.0.2
      is-core-module: 2.16.1
      is-glob: 4.0.3
      minimatch: 3.1.2
      object.fromentries: 2.0.8
      object.groupby: 1.0.3
      object.values: 1.2.1
      semver: 6.3.1
      string.prototype.trimend: 1.0.9
      tsconfig-paths: 3.15.0
    optionalDependencies:
      '@typescript-eslint/parser': 8.48.0(eslint@9.39.1(jiti@2.6.1))(typescript@5.9.3)
    transitivePeerDependencies:
      - eslint-import-resolver-typescript
      - eslint-import-resolver-webpack
      - supports-color

  eslint-plugin-jsx-a11y@6.10.2(eslint@9.39.1(jiti@2.6.1)):
    dependencies:
      aria-query: 5.3.2
      array-includes: 3.1.9
      array.prototype.flatmap: 1.3.3
      ast-types-flow: 0.0.8
      axe-core: 4.11.0
      axobject-query: 4.1.0
      damerau-levenshtein: 1.0.8
      emoji-regex: 9.2.2
      eslint: 9.39.1(jiti@2.6.1)
      hasown: 2.0.2
      jsx-ast-utils: 3.3.5
      language-tags: 1.0.9
      minimatch: 3.1.2
      object.fromentries: 2.0.8
      safe-regex-test: 1.1.0
      string.prototype.includes: 2.0.1

  eslint-plugin-react-hooks@7.0.1(eslint@9.39.1(jiti@2.6.1)):
    dependencies:
      '@babel/core': 7.28.5
      '@babel/parser': 7.28.5
      eslint: 9.39.1(jiti@2.6.1)
      hermes-parser: 0.25.1
      zod: 4.1.13
      zod-validation-error: 4.0.2(zod@4.1.13)
    transitivePeerDependencies:
      - supports-color

  eslint-plugin-react@7.37.5(eslint@9.39.1(jiti@2.6.1)):
    dependencies:
      array-includes: 3.1.9
      array.prototype.findlast: 1.2.5
      array.prototype.flatmap: 1.3.3
      array.prototype.tosorted: 1.1.4
      doctrine: 2.1.0
      es-iterator-helpers: 1.2.1
      eslint: 9.39.1(jiti@2.6.1)
      estraverse: 5.3.0
      hasown: 2.0.2
      jsx-ast-utils: 3.3.5
      minimatch: 3.1.2
      object.entries: 1.1.9
      object.fromentries: 2.0.8
      object.values: 1.2.1
      prop-types: 15.8.1
      resolve: 2.0.0-next.5
      semver: 6.3.1
      string.prototype.matchall: 4.0.12
      string.prototype.repeat: 1.0.0

  eslint-scope@8.4.0:
    dependencies:
      esrecurse: 4.3.0
      estraverse: 5.3.0

  eslint-visitor-keys@3.4.3: {}

  eslint-visitor-keys@4.2.1: {}

  eslint@9.39.1(jiti@2.6.1):
    dependencies:
      '@eslint-community/eslint-utils': 4.9.0(eslint@9.39.1(jiti@2.6.1))
      '@eslint-community/regexpp': 4.12.2
      '@eslint/config-array': 0.21.1
      '@eslint/config-helpers': 0.4.2
      '@eslint/core': 0.17.0
      '@eslint/eslintrc': 3.3.1
      '@eslint/js': 9.39.1
      '@eslint/plugin-kit': 0.4.1
      '@humanfs/node': 0.16.7
      '@humanwhocodes/module-importer': 1.0.1
      '@humanwhocodes/retry': 0.4.3
      '@types/estree': 1.0.8
      ajv: 6.12.6
      chalk: 4.1.2
      cross-spawn: 7.0.6
      debug: 4.4.3
      escape-string-regexp: 4.0.0
      eslint-scope: 8.4.0
      eslint-visitor-keys: 4.2.1
      espree: 10.4.0
      esquery: 1.6.0
      esutils: 2.0.3
      fast-deep-equal: 3.1.3
      file-entry-cache: 8.0.0
      find-up: 5.0.0
      glob-parent: 6.0.2
      ignore: 5.3.2
      imurmurhash: 0.1.4
      is-glob: 4.0.3
      json-stable-stringify-without-jsonify: 1.0.1
      lodash.merge: 4.6.2
      minimatch: 3.1.2
      natural-compare: 1.4.0
      optionator: 0.9.4
    optionalDependencies:
      jiti: 2.6.1
    transitivePeerDependencies:
      - supports-color

  espree@10.4.0:
    dependencies:
      acorn: 8.15.0
      acorn-jsx: 5.3.2(acorn@8.15.0)
      eslint-visitor-keys: 4.2.1

  esquery@1.6.0:
    dependencies:
      estraverse: 5.3.0

  esrecurse@4.3.0:
    dependencies:
      estraverse: 5.3.0

  estraverse@5.3.0: {}

  estree-util-is-identifier-name@3.0.0: {}

  estree-walker@3.0.3:
    dependencies:
      '@types/estree': 1.0.8

  esutils@2.0.3: {}

  events@3.3.0: {}

  expect-type@1.2.2: {}

  extend@3.0.2: {}

  fast-deep-equal@3.1.3: {}

  fast-glob@3.3.1:
    dependencies:
      '@nodelib/fs.stat': 2.0.5
      '@nodelib/fs.walk': 1.2.8
      glob-parent: 5.1.2
      merge2: 1.4.1
      micromatch: 4.0.8

  fast-json-stable-stringify@2.1.0: {}

  fast-levenshtein@2.0.6: {}

  fast-sha256@1.3.0: {}

  fastq@1.19.1:
    dependencies:
      reusify: 1.1.0

  fdir@6.5.0(picomatch@4.0.3):
    optionalDependencies:
      picomatch: 4.0.3

  fflate@0.8.2: {}

  file-entry-cache@8.0.0:
    dependencies:
      flat-cache: 4.0.1

  fill-range@7.1.1:
    dependencies:
      to-regex-range: 5.0.1

  find-up@5.0.0:
    dependencies:
      locate-path: 6.0.0
      path-exists: 4.0.0

  flat-cache@4.0.1:
    dependencies:
      flatted: 3.3.3
      keyv: 4.5.4

  flatted@3.3.3: {}

  follow-redirects@1.15.11: {}

  fontkit@2.0.4:
    dependencies:
      '@swc/helpers': 0.5.15
      brotli: 1.3.3
      clone: 2.1.2
      dfa: 1.2.0
      fast-deep-equal: 3.1.3
      restructure: 3.0.2
      tiny-inflate: 1.0.3
      unicode-properties: 1.4.1
      unicode-trie: 2.0.0

  for-each@0.3.5:
    dependencies:
      is-callable: 1.2.7

  foreground-child@3.3.1:
    dependencies:
      cross-spawn: 7.0.6
      signal-exit: 4.1.0

  form-data@4.0.5:
    dependencies:
      asynckit: 0.4.0
      combined-stream: 1.0.8
      es-set-tostringtag: 2.1.0
      hasown: 2.0.2
      mime-types: 2.1.35

  fsevents@2.3.2:
    optional: true

  fsevents@2.3.3:
    optional: true

  function-bind@1.1.2: {}

  function.prototype.name@1.1.8:
    dependencies:
      call-bind: 1.0.8
      call-bound: 1.0.4
      define-properties: 1.2.1
      functions-have-names: 1.2.3
      hasown: 2.0.2
      is-callable: 1.2.7

  functions-have-names@1.2.3: {}

  generator-function@2.0.1: {}

  gensync@1.0.0-beta.2: {}

  get-caller-file@2.0.5: {}

  get-intrinsic@1.3.0:
    dependencies:
      call-bind-apply-helpers: 1.0.2
      es-define-property: 1.0.1
      es-errors: 1.3.0
      es-object-atoms: 1.1.1
      function-bind: 1.1.2
      get-proto: 1.0.1
      gopd: 1.2.0
      has-symbols: 1.1.0
      hasown: 2.0.2
      math-intrinsics: 1.1.0

  get-nonce@1.0.1: {}

  get-proto@1.0.1:
    dependencies:
      dunder-proto: 1.0.1
      es-object-atoms: 1.1.1

  get-symbol-description@1.1.0:
    dependencies:
      call-bound: 1.0.4
      es-errors: 1.3.0
      get-intrinsic: 1.3.0

  get-tsconfig@4.13.0:
    dependencies:
      resolve-pkg-maps: 1.0.0

  glob-parent@5.1.2:
    dependencies:
      is-glob: 4.0.3

  glob-parent@6.0.2:
    dependencies:
      is-glob: 4.0.3

  glob@10.5.0:
    dependencies:
      foreground-child: 3.3.1
      jackspeak: 3.4.3
      minimatch: 9.0.5
      minipass: 7.1.2
      package-json-from-dist: 1.0.1
      path-scurry: 1.11.1

  globals@14.0.0: {}

  globals@16.4.0: {}

  globalthis@1.0.4:
    dependencies:
      define-properties: 1.2.1
      gopd: 1.2.0

  gopd@1.2.0: {}

  graceful-fs@4.2.11: {}

  graphemer@1.4.0: {}

  graphql@16.12.0: {}

  gzip-size@6.0.0:
    dependencies:
      duplexer: 0.1.2

  happy-dom@20.0.10:
    dependencies:
      '@types/node': 20.19.25
      '@types/whatwg-mimetype': 3.0.2
      whatwg-mimetype: 3.0.0

  has-bigints@1.1.0: {}

  has-flag@4.0.0: {}

  has-property-descriptors@1.0.2:
    dependencies:
      es-define-property: 1.0.1

  has-proto@1.2.0:
    dependencies:
      dunder-proto: 1.0.1

  has-symbols@1.1.0: {}

  has-tostringtag@1.0.2:
    dependencies:
      has-symbols: 1.1.0

  hasown@2.0.2:
    dependencies:
      function-bind: 1.1.2

  hast-util-to-jsx-runtime@2.3.6:
    dependencies:
      '@types/estree': 1.0.8
      '@types/hast': 3.0.4
      '@types/unist': 3.0.3
      comma-separated-tokens: 2.0.3
      devlop: 1.1.0
      estree-util-is-identifier-name: 3.0.0
      hast-util-whitespace: 3.0.0
      mdast-util-mdx-expression: 2.0.1
      mdast-util-mdx-jsx: 3.2.0
      mdast-util-mdxjs-esm: 2.0.1
      property-information: 7.1.0
      space-separated-tokens: 2.0.2
      style-to-js: 1.1.21
      unist-util-position: 5.0.0
      vfile-message: 4.0.3
    transitivePeerDependencies:
      - supports-color

  hast-util-whitespace@3.0.0:
    dependencies:
      '@types/hast': 3.0.4

  headers-polyfill@4.0.3: {}

  hermes-estree@0.25.1: {}

  hermes-parser@0.25.1:
    dependencies:
      hermes-estree: 0.25.1

  hsl-to-hex@1.0.0:
    dependencies:
      hsl-to-rgb-for-reals: 1.1.1

  hsl-to-rgb-for-reals@1.1.1: {}

  html-escaper@2.0.2: {}

  html-to-text@9.0.5:
    dependencies:
      '@selderee/plugin-htmlparser2': 0.11.0
      deepmerge: 4.3.1
      dom-serializer: 2.0.0
      htmlparser2: 8.0.2
      selderee: 0.11.0

  html-url-attributes@3.0.1: {}

  htmlparser2@8.0.2:
    dependencies:
      domelementtype: 2.3.0
      domhandler: 5.0.3
      domutils: 3.2.2
      entities: 4.5.0

  husky@9.1.7: {}

  hyphen@1.10.6: {}

  ignore@5.3.2: {}

  ignore@7.0.5: {}

  import-fresh@3.3.1:
    dependencies:
      parent-module: 1.0.1
      resolve-from: 4.0.0

  imurmurhash@0.1.4: {}

  indent-string@4.0.0: {}

  inherits@2.0.4: {}

  inline-style-parser@0.2.7: {}

  internal-slot@1.1.0:
    dependencies:
      es-errors: 1.3.0
      hasown: 2.0.2
      side-channel: 1.1.0

  is-alphabetical@2.0.1: {}

  is-alphanumerical@2.0.1:
    dependencies:
      is-alphabetical: 2.0.1
      is-decimal: 2.0.1

  is-array-buffer@3.0.5:
    dependencies:
      call-bind: 1.0.8
      call-bound: 1.0.4
      get-intrinsic: 1.3.0

  is-arrayish@0.3.4: {}

  is-async-function@2.1.1:
    dependencies:
      async-function: 1.0.0
      call-bound: 1.0.4
      get-proto: 1.0.1
      has-tostringtag: 1.0.2
      safe-regex-test: 1.1.0

  is-bigint@1.1.0:
    dependencies:
      has-bigints: 1.1.0

  is-boolean-object@1.2.2:
    dependencies:
      call-bound: 1.0.4
      has-tostringtag: 1.0.2

  is-bun-module@2.0.0:
    dependencies:
      semver: 7.7.3

  is-callable@1.2.7: {}

  is-core-module@2.16.1:
    dependencies:
      hasown: 2.0.2

  is-data-view@1.0.2:
    dependencies:
      call-bound: 1.0.4
      get-intrinsic: 1.3.0
      is-typed-array: 1.1.15

  is-date-object@1.1.0:
    dependencies:
      call-bound: 1.0.4
      has-tostringtag: 1.0.2

  is-decimal@2.0.1: {}

  is-extglob@2.1.1: {}

  is-finalizationregistry@1.1.1:
    dependencies:
      call-bound: 1.0.4

  is-fullwidth-code-point@3.0.0: {}

  is-generator-function@1.1.2:
    dependencies:
      call-bound: 1.0.4
      generator-function: 2.0.1
      get-proto: 1.0.1
      has-tostringtag: 1.0.2
      safe-regex-test: 1.1.0

  is-glob@4.0.3:
    dependencies:
      is-extglob: 2.1.1

  is-hexadecimal@2.0.1: {}

  is-map@2.0.3: {}

  is-negative-zero@2.0.3: {}

  is-node-process@1.2.0: {}

  is-number-object@1.1.1:
    dependencies:
      call-bound: 1.0.4
      has-tostringtag: 1.0.2

  is-number@7.0.0: {}

  is-plain-obj@4.1.0: {}

  is-plain-object@5.0.0: {}

  is-regex@1.2.1:
    dependencies:
      call-bound: 1.0.4
      gopd: 1.2.0
      has-tostringtag: 1.0.2
      hasown: 2.0.2

  is-set@2.0.3: {}

  is-shared-array-buffer@1.0.4:
    dependencies:
      call-bound: 1.0.4

  is-string@1.1.1:
    dependencies:
      call-bound: 1.0.4
      has-tostringtag: 1.0.2

  is-symbol@1.1.1:
    dependencies:
      call-bound: 1.0.4
      has-symbols: 1.1.0
      safe-regex-test: 1.1.0

  is-typed-array@1.1.15:
    dependencies:
      which-typed-array: 1.1.19

  is-url@1.2.4: {}

  is-weakmap@2.0.2: {}

  is-weakref@1.1.1:
    dependencies:
      call-bound: 1.0.4

  is-weakset@2.0.4:
    dependencies:
      call-bound: 1.0.4
      get-intrinsic: 1.3.0

  isarray@2.0.5: {}

  isexe@2.0.0: {}

  istanbul-lib-coverage@3.2.2: {}

  istanbul-lib-report@3.0.1:
    dependencies:
      istanbul-lib-coverage: 3.2.2
      make-dir: 4.0.0
      supports-color: 7.2.0

  istanbul-lib-source-maps@5.0.6:
    dependencies:
      '@jridgewell/trace-mapping': 0.3.31
      debug: 4.4.3
      istanbul-lib-coverage: 3.2.2
    transitivePeerDependencies:
      - supports-color

  istanbul-reports@3.2.0:
    dependencies:
      html-escaper: 2.0.2
      istanbul-lib-report: 3.0.1

  iterator.prototype@1.1.5:
    dependencies:
      define-data-property: 1.1.4
      es-object-atoms: 1.1.1
      get-intrinsic: 1.3.0
      get-proto: 1.0.1
      has-symbols: 1.1.0
      set-function-name: 2.0.2

  jackspeak@3.4.3:
    dependencies:
      '@isaacs/cliui': 8.0.2
    optionalDependencies:
      '@pkgjs/parseargs': 0.11.0

  jay-peg@1.1.1:
    dependencies:
      restructure: 3.0.2

  jiti@2.6.1: {}

  js-tokens@4.0.0: {}

  js-tokens@9.0.1: {}

  js-yaml@4.1.1:
    dependencies:
      argparse: 2.0.1

  jsesc@3.1.0: {}

  json-buffer@3.0.1: {}

  json-schema-traverse@0.4.1: {}

  json-stable-stringify-without-jsonify@1.0.1: {}

  json5@1.0.2:
    dependencies:
      minimist: 1.2.8

  json5@2.2.3: {}

  jsx-ast-utils@3.3.5:
    dependencies:
      array-includes: 3.1.9
      array.prototype.flat: 1.3.3
      object.assign: 4.1.7
      object.values: 1.2.1

  keyv@4.5.4:
    dependencies:
      json-buffer: 3.0.1

  language-subtag-registry@0.3.23: {}

  language-tags@1.0.9:
    dependencies:
      language-subtag-registry: 0.3.23

  leac@0.6.0: {}

  levn@0.4.1:
    dependencies:
      prelude-ls: 1.2.1
      type-check: 0.4.0

  lightningcss-android-arm64@1.30.2:
    optional: true

  lightningcss-darwin-arm64@1.30.2:
    optional: true

  lightningcss-darwin-x64@1.30.2:
    optional: true

  lightningcss-freebsd-x64@1.30.2:
    optional: true

  lightningcss-linux-arm-gnueabihf@1.30.2:
    optional: true

  lightningcss-linux-arm64-gnu@1.30.2:
    optional: true

  lightningcss-linux-arm64-musl@1.30.2:
    optional: true

  lightningcss-linux-x64-gnu@1.30.2:
    optional: true

  lightningcss-linux-x64-musl@1.30.2:
    optional: true

  lightningcss-win32-arm64-msvc@1.30.2:
    optional: true

  lightningcss-win32-x64-msvc@1.30.2:
    optional: true

  lightningcss@1.30.2:
    dependencies:
      detect-libc: 2.1.2
    optionalDependencies:
      lightningcss-android-arm64: 1.30.2
      lightningcss-darwin-arm64: 1.30.2
      lightningcss-darwin-x64: 1.30.2
      lightningcss-freebsd-x64: 1.30.2
      lightningcss-linux-arm-gnueabihf: 1.30.2
      lightningcss-linux-arm64-gnu: 1.30.2
      lightningcss-linux-arm64-musl: 1.30.2
      lightningcss-linux-x64-gnu: 1.30.2
      lightningcss-linux-x64-musl: 1.30.2
      lightningcss-win32-arm64-msvc: 1.30.2
      lightningcss-win32-x64-msvc: 1.30.2

  linebreak@1.1.0:
    dependencies:
      base64-js: 0.0.8
      unicode-trie: 2.0.0

  locate-path@6.0.0:
    dependencies:
      p-locate: 5.0.0

  lodash.merge@4.6.2: {}

  longest-streak@3.1.0: {}

  loose-envify@1.4.0:
    dependencies:
      js-tokens: 4.0.0

  loupe@3.2.1: {}

  lru-cache@10.4.3: {}

  lru-cache@5.1.1:
    dependencies:
      yallist: 3.1.1

  lucide-react@0.554.0(react@19.2.0):
    dependencies:
      react: 19.2.0

  lz-string@1.5.0: {}

  magic-string@0.30.21:
    dependencies:
      '@jridgewell/sourcemap-codec': 1.5.5

  magicast@0.3.5:
    dependencies:
      '@babel/parser': 7.28.5
      '@babel/types': 7.28.5
      source-map-js: 1.2.1

  make-dir@4.0.0:
    dependencies:
      semver: 7.7.3

  math-intrinsics@1.1.0: {}

  mdast-util-from-markdown@2.0.2:
    dependencies:
      '@types/mdast': 4.0.4
      '@types/unist': 3.0.3
      decode-named-character-reference: 1.2.0
      devlop: 1.1.0
      mdast-util-to-string: 4.0.0
      micromark: 4.0.2
      micromark-util-decode-numeric-character-reference: 2.0.2
      micromark-util-decode-string: 2.0.1
      micromark-util-normalize-identifier: 2.0.1
      micromark-util-symbol: 2.0.1
      micromark-util-types: 2.0.2
      unist-util-stringify-position: 4.0.0
    transitivePeerDependencies:
      - supports-color

  mdast-util-mdx-expression@2.0.1:
    dependencies:
      '@types/estree-jsx': 1.0.5
      '@types/hast': 3.0.4
      '@types/mdast': 4.0.4
      devlop: 1.1.0
      mdast-util-from-markdown: 2.0.2
      mdast-util-to-markdown: 2.1.2
    transitivePeerDependencies:
      - supports-color

  mdast-util-mdx-jsx@3.2.0:
    dependencies:
      '@types/estree-jsx': 1.0.5
      '@types/hast': 3.0.4
      '@types/mdast': 4.0.4
      '@types/unist': 3.0.3
      ccount: 2.0.1
      devlop: 1.1.0
      mdast-util-from-markdown: 2.0.2
      mdast-util-to-markdown: 2.1.2
      parse-entities: 4.0.2
      stringify-entities: 4.0.4
      unist-util-stringify-position: 4.0.0
      vfile-message: 4.0.3
    transitivePeerDependencies:
      - supports-color

  mdast-util-mdxjs-esm@2.0.1:
    dependencies:
      '@types/estree-jsx': 1.0.5
      '@types/hast': 3.0.4
      '@types/mdast': 4.0.4
      devlop: 1.1.0
      mdast-util-from-markdown: 2.0.2
      mdast-util-to-markdown: 2.1.2
    transitivePeerDependencies:
      - supports-color

  mdast-util-phrasing@4.1.0:
    dependencies:
      '@types/mdast': 4.0.4
      unist-util-is: 6.0.1

  mdast-util-to-hast@13.2.1:
    dependencies:
      '@types/hast': 3.0.4
      '@types/mdast': 4.0.4
      '@ungap/structured-clone': 1.3.0
      devlop: 1.1.0
      micromark-util-sanitize-uri: 2.0.1
      trim-lines: 3.0.1
      unist-util-position: 5.0.0
      unist-util-visit: 5.0.0
      vfile: 6.0.3

  mdast-util-to-markdown@2.1.2:
    dependencies:
      '@types/mdast': 4.0.4
      '@types/unist': 3.0.3
      longest-streak: 3.1.0
      mdast-util-phrasing: 4.1.0
      mdast-util-to-string: 4.0.0
      micromark-util-classify-character: 2.0.1
      micromark-util-decode-string: 2.0.1
      unist-util-visit: 5.0.0
      zwitch: 2.0.4

  mdast-util-to-string@4.0.0:
    dependencies:
      '@types/mdast': 4.0.4

  media-engine@1.0.3: {}

  merge2@1.4.1: {}

  micromark-core-commonmark@2.0.3:
    dependencies:
      decode-named-character-reference: 1.2.0
      devlop: 1.1.0
      micromark-factory-destination: 2.0.1
      micromark-factory-label: 2.0.1
      micromark-factory-space: 2.0.1
      micromark-factory-title: 2.0.1
      micromark-factory-whitespace: 2.0.1
      micromark-util-character: 2.1.1
      micromark-util-chunked: 2.0.1
      micromark-util-classify-character: 2.0.1
      micromark-util-html-tag-name: 2.0.1
      micromark-util-normalize-identifier: 2.0.1
      micromark-util-resolve-all: 2.0.1
      micromark-util-subtokenize: 2.1.0
      micromark-util-symbol: 2.0.1
      micromark-util-types: 2.0.2

  micromark-factory-destination@2.0.1:
    dependencies:
      micromark-util-character: 2.1.1
      micromark-util-symbol: 2.0.1
      micromark-util-types: 2.0.2

  micromark-factory-label@2.0.1:
    dependencies:
      devlop: 1.1.0
      micromark-util-character: 2.1.1
      micromark-util-symbol: 2.0.1
      micromark-util-types: 2.0.2

  micromark-factory-space@2.0.1:
    dependencies:
      micromark-util-character: 2.1.1
      micromark-util-types: 2.0.2

  micromark-factory-title@2.0.1:
    dependencies:
      micromark-factory-space: 2.0.1
      micromark-util-character: 2.1.1
      micromark-util-symbol: 2.0.1
      micromark-util-types: 2.0.2

  micromark-factory-whitespace@2.0.1:
    dependencies:
      micromark-factory-space: 2.0.1
      micromark-util-character: 2.1.1
      micromark-util-symbol: 2.0.1
      micromark-util-types: 2.0.2

  micromark-util-character@2.1.1:
    dependencies:
      micromark-util-symbol: 2.0.1
      micromark-util-types: 2.0.2

  micromark-util-chunked@2.0.1:
    dependencies:
      micromark-util-symbol: 2.0.1

  micromark-util-classify-character@2.0.1:
    dependencies:
      micromark-util-character: 2.1.1
      micromark-util-symbol: 2.0.1
      micromark-util-types: 2.0.2

  micromark-util-combine-extensions@2.0.1:
    dependencies:
      micromark-util-chunked: 2.0.1
      micromark-util-types: 2.0.2

  micromark-util-decode-numeric-character-reference@2.0.2:
    dependencies:
      micromark-util-symbol: 2.0.1

  micromark-util-decode-string@2.0.1:
    dependencies:
      decode-named-character-reference: 1.2.0
      micromark-util-character: 2.1.1
      micromark-util-decode-numeric-character-reference: 2.0.2
      micromark-util-symbol: 2.0.1

  micromark-util-encode@2.0.1: {}

  micromark-util-html-tag-name@2.0.1: {}

  micromark-util-normalize-identifier@2.0.1:
    dependencies:
      micromark-util-symbol: 2.0.1

  micromark-util-resolve-all@2.0.1:
    dependencies:
      micromark-util-types: 2.0.2

  micromark-util-sanitize-uri@2.0.1:
    dependencies:
      micromark-util-character: 2.1.1
      micromark-util-encode: 2.0.1
      micromark-util-symbol: 2.0.1

  micromark-util-subtokenize@2.1.0:
    dependencies:
      devlop: 1.1.0
      micromark-util-chunked: 2.0.1
      micromark-util-symbol: 2.0.1
      micromark-util-types: 2.0.2

  micromark-util-symbol@2.0.1: {}

  micromark-util-types@2.0.2: {}

  micromark@4.0.2:
    dependencies:
      '@types/debug': 4.1.12
      debug: 4.4.3
      decode-named-character-reference: 1.2.0
      devlop: 1.1.0
      micromark-core-commonmark: 2.0.3
      micromark-factory-space: 2.0.1
      micromark-util-character: 2.1.1
      micromark-util-chunked: 2.0.1
      micromark-util-combine-extensions: 2.0.1
      micromark-util-decode-numeric-character-reference: 2.0.2
      micromark-util-encode: 2.0.1
      micromark-util-normalize-identifier: 2.0.1
      micromark-util-resolve-all: 2.0.1
      micromark-util-sanitize-uri: 2.0.1
      micromark-util-subtokenize: 2.1.0
      micromark-util-symbol: 2.0.1
      micromark-util-types: 2.0.2
    transitivePeerDependencies:
      - supports-color

  micromatch@4.0.8:
    dependencies:
      braces: 3.0.3
      picomatch: 2.3.1

  mime-db@1.52.0: {}

  mime-types@2.1.35:
    dependencies:
      mime-db: 1.52.0

  min-indent@1.0.1: {}

  minimatch@3.1.2:
    dependencies:
      brace-expansion: 1.1.12

  minimatch@9.0.5:
    dependencies:
      brace-expansion: 2.0.2

  minimist@1.2.8: {}

  minipass@7.1.2: {}

  mrmime@2.0.1: {}

  ms@2.1.3: {}

  msw@2.12.3(@types/node@24.10.1)(typescript@5.9.3):
    dependencies:
      '@inquirer/confirm': 5.1.21(@types/node@24.10.1)
      '@mswjs/interceptors': 0.40.0
      '@open-draft/deferred-promise': 2.2.0
      '@types/statuses': 2.0.6
      cookie: 1.0.2
      graphql: 16.12.0
      headers-polyfill: 4.0.3
      is-node-process: 1.2.0
      outvariant: 1.4.3
      path-to-regexp: 6.3.0
      picocolors: 1.1.1
      rettime: 0.7.0
      statuses: 2.0.2
      strict-event-emitter: 0.5.1
      tough-cookie: 6.0.0
      type-fest: 5.2.0
      until-async: 3.0.2
      yargs: 17.7.2
    optionalDependencies:
      typescript: 5.9.3
    transitivePeerDependencies:
      - '@types/node'

  mute-stream@2.0.0: {}

  nanoid@3.3.11: {}

  napi-postinstall@0.3.4: {}

  natural-compare@1.4.0: {}

  next-themes@0.4.6(react-dom@19.2.0(react@19.2.0))(react@19.2.0):
    dependencies:
      react: 19.2.0
      react-dom: 19.2.0(react@19.2.0)

  next@16.0.4(@babel/core@7.28.5)(@playwright/test@1.56.1)(babel-plugin-react-compiler@1.0.0)(react-dom@19.2.0(react@19.2.0))(react@19.2.0):
    dependencies:
      '@next/env': 16.0.4
      '@swc/helpers': 0.5.15
      caniuse-lite: 1.0.30001757
      postcss: 8.4.31
      react: 19.2.0
      react-dom: 19.2.0(react@19.2.0)
      styled-jsx: 5.1.6(@babel/core@7.28.5)(react@19.2.0)
    optionalDependencies:
      '@next/swc-darwin-arm64': 16.0.4
      '@next/swc-darwin-x64': 16.0.4
      '@next/swc-linux-arm64-gnu': 16.0.4
      '@next/swc-linux-arm64-musl': 16.0.4
      '@next/swc-linux-x64-gnu': 16.0.4
      '@next/swc-linux-x64-musl': 16.0.4
      '@next/swc-win32-arm64-msvc': 16.0.4
      '@next/swc-win32-x64-msvc': 16.0.4
      '@playwright/test': 1.56.1
      babel-plugin-react-compiler: 1.0.0
      sharp: 0.34.5
    transitivePeerDependencies:
      - '@babel/core'
      - babel-plugin-macros

  node-releases@2.0.27: {}

  normalize-svg-path@1.1.0:
    dependencies:
      svg-arc-to-cubic-bezier: 3.2.0

  object-assign@4.1.1: {}

  object-inspect@1.13.4: {}

  object-keys@1.1.1: {}

  object.assign@4.1.7:
    dependencies:
      call-bind: 1.0.8
      call-bound: 1.0.4
      define-properties: 1.2.1
      es-object-atoms: 1.1.1
      has-symbols: 1.1.0
      object-keys: 1.1.1

  object.entries@1.1.9:
    dependencies:
      call-bind: 1.0.8
      call-bound: 1.0.4
      define-properties: 1.2.1
      es-object-atoms: 1.1.1

  object.fromentries@2.0.8:
    dependencies:
      call-bind: 1.0.8
      define-properties: 1.2.1
      es-abstract: 1.24.0
      es-object-atoms: 1.1.1

  object.groupby@1.0.3:
    dependencies:
      call-bind: 1.0.8
      define-properties: 1.2.1
      es-abstract: 1.24.0

  object.values@1.2.1:
    dependencies:
      call-bind: 1.0.8
      call-bound: 1.0.4
      define-properties: 1.2.1
      es-object-atoms: 1.1.1

  opener@1.5.2: {}

  optionator@0.9.4:
    dependencies:
      deep-is: 0.1.4
      fast-levenshtein: 2.0.6
      levn: 0.4.1
      prelude-ls: 1.2.1
      type-check: 0.4.0
      word-wrap: 1.2.5

  outvariant@1.4.3: {}

  own-keys@1.0.1:
    dependencies:
      get-intrinsic: 1.3.0
      object-keys: 1.1.1
      safe-push-apply: 1.0.0

  p-limit@3.1.0:
    dependencies:
      yocto-queue: 0.1.0

  p-locate@5.0.0:
    dependencies:
      p-limit: 3.1.0

  p-ratelimit@1.0.1: {}

  package-json-from-dist@1.0.1: {}

  pako@0.2.9: {}

  pako@1.0.11: {}

  parent-module@1.0.1:
    dependencies:
      callsites: 3.1.0

  parse-entities@4.0.2:
    dependencies:
      '@types/unist': 2.0.11
      character-entities-legacy: 3.0.0
      character-reference-invalid: 2.0.1
      decode-named-character-reference: 1.2.0
      is-alphanumerical: 2.0.1
      is-decimal: 2.0.1
      is-hexadecimal: 2.0.1

  parse-svg-path@0.1.2: {}

  parseley@0.12.1:
    dependencies:
      leac: 0.6.0
      peberminta: 0.9.0

  path-exists@4.0.0: {}

  path-key@3.1.1: {}

  path-parse@1.0.7: {}

  path-scurry@1.11.1:
    dependencies:
      lru-cache: 10.4.3
      minipass: 7.1.2

  path-to-regexp@6.3.0: {}

  pathe@2.0.3: {}

  pathval@2.0.1: {}

  peberminta@0.9.0: {}

  picocolors@1.1.1: {}

  picomatch@2.3.1: {}

  picomatch@4.0.3: {}

  playwright-core@1.56.1: {}

  playwright@1.56.1:
    dependencies:
      playwright-core: 1.56.1
    optionalDependencies:
      fsevents: 2.3.2

  possible-typed-array-names@1.1.0: {}

  postcss-selector-parser@6.0.10:
    dependencies:
      cssesc: 3.0.0
      util-deprecate: 1.0.2

  postcss-value-parser@4.2.0: {}

  postcss@8.4.31:
    dependencies:
      nanoid: 3.3.11
      picocolors: 1.1.1
      source-map-js: 1.2.1

  postcss@8.5.6:
    dependencies:
      nanoid: 3.3.11
      picocolors: 1.1.1
      source-map-js: 1.2.1

  prelude-ls@1.2.1: {}

  prettier@3.6.2: {}

  pretty-format@27.5.1:
    dependencies:
      ansi-regex: 5.0.1
      ansi-styles: 5.2.0
      react-is: 17.0.2

  prop-types@15.8.1:
    dependencies:
      loose-envify: 1.4.0
      object-assign: 4.1.1
      react-is: 16.13.1

  property-information@7.1.0: {}

  proxy-from-env@1.1.0: {}

  punycode@2.3.1: {}

  querystringify@2.2.0: {}

  queue-microtask@1.2.3: {}

  queue@6.0.2:
    dependencies:
      inherits: 2.0.4

  react-dom@19.2.0(react@19.2.0):
    dependencies:
      react: 19.2.0
      scheduler: 0.27.0

  react-error-boundary@6.0.0(react@19.2.0):
    dependencies:
      '@babel/runtime': 7.28.4
      react: 19.2.0

  react-is@16.13.1: {}

  react-is@17.0.2: {}

  react-markdown@10.1.0(@types/react@19.2.7)(react@19.2.0):
    dependencies:
      '@types/hast': 3.0.4
      '@types/mdast': 4.0.4
      '@types/react': 19.2.7
      devlop: 1.1.0
      hast-util-to-jsx-runtime: 2.3.6
      html-url-attributes: 3.0.1
      mdast-util-to-hast: 13.2.1
      react: 19.2.0
      remark-parse: 11.0.0
      remark-rehype: 11.1.2
      unified: 11.0.5
      unist-util-visit: 5.0.0
      vfile: 6.0.3
    transitivePeerDependencies:
      - supports-color

  react-refresh@0.18.0: {}

  react-remove-scroll-bar@2.3.8(@types/react@19.2.7)(react@19.2.0):
    dependencies:
      react: 19.2.0
      react-style-singleton: 2.2.3(@types/react@19.2.7)(react@19.2.0)
      tslib: 2.8.1
    optionalDependencies:
      '@types/react': 19.2.7

  react-remove-scroll@2.7.1(@types/react@19.2.7)(react@19.2.0):
    dependencies:
      react: 19.2.0
      react-remove-scroll-bar: 2.3.8(@types/react@19.2.7)(react@19.2.0)
      react-style-singleton: 2.2.3(@types/react@19.2.7)(react@19.2.0)
      tslib: 2.8.1
      use-callback-ref: 1.3.3(@types/react@19.2.7)(react@19.2.0)
      use-sidecar: 1.1.3(@types/react@19.2.7)(react@19.2.0)
    optionalDependencies:
      '@types/react': 19.2.7

  react-resizable-panels@3.0.6(react-dom@19.2.0(react@19.2.0))(react@19.2.0):
    dependencies:
      react: 19.2.0
      react-dom: 19.2.0(react@19.2.0)

  react-style-singleton@2.2.3(@types/react@19.2.7)(react@19.2.0):
    dependencies:
      get-nonce: 1.0.1
      react: 19.2.0
      tslib: 2.8.1
    optionalDependencies:
      '@types/react': 19.2.7

  react@19.2.0: {}

  redent@3.0.0:
    dependencies:
      indent-string: 4.0.0
      strip-indent: 3.0.0

  reflect.getprototypeof@1.0.10:
    dependencies:
      call-bind: 1.0.8
      define-properties: 1.2.1
      es-abstract: 1.24.0
      es-errors: 1.3.0
      es-object-atoms: 1.1.1
      get-intrinsic: 1.3.0
      get-proto: 1.0.1
      which-builtin-type: 1.2.1

  regexp.prototype.flags@1.5.4:
    dependencies:
      call-bind: 1.0.8
      define-properties: 1.2.1
      es-errors: 1.3.0
      get-proto: 1.0.1
      gopd: 1.2.0
      set-function-name: 2.0.2

  remark-parse@11.0.0:
    dependencies:
      '@types/mdast': 4.0.4
      mdast-util-from-markdown: 2.0.2
      micromark-util-types: 2.0.2
      unified: 11.0.5
    transitivePeerDependencies:
      - supports-color

  remark-rehype@11.1.2:
    dependencies:
      '@types/hast': 3.0.4
      '@types/mdast': 4.0.4
      mdast-util-to-hast: 13.2.1
      unified: 11.0.5
      vfile: 6.0.3

  require-directory@2.1.1: {}

  require-from-string@2.0.2: {}

  requires-port@1.0.0: {}

  resend@6.5.2(@react-email/render@2.0.0(react-dom@19.2.0(react@19.2.0))(react@19.2.0)):
    dependencies:
      svix: 1.76.1
    optionalDependencies:
      '@react-email/render': 2.0.0(react-dom@19.2.0(react@19.2.0))(react@19.2.0)

  resolve-from@4.0.0: {}

  resolve-pkg-maps@1.0.0: {}

  resolve@1.22.11:
    dependencies:
      is-core-module: 2.16.1
      path-parse: 1.0.7
      supports-preserve-symlinks-flag: 1.0.0

  resolve@2.0.0-next.5:
    dependencies:
      is-core-module: 2.16.1
      path-parse: 1.0.7
      supports-preserve-symlinks-flag: 1.0.0

  restructure@3.0.2: {}

  rettime@0.7.0: {}

  reusify@1.1.0: {}

  rollup@4.53.3:
    dependencies:
      '@types/estree': 1.0.8
    optionalDependencies:
      '@rollup/rollup-android-arm-eabi': 4.53.3
      '@rollup/rollup-android-arm64': 4.53.3
      '@rollup/rollup-darwin-arm64': 4.53.3
      '@rollup/rollup-darwin-x64': 4.53.3
      '@rollup/rollup-freebsd-arm64': 4.53.3
      '@rollup/rollup-freebsd-x64': 4.53.3
      '@rollup/rollup-linux-arm-gnueabihf': 4.53.3
      '@rollup/rollup-linux-arm-musleabihf': 4.53.3
      '@rollup/rollup-linux-arm64-gnu': 4.53.3
      '@rollup/rollup-linux-arm64-musl': 4.53.3
      '@rollup/rollup-linux-loong64-gnu': 4.53.3
      '@rollup/rollup-linux-ppc64-gnu': 4.53.3
      '@rollup/rollup-linux-riscv64-gnu': 4.53.3
      '@rollup/rollup-linux-riscv64-musl': 4.53.3
      '@rollup/rollup-linux-s390x-gnu': 4.53.3
      '@rollup/rollup-linux-x64-gnu': 4.53.3
      '@rollup/rollup-linux-x64-musl': 4.53.3
      '@rollup/rollup-openharmony-arm64': 4.53.3
      '@rollup/rollup-win32-arm64-msvc': 4.53.3
      '@rollup/rollup-win32-ia32-msvc': 4.53.3
      '@rollup/rollup-win32-x64-gnu': 4.53.3
      '@rollup/rollup-win32-x64-msvc': 4.53.3
      fsevents: 2.3.3

  run-parallel@1.2.0:
    dependencies:
      queue-microtask: 1.2.3

  safe-array-concat@1.1.3:
    dependencies:
      call-bind: 1.0.8
      call-bound: 1.0.4
      get-intrinsic: 1.3.0
      has-symbols: 1.1.0
      isarray: 2.0.5

  safe-buffer@5.2.1: {}

  safe-push-apply@1.0.0:
    dependencies:
      es-errors: 1.3.0
      isarray: 2.0.5

  safe-regex-test@1.1.0:
    dependencies:
      call-bound: 1.0.4
      es-errors: 1.3.0
      is-regex: 1.2.1

  scheduler@0.25.0-rc-603e6108-20241029: {}

  scheduler@0.27.0: {}

  selderee@0.11.0:
    dependencies:
      parseley: 0.12.1

  semver@6.3.1: {}

  semver@7.7.3: {}

  set-function-length@1.2.2:
    dependencies:
      define-data-property: 1.1.4
      es-errors: 1.3.0
      function-bind: 1.1.2
      get-intrinsic: 1.3.0
      gopd: 1.2.0
      has-property-descriptors: 1.0.2

  set-function-name@2.0.2:
    dependencies:
      define-data-property: 1.1.4
      es-errors: 1.3.0
      functions-have-names: 1.2.3
      has-property-descriptors: 1.0.2

  set-proto@1.0.0:
    dependencies:
      dunder-proto: 1.0.1
      es-errors: 1.3.0
      es-object-atoms: 1.1.1

  sharp@0.34.5:
    dependencies:
      '@img/colour': 1.0.0
      detect-libc: 2.1.2
      semver: 7.7.3
    optionalDependencies:
      '@img/sharp-darwin-arm64': 0.34.5
      '@img/sharp-darwin-x64': 0.34.5
      '@img/sharp-libvips-darwin-arm64': 1.2.4
      '@img/sharp-libvips-darwin-x64': 1.2.4
      '@img/sharp-libvips-linux-arm': 1.2.4
      '@img/sharp-libvips-linux-arm64': 1.2.4
      '@img/sharp-libvips-linux-ppc64': 1.2.4
      '@img/sharp-libvips-linux-riscv64': 1.2.4
      '@img/sharp-libvips-linux-s390x': 1.2.4
      '@img/sharp-libvips-linux-x64': 1.2.4
      '@img/sharp-libvips-linuxmusl-arm64': 1.2.4
      '@img/sharp-libvips-linuxmusl-x64': 1.2.4
      '@img/sharp-linux-arm': 0.34.5
      '@img/sharp-linux-arm64': 0.34.5
      '@img/sharp-linux-ppc64': 0.34.5
      '@img/sharp-linux-riscv64': 0.34.5
      '@img/sharp-linux-s390x': 0.34.5
      '@img/sharp-linux-x64': 0.34.5
      '@img/sharp-linuxmusl-arm64': 0.34.5
      '@img/sharp-linuxmusl-x64': 0.34.5
      '@img/sharp-wasm32': 0.34.5
      '@img/sharp-win32-arm64': 0.34.5
      '@img/sharp-win32-ia32': 0.34.5
      '@img/sharp-win32-x64': 0.34.5
    optional: true

  shebang-command@2.0.0:
    dependencies:
      shebang-regex: 3.0.0

  shebang-regex@3.0.0: {}

  side-channel-list@1.0.0:
    dependencies:
      es-errors: 1.3.0
      object-inspect: 1.13.4

  side-channel-map@1.0.1:
    dependencies:
      call-bound: 1.0.4
      es-errors: 1.3.0
      get-intrinsic: 1.3.0
      object-inspect: 1.13.4

  side-channel-weakmap@1.0.2:
    dependencies:
      call-bound: 1.0.4
      es-errors: 1.3.0
      get-intrinsic: 1.3.0
      object-inspect: 1.13.4
      side-channel-map: 1.0.1

  side-channel@1.1.0:
    dependencies:
      es-errors: 1.3.0
      object-inspect: 1.13.4
      side-channel-list: 1.0.0
      side-channel-map: 1.0.1
      side-channel-weakmap: 1.0.2

  siginfo@2.0.0: {}

  signal-exit@4.1.0: {}

  simple-swizzle@0.2.4:
    dependencies:
      is-arrayish: 0.3.4

  sirv@2.0.4:
    dependencies:
      '@polka/url': 1.0.0-next.29
      mrmime: 2.0.1
      totalist: 3.0.1

  sirv@3.0.2:
    dependencies:
      '@polka/url': 1.0.0-next.29
      mrmime: 2.0.1
      totalist: 3.0.1

  sonner@2.0.7(react-dom@19.2.0(react@19.2.0))(react@19.2.0):
    dependencies:
      react: 19.2.0
      react-dom: 19.2.0(react@19.2.0)

  source-map-js@1.2.1: {}

  source-map-support@0.5.21:
    dependencies:
      buffer-from: 1.1.2
      source-map: 0.6.1
    optional: true

  source-map@0.6.1:
    optional: true

  space-separated-tokens@2.0.2: {}

  stable-hash@0.0.5: {}

  stackback@0.0.2: {}

  statuses@2.0.2: {}

  std-env@3.10.0: {}

  stop-iteration-iterator@1.1.0:
    dependencies:
      es-errors: 1.3.0
      internal-slot: 1.1.0

  strict-event-emitter@0.5.1: {}

  string-width@4.2.3:
    dependencies:
      emoji-regex: 8.0.0
      is-fullwidth-code-point: 3.0.0
      strip-ansi: 6.0.1

  string-width@5.1.2:
    dependencies:
      eastasianwidth: 0.2.0
      emoji-regex: 9.2.2
      strip-ansi: 7.1.2

  string.prototype.includes@2.0.1:
    dependencies:
      call-bind: 1.0.8
      define-properties: 1.2.1
      es-abstract: 1.24.0

  string.prototype.matchall@4.0.12:
    dependencies:
      call-bind: 1.0.8
      call-bound: 1.0.4
      define-properties: 1.2.1
      es-abstract: 1.24.0
      es-errors: 1.3.0
      es-object-atoms: 1.1.1
      get-intrinsic: 1.3.0
      gopd: 1.2.0
      has-symbols: 1.1.0
      internal-slot: 1.1.0
      regexp.prototype.flags: 1.5.4
      set-function-name: 2.0.2
      side-channel: 1.1.0

  string.prototype.repeat@1.0.0:
    dependencies:
      define-properties: 1.2.1
      es-abstract: 1.24.0

  string.prototype.trim@1.2.10:
    dependencies:
      call-bind: 1.0.8
      call-bound: 1.0.4
      define-data-property: 1.1.4
      define-properties: 1.2.1
      es-abstract: 1.24.0
      es-object-atoms: 1.1.1
      has-property-descriptors: 1.0.2

  string.prototype.trimend@1.0.9:
    dependencies:
      call-bind: 1.0.8
      call-bound: 1.0.4
      define-properties: 1.2.1
      es-object-atoms: 1.1.1

  string.prototype.trimstart@1.0.8:
    dependencies:
      call-bind: 1.0.8
      define-properties: 1.2.1
      es-object-atoms: 1.1.1

  string_decoder@1.3.0:
    dependencies:
      safe-buffer: 5.2.1

  stringify-entities@4.0.4:
    dependencies:
      character-entities-html4: 2.1.0
      character-entities-legacy: 3.0.0

  strip-ansi@6.0.1:
    dependencies:
      ansi-regex: 5.0.1

  strip-ansi@7.1.2:
    dependencies:
      ansi-regex: 6.2.2

  strip-bom@3.0.0: {}

  strip-indent@3.0.0:
    dependencies:
      min-indent: 1.0.1

  strip-json-comments@3.1.1: {}

  strip-literal@3.1.0:
    dependencies:
      js-tokens: 9.0.1

  style-to-js@1.1.21:
    dependencies:
      style-to-object: 1.0.14

  style-to-object@1.0.14:
    dependencies:
      inline-style-parser: 0.2.7

  styled-jsx@5.1.6(@babel/core@7.28.5)(react@19.2.0):
    dependencies:
      client-only: 0.0.1
      react: 19.2.0
    optionalDependencies:
      '@babel/core': 7.28.5

  supports-color@7.2.0:
    dependencies:
      has-flag: 4.0.0

  supports-preserve-symlinks-flag@1.0.0: {}

  svg-arc-to-cubic-bezier@3.2.0: {}

  svix@1.76.1:
    dependencies:
      '@stablelib/base64': 1.0.1
      '@types/node': 22.19.1
      es6-promise: 4.2.8
      fast-sha256: 1.3.0
      url-parse: 1.5.10
      uuid: 10.0.0

  tagged-tag@1.0.0: {}

  tailwind-merge@3.4.0: {}

  tailwindcss@4.1.17: {}

  tapable@2.3.0: {}

  terser@5.44.1:
    dependencies:
      '@jridgewell/source-map': 0.3.11
      acorn: 8.15.0
      commander: 2.20.3
      source-map-support: 0.5.21
    optional: true

  test-exclude@7.0.1:
    dependencies:
      '@istanbuljs/schema': 0.1.3
      glob: 10.5.0
      minimatch: 9.0.5

  tiny-inflate@1.0.3: {}

  tinybench@2.9.0: {}

  tinyexec@0.3.2: {}

  tinyglobby@0.2.15:
    dependencies:
      fdir: 6.5.0(picomatch@4.0.3)
      picomatch: 4.0.3

  tinypool@1.1.1: {}

  tinyrainbow@2.0.0: {}

  tinyspy@4.0.4: {}

  tldts-core@7.0.19: {}

  tldts@7.0.19:
    dependencies:
      tldts-core: 7.0.19

  to-regex-range@5.0.1:
    dependencies:
      is-number: 7.0.0

  totalist@3.0.1: {}

  tough-cookie@6.0.0:
    dependencies:
      tldts: 7.0.19

  trim-lines@3.0.1: {}

  trough@2.2.0: {}

  ts-api-utils@2.1.0(typescript@5.9.3):
    dependencies:
      typescript: 5.9.3

  tsconfig-paths@3.15.0:
    dependencies:
      '@types/json5': 0.0.29
      json5: 1.0.2
      minimist: 1.2.8
      strip-bom: 3.0.0

  tslib@2.8.1: {}

  tsx@4.20.6:
    dependencies:
      esbuild: 0.25.12
      get-tsconfig: 4.13.0
    optionalDependencies:
      fsevents: 2.3.3

  tw-animate-css@1.4.0: {}

  type-check@0.4.0:
    dependencies:
      prelude-ls: 1.2.1

  type-fest@5.2.0:
    dependencies:
      tagged-tag: 1.0.0

  typed-array-buffer@1.0.3:
    dependencies:
      call-bound: 1.0.4
      es-errors: 1.3.0
      is-typed-array: 1.1.15

  typed-array-byte-length@1.0.3:
    dependencies:
      call-bind: 1.0.8
      for-each: 0.3.5
      gopd: 1.2.0
      has-proto: 1.2.0
      is-typed-array: 1.1.15

  typed-array-byte-offset@1.0.4:
    dependencies:
      available-typed-arrays: 1.0.7
      call-bind: 1.0.8
      for-each: 0.3.5
      gopd: 1.2.0
      has-proto: 1.2.0
      is-typed-array: 1.1.15
      reflect.getprototypeof: 1.0.10

  typed-array-length@1.0.7:
    dependencies:
      call-bind: 1.0.8
      for-each: 0.3.5
      gopd: 1.2.0
      is-typed-array: 1.1.15
      possible-typed-array-names: 1.1.0
      reflect.getprototypeof: 1.0.10

  typescript-eslint@8.48.0(eslint@9.39.1(jiti@2.6.1))(typescript@5.9.3):
    dependencies:
      '@typescript-eslint/eslint-plugin': 8.48.0(@typescript-eslint/parser@8.48.0(eslint@9.39.1(jiti@2.6.1))(typescript@5.9.3))(eslint@9.39.1(jiti@2.6.1))(typescript@5.9.3)
      '@typescript-eslint/parser': 8.48.0(eslint@9.39.1(jiti@2.6.1))(typescript@5.9.3)
      '@typescript-eslint/typescript-estree': 8.48.0(typescript@5.9.3)
      '@typescript-eslint/utils': 8.48.0(eslint@9.39.1(jiti@2.6.1))(typescript@5.9.3)
      eslint: 9.39.1(jiti@2.6.1)
      typescript: 5.9.3
    transitivePeerDependencies:
      - supports-color

  typescript@5.9.3: {}

  unbox-primitive@1.1.0:
    dependencies:
      call-bound: 1.0.4
      has-bigints: 1.1.0
      has-symbols: 1.1.0
      which-boxed-primitive: 1.1.1

  uncrypto@0.1.3: {}

  undici-types@6.21.0: {}

  undici-types@7.16.0: {}

  unicode-properties@1.4.1:
    dependencies:
      base64-js: 1.5.1
      unicode-trie: 2.0.0

  unicode-trie@2.0.0:
    dependencies:
      pako: 0.2.9
      tiny-inflate: 1.0.3

  unified@11.0.5:
    dependencies:
      '@types/unist': 3.0.3
      bail: 2.0.2
      devlop: 1.1.0
      extend: 3.0.2
      is-plain-obj: 4.1.0
      trough: 2.2.0
      vfile: 6.0.3

  unist-util-is@6.0.1:
    dependencies:
      '@types/unist': 3.0.3

  unist-util-position@5.0.0:
    dependencies:
      '@types/unist': 3.0.3

  unist-util-stringify-position@4.0.0:
    dependencies:
      '@types/unist': 3.0.3

  unist-util-visit-parents@6.0.2:
    dependencies:
      '@types/unist': 3.0.3
      unist-util-is: 6.0.1

  unist-util-visit@5.0.0:
    dependencies:
      '@types/unist': 3.0.3
      unist-util-is: 6.0.1
      unist-util-visit-parents: 6.0.2

  unrs-resolver@1.11.1:
    dependencies:
      napi-postinstall: 0.3.4
    optionalDependencies:
      '@unrs/resolver-binding-android-arm-eabi': 1.11.1
      '@unrs/resolver-binding-android-arm64': 1.11.1
      '@unrs/resolver-binding-darwin-arm64': 1.11.1
      '@unrs/resolver-binding-darwin-x64': 1.11.1
      '@unrs/resolver-binding-freebsd-x64': 1.11.1
      '@unrs/resolver-binding-linux-arm-gnueabihf': 1.11.1
      '@unrs/resolver-binding-linux-arm-musleabihf': 1.11.1
      '@unrs/resolver-binding-linux-arm64-gnu': 1.11.1
      '@unrs/resolver-binding-linux-arm64-musl': 1.11.1
      '@unrs/resolver-binding-linux-ppc64-gnu': 1.11.1
      '@unrs/resolver-binding-linux-riscv64-gnu': 1.11.1
      '@unrs/resolver-binding-linux-riscv64-musl': 1.11.1
      '@unrs/resolver-binding-linux-s390x-gnu': 1.11.1
      '@unrs/resolver-binding-linux-x64-gnu': 1.11.1
      '@unrs/resolver-binding-linux-x64-musl': 1.11.1
      '@unrs/resolver-binding-wasm32-wasi': 1.11.1
      '@unrs/resolver-binding-win32-arm64-msvc': 1.11.1
      '@unrs/resolver-binding-win32-ia32-msvc': 1.11.1
      '@unrs/resolver-binding-win32-x64-msvc': 1.11.1

  until-async@3.0.2: {}

  update-browserslist-db@1.1.4(browserslist@4.28.0):
    dependencies:
      browserslist: 4.28.0
      escalade: 3.2.0
      picocolors: 1.1.1

  uri-js@4.4.1:
    dependencies:
      punycode: 2.3.1

  url-parse@1.5.10:
    dependencies:
      querystringify: 2.2.0
      requires-port: 1.0.0

  use-callback-ref@1.3.3(@types/react@19.2.7)(react@19.2.0):
    dependencies:
      react: 19.2.0
      tslib: 2.8.1
    optionalDependencies:
      '@types/react': 19.2.7

  use-sidecar@1.1.3(@types/react@19.2.7)(react@19.2.0):
    dependencies:
      detect-node-es: 1.1.0
      react: 19.2.0
      tslib: 2.8.1
    optionalDependencies:
      '@types/react': 19.2.7

  use-sync-external-store@1.6.0(react@19.2.0):
    dependencies:
      react: 19.2.0

  util-deprecate@1.0.2: {}

  uuid@10.0.0: {}

  vfile-message@4.0.3:
    dependencies:
      '@types/unist': 3.0.3
      unist-util-stringify-position: 4.0.0

  vfile@6.0.3:
    dependencies:
      '@types/unist': 3.0.3
      vfile-message: 4.0.3

  vite-compatible-readable-stream@3.6.1:
    dependencies:
      inherits: 2.0.4
      string_decoder: 1.3.0
      util-deprecate: 1.0.2

  vite-node@3.2.4(@types/node@24.10.1)(jiti@2.6.1)(lightningcss@1.30.2)(terser@5.44.1)(tsx@4.20.6):
    dependencies:
      cac: 6.7.14
      debug: 4.4.3
      es-module-lexer: 1.7.0
      pathe: 2.0.3
      vite: 7.2.4(@types/node@24.10.1)(jiti@2.6.1)(lightningcss@1.30.2)(terser@5.44.1)(tsx@4.20.6)
    transitivePeerDependencies:
      - '@types/node'
      - jiti
      - less
      - lightningcss
      - sass
      - sass-embedded
      - stylus
      - sugarss
      - supports-color
      - terser
      - tsx
      - yaml

  vite@7.2.4(@types/node@24.10.1)(jiti@2.6.1)(lightningcss@1.30.2)(terser@5.44.1)(tsx@4.20.6):
    dependencies:
      esbuild: 0.25.12
      fdir: 6.5.0(picomatch@4.0.3)
      picomatch: 4.0.3
      postcss: 8.5.6
      rollup: 4.53.3
      tinyglobby: 0.2.15
    optionalDependencies:
      '@types/node': 24.10.1
      fsevents: 2.3.3
      jiti: 2.6.1
      lightningcss: 1.30.2
      terser: 5.44.1
      tsx: 4.20.6

  vitest@3.2.4(@edge-runtime/vm@3.2.0)(@types/debug@4.1.12)(@types/node@24.10.1)(@vitest/ui@3.2.4)(happy-dom@20.0.10)(jiti@2.6.1)(lightningcss@1.30.2)(msw@2.12.3(@types/node@24.10.1)(typescript@5.9.3))(terser@5.44.1)(tsx@4.20.6):
    dependencies:
      '@types/chai': 5.2.3
      '@vitest/expect': 3.2.4
      '@vitest/mocker': 3.2.4(msw@2.12.3(@types/node@24.10.1)(typescript@5.9.3))(vite@7.2.4(@types/node@24.10.1)(jiti@2.6.1)(lightningcss@1.30.2)(terser@5.44.1)(tsx@4.20.6))
      '@vitest/pretty-format': 3.2.4
      '@vitest/runner': 3.2.4
      '@vitest/snapshot': 3.2.4
      '@vitest/spy': 3.2.4
      '@vitest/utils': 3.2.4
      chai: 5.3.3
      debug: 4.4.3
      expect-type: 1.2.2
      magic-string: 0.30.21
      pathe: 2.0.3
      picomatch: 4.0.3
      std-env: 3.10.0
      tinybench: 2.9.0
      tinyexec: 0.3.2
      tinyglobby: 0.2.15
      tinypool: 1.1.1
      tinyrainbow: 2.0.0
      vite: 7.2.4(@types/node@24.10.1)(jiti@2.6.1)(lightningcss@1.30.2)(terser@5.44.1)(tsx@4.20.6)
      vite-node: 3.2.4(@types/node@24.10.1)(jiti@2.6.1)(lightningcss@1.30.2)(terser@5.44.1)(tsx@4.20.6)
      why-is-node-running: 2.3.0
    optionalDependencies:
      '@edge-runtime/vm': 3.2.0
      '@types/debug': 4.1.12
      '@types/node': 24.10.1
      '@vitest/ui': 3.2.4(vitest@3.2.4)
      happy-dom: 20.0.10
    transitivePeerDependencies:
      - jiti
      - less
      - lightningcss
      - msw
      - sass
      - sass-embedded
      - stylus
      - sugarss
      - supports-color
      - terser
      - tsx
      - yaml

  webpack-bundle-analyzer@4.10.1:
    dependencies:
      '@discoveryjs/json-ext': 0.5.7
      acorn: 8.15.0
      acorn-walk: 8.3.4
      commander: 7.2.0
      debounce: 1.2.1
      escape-string-regexp: 4.0.0
      gzip-size: 6.0.0
      html-escaper: 2.0.2
      is-plain-object: 5.0.0
      opener: 1.5.2
      picocolors: 1.1.1
      sirv: 2.0.4
      ws: 7.5.10
    transitivePeerDependencies:
      - bufferutil
      - utf-8-validate

  whatwg-mimetype@3.0.0: {}

  which-boxed-primitive@1.1.1:
    dependencies:
      is-bigint: 1.1.0
      is-boolean-object: 1.2.2
      is-number-object: 1.1.1
      is-string: 1.1.1
      is-symbol: 1.1.1

  which-builtin-type@1.2.1:
    dependencies:
      call-bound: 1.0.4
      function.prototype.name: 1.1.8
      has-tostringtag: 1.0.2
      is-async-function: 2.1.1
      is-date-object: 1.1.0
      is-finalizationregistry: 1.1.1
      is-generator-function: 1.1.2
      is-regex: 1.2.1
      is-weakref: 1.1.1
      isarray: 2.0.5
      which-boxed-primitive: 1.1.1
      which-collection: 1.0.2
      which-typed-array: 1.1.19

  which-collection@1.0.2:
    dependencies:
      is-map: 2.0.3
      is-set: 2.0.3
      is-weakmap: 2.0.2
      is-weakset: 2.0.4

  which-typed-array@1.1.19:
    dependencies:
      available-typed-arrays: 1.0.7
      call-bind: 1.0.8
      call-bound: 1.0.4
      for-each: 0.3.5
      get-proto: 1.0.1
      gopd: 1.2.0
      has-tostringtag: 1.0.2

  which@2.0.2:
    dependencies:
      isexe: 2.0.0

  why-is-node-running@2.3.0:
    dependencies:
      siginfo: 2.0.0
      stackback: 0.0.2

  word-wrap@1.2.5: {}

  wrap-ansi@6.2.0:
    dependencies:
      ansi-styles: 4.3.0
      string-width: 4.2.3
      strip-ansi: 6.0.1

  wrap-ansi@7.0.0:
    dependencies:
      ansi-styles: 4.3.0
      string-width: 4.2.3
      strip-ansi: 6.0.1

  wrap-ansi@8.1.0:
    dependencies:
      ansi-styles: 6.2.3
      string-width: 5.1.2
      strip-ansi: 7.1.2

  ws@7.5.10: {}

  ws@8.18.3: {}

  y18n@5.0.8: {}

  yallist@3.1.1: {}

  yargs-parser@21.1.1: {}

  yargs@17.7.2:
    dependencies:
      cliui: 8.0.1
      escalade: 3.2.0
      get-caller-file: 2.0.5
      require-directory: 2.1.1
      string-width: 4.2.3
      y18n: 5.0.8
      yargs-parser: 21.1.1

  yocto-queue@0.1.0: {}

  yoctocolors-cjs@2.1.3: {}

  yoga-layout@3.2.1: {}

  zod-validation-error@4.0.2(zod@4.1.13):
    dependencies:
      zod: 4.1.13

  zod@4.1.13: {}

  zwitch@2.0.4: {}<|MERGE_RESOLUTION|>--- conflicted
+++ resolved
@@ -121,12 +121,9 @@
       react-error-boundary:
         specifier: ^6.0.0
         version: 6.0.0(react@19.2.0)
-<<<<<<< HEAD
       react-markdown:
         specifier: 10.1.0
         version: 10.1.0(@types/react@19.2.7)(react@19.2.0)
-=======
->>>>>>> d2de1d4d
       react-resizable-panels:
         specifier: 3.0.6
         version: 3.0.6(react-dom@19.2.0(react@19.2.0))(react@19.2.0)
@@ -175,7 +172,7 @@
         version: 19.2.3(@types/react@19.2.7)
       '@vitejs/plugin-react':
         specifier: ^5.0.2
-        version: 5.1.1(vite@7.2.4(@types/node@24.10.1)(jiti@2.6.1)(lightningcss@1.30.2)(terser@5.44.1)(tsx@4.20.6))
+        version: 5.1.1(vite@7.2.4(@types/node@24.10.1)(jiti@2.6.1)(lightningcss@1.30.2)(tsx@4.20.6))
       '@vitest/coverage-v8':
         specifier: ^3.2.4
         version: 3.2.4(vitest@3.2.4)
@@ -229,7 +226,7 @@
         version: 5.9.3
       vitest:
         specifier: ^3.2.4
-        version: 3.2.4(@edge-runtime/vm@3.2.0)(@types/debug@4.1.12)(@types/node@24.10.1)(@vitest/ui@3.2.4)(happy-dom@20.0.10)(jiti@2.6.1)(lightningcss@1.30.2)(msw@2.12.3(@types/node@24.10.1)(typescript@5.9.3))(terser@5.44.1)(tsx@4.20.6)
+        version: 3.2.4(@edge-runtime/vm@3.2.0)(@types/debug@4.1.12)(@types/node@24.10.1)(@vitest/ui@3.2.4)(happy-dom@20.0.10)(jiti@2.6.1)(lightningcss@1.30.2)(msw@2.12.3(@types/node@24.10.1)(typescript@5.9.3))(tsx@4.20.6)
 
 packages:
 
@@ -775,9 +772,6 @@
   '@jridgewell/resolve-uri@3.1.2':
     resolution: {integrity: sha512-bRISgCIjP20/tbWSPWMEi54QVPRZExkuD9lJL+UIxUKtwVJA8wW1Trb1jMs1RFXo1CBTNZ/5hpC9QvmKWdopKw==}
     engines: {node: '>=6.0.0'}
-
-  '@jridgewell/source-map@0.3.11':
-    resolution: {integrity: sha512-ZMp1V8ZFcPG5dIWnQLr3NSI1MiCU7UETdS/A0G8V/XWHvJv3ZsFqutJn1Y5RPmAPX6F3BiE397OqveU/9NCuIA==}
 
   '@jridgewell/sourcemap-codec@1.5.5':
     resolution: {integrity: sha512-cYQ9310grqxueWbl+WuIUIaiUaDcj7WOq5fVhEljNVgRfOUhY9fy2zTvfoqWsnebh8Sl70VScFbICvJnLKB0Og==}
@@ -2257,9 +2251,6 @@
     engines: {node: ^6 || ^7 || ^8 || ^9 || ^10 || ^11 || ^12 || >=13.7}
     hasBin: true
 
-  buffer-from@1.1.2:
-    resolution: {integrity: sha512-E+XQCRwSbaaiChtv6k6Dwgc+bx+Bs6vuKJHHl5kox/BaKbhiXzqQOwK4cO22yElGp2OCmjwVhT3HmxgyPGnJfQ==}
-
   cac@6.7.14:
     resolution: {integrity: sha512-b6Ilus+c3RrdDk+JhLKUAQfzzgLEPy6wcXqS7f/xe1EETvsDP6GORG7SFuOs6cID5YkqchW/LXZbX5bc8j7ZcQ==}
     engines: {node: '>=8'}
@@ -2354,9 +2345,6 @@
 
   comma-separated-tokens@2.0.3:
     resolution: {integrity: sha512-Fu4hJdvzeylCfQPp9SGWidpzrMs7tTrlu6Vb8XGaRGck8QSNZJJp538Wrb60Lax4fPwR64ViY468OIUTbRlGZg==}
-
-  commander@2.20.3:
-    resolution: {integrity: sha512-GpVkmM8vF2vQUkj2LvZmD35JxeJOLCwJ9cUkugyk2nuhbv3+mJvpLYYt+0+USMxE+oj+ey/lJEnhZw75x/OMcQ==}
 
   commander@7.2.0:
     resolution: {integrity: sha512-QrWXB+ZQSVPmIWIhtEO9H+gwHaMGYiF5ChvoJ+K9ZGHG/sVsa6yiesAD1GC/x46sET00Xlwo1u49RVVVzvcSkw==}
@@ -2536,12 +2524,9 @@
   embla-carousel@8.6.0:
     resolution: {integrity: sha512-SjWyZBHJPbqxHOzckOfo8lHisEaJWmwd23XppYFYVh10bU66/Pn5tkVkbkCMZVdbUE5eTCI2nD8OyIP4Z+uwkA==}
 
-<<<<<<< HEAD
   emoji-regex-xs@1.0.0:
     resolution: {integrity: sha512-LRlerrMYoIDrT6jgpeZ2YYl/L8EulRTt5hQcYjy5AInh7HWXKimpqx68aknBFpGL2+/IcogTcaydJEgaTmOpDg==}
 
-=======
->>>>>>> d2de1d4d
   emoji-regex@8.0.0:
     resolution: {integrity: sha512-MSjYzcWNOA0ewAHpz0MxpYFvwg6yjy1NG3xteoqz644VCo/RPgnr1/GGt+ic3iJTzQ8Eu3TdM14SawnVUmGE6A==}
 
@@ -3969,13 +3954,6 @@
     resolution: {integrity: sha512-UXWMKhLOwVKb728IUtQPXxfYU+usdybtUrK/8uGE8CQMvrhOpwvzDBwj0QhSL7MQc7vIsISBG8VQ8+IDQxpfQA==}
     engines: {node: '>=0.10.0'}
 
-  source-map-support@0.5.21:
-    resolution: {integrity: sha512-uBHU3L3czsIyYXKX88fdrGovxdSCoTGDRZ6SYXtSRxLZUzHg5P/66Ht6uoUlHu9EZod+inXhKo3qQgwXUT/y1w==}
-
-  source-map@0.6.1:
-    resolution: {integrity: sha512-UjgapumWlbMhkBgzT7Ykc5YXUT46F0iKu8SGXq0bcwP5dz/h0Plj6enJqjz1Zbq2l5WaqYnrVbwWOWMyF3F47g==}
-    engines: {node: '>=0.10.0'}
-
   space-separated-tokens@2.0.2:
     resolution: {integrity: sha512-PEGlAwrG8yXGXRjW32fGbg66JAlOAwbObuqVoJpv/mRgoWDQfgH1wDPvtzWyUSNAXBGSk8h755YDbbcEy3SH2Q==}
 
@@ -4105,11 +4083,6 @@
   tapable@2.3.0:
     resolution: {integrity: sha512-g9ljZiwki/LfxmQADO3dEY1CbpmXT5Hm2fJ+QaGKwSXUylMybePR7/67YW7jOrrvjEgL1Fmz5kzyAjWVWLlucg==}
     engines: {node: '>=6'}
-
-  terser@5.44.1:
-    resolution: {integrity: sha512-t/R3R/n0MSwnnazuPpPNVO60LX0SKL45pyl9YlvxIdkH0Of7D5qM2EVe+yASRIlY5pZ73nclYJfNANGWPwFDZw==}
-    engines: {node: '>=10'}
-    hasBin: true
 
   test-exclude@7.0.1:
     resolution: {integrity: sha512-pFYqmTw68LXVjeWJMST4+borgQP2AyMNbg1BpZh9LbyhUeNkeaPF9gzfPGUAnSMV3qPYdWUwDIjjCLiSDOl7vg==}
@@ -4961,12 +4934,6 @@
       '@jridgewell/trace-mapping': 0.3.31
 
   '@jridgewell/resolve-uri@3.1.2': {}
-
-  '@jridgewell/source-map@0.3.11':
-    dependencies:
-      '@jridgewell/gen-mapping': 0.3.13
-      '@jridgewell/trace-mapping': 0.3.31
-    optional: true
 
   '@jridgewell/sourcemap-codec@1.5.5': {}
 
@@ -6185,7 +6152,7 @@
       next: 16.0.4(@babel/core@7.28.5)(@playwright/test@1.56.1)(babel-plugin-react-compiler@1.0.0)(react-dom@19.2.0(react@19.2.0))(react@19.2.0)
       react: 19.2.0
 
-  '@vitejs/plugin-react@5.1.1(vite@7.2.4(@types/node@24.10.1)(jiti@2.6.1)(lightningcss@1.30.2)(terser@5.44.1)(tsx@4.20.6))':
+  '@vitejs/plugin-react@5.1.1(vite@7.2.4(@types/node@24.10.1)(jiti@2.6.1)(lightningcss@1.30.2)(tsx@4.20.6))':
     dependencies:
       '@babel/core': 7.28.5
       '@babel/plugin-transform-react-jsx-self': 7.27.1(@babel/core@7.28.5)
@@ -6193,7 +6160,7 @@
       '@rolldown/pluginutils': 1.0.0-beta.47
       '@types/babel__core': 7.20.5
       react-refresh: 0.18.0
-      vite: 7.2.4(@types/node@24.10.1)(jiti@2.6.1)(lightningcss@1.30.2)(terser@5.44.1)(tsx@4.20.6)
+      vite: 7.2.4(@types/node@24.10.1)(jiti@2.6.1)(lightningcss@1.30.2)(tsx@4.20.6)
     transitivePeerDependencies:
       - supports-color
 
@@ -6212,7 +6179,7 @@
       std-env: 3.10.0
       test-exclude: 7.0.1
       tinyrainbow: 2.0.0
-      vitest: 3.2.4(@edge-runtime/vm@3.2.0)(@types/debug@4.1.12)(@types/node@24.10.1)(@vitest/ui@3.2.4)(happy-dom@20.0.10)(jiti@2.6.1)(lightningcss@1.30.2)(msw@2.12.3(@types/node@24.10.1)(typescript@5.9.3))(terser@5.44.1)(tsx@4.20.6)
+      vitest: 3.2.4(@edge-runtime/vm@3.2.0)(@types/debug@4.1.12)(@types/node@24.10.1)(@vitest/ui@3.2.4)(happy-dom@20.0.10)(jiti@2.6.1)(lightningcss@1.30.2)(msw@2.12.3(@types/node@24.10.1)(typescript@5.9.3))(tsx@4.20.6)
     transitivePeerDependencies:
       - supports-color
 
@@ -6224,14 +6191,14 @@
       chai: 5.3.3
       tinyrainbow: 2.0.0
 
-  '@vitest/mocker@3.2.4(msw@2.12.3(@types/node@24.10.1)(typescript@5.9.3))(vite@7.2.4(@types/node@24.10.1)(jiti@2.6.1)(lightningcss@1.30.2)(terser@5.44.1)(tsx@4.20.6))':
+  '@vitest/mocker@3.2.4(msw@2.12.3(@types/node@24.10.1)(typescript@5.9.3))(vite@7.2.4(@types/node@24.10.1)(jiti@2.6.1)(lightningcss@1.30.2)(tsx@4.20.6))':
     dependencies:
       '@vitest/spy': 3.2.4
       estree-walker: 3.0.3
       magic-string: 0.30.21
     optionalDependencies:
       msw: 2.12.3(@types/node@24.10.1)(typescript@5.9.3)
-      vite: 7.2.4(@types/node@24.10.1)(jiti@2.6.1)(lightningcss@1.30.2)(terser@5.44.1)(tsx@4.20.6)
+      vite: 7.2.4(@types/node@24.10.1)(jiti@2.6.1)(lightningcss@1.30.2)(tsx@4.20.6)
 
   '@vitest/pretty-format@3.2.4':
     dependencies:
@@ -6262,7 +6229,7 @@
       sirv: 3.0.2
       tinyglobby: 0.2.15
       tinyrainbow: 2.0.0
-      vitest: 3.2.4(@edge-runtime/vm@3.2.0)(@types/debug@4.1.12)(@types/node@24.10.1)(@vitest/ui@3.2.4)(happy-dom@20.0.10)(jiti@2.6.1)(lightningcss@1.30.2)(msw@2.12.3(@types/node@24.10.1)(typescript@5.9.3))(terser@5.44.1)(tsx@4.20.6)
+      vitest: 3.2.4(@edge-runtime/vm@3.2.0)(@types/debug@4.1.12)(@types/node@24.10.1)(@vitest/ui@3.2.4)(happy-dom@20.0.10)(jiti@2.6.1)(lightningcss@1.30.2)(msw@2.12.3(@types/node@24.10.1)(typescript@5.9.3))(tsx@4.20.6)
 
   '@vitest/utils@3.2.4':
     dependencies:
@@ -6456,9 +6423,6 @@
       electron-to-chromium: 1.5.260
       node-releases: 2.0.27
       update-browserslist-db: 1.1.4(browserslist@4.28.0)
-
-  buffer-from@1.1.2:
-    optional: true
 
   cac@6.7.14: {}
 
@@ -6555,9 +6519,6 @@
 
   comma-separated-tokens@2.0.3: {}
 
-  commander@2.20.3:
-    optional: true
-
   commander@7.2.0: {}
 
   concat-map@0.0.1: {}
@@ -6715,11 +6676,8 @@
 
   embla-carousel@8.6.0: {}
 
-<<<<<<< HEAD
   emoji-regex-xs@1.0.0: {}
 
-=======
->>>>>>> d2de1d4d
   emoji-regex@8.0.0: {}
 
   emoji-regex@9.2.2: {}
@@ -8519,15 +8477,6 @@
 
   source-map-js@1.2.1: {}
 
-  source-map-support@0.5.21:
-    dependencies:
-      buffer-from: 1.1.2
-      source-map: 0.6.1
-    optional: true
-
-  source-map@0.6.1:
-    optional: true
-
   space-separated-tokens@2.0.2: {}
 
   stable-hash@0.0.5: {}
@@ -8675,14 +8624,6 @@
   tailwindcss@4.1.17: {}
 
   tapable@2.3.0: {}
-
-  terser@5.44.1:
-    dependencies:
-      '@jridgewell/source-map': 0.3.11
-      acorn: 8.15.0
-      commander: 2.20.3
-      source-map-support: 0.5.21
-    optional: true
 
   test-exclude@7.0.1:
     dependencies:
@@ -8939,13 +8880,13 @@
       string_decoder: 1.3.0
       util-deprecate: 1.0.2
 
-  vite-node@3.2.4(@types/node@24.10.1)(jiti@2.6.1)(lightningcss@1.30.2)(terser@5.44.1)(tsx@4.20.6):
+  vite-node@3.2.4(@types/node@24.10.1)(jiti@2.6.1)(lightningcss@1.30.2)(tsx@4.20.6):
     dependencies:
       cac: 6.7.14
       debug: 4.4.3
       es-module-lexer: 1.7.0
       pathe: 2.0.3
-      vite: 7.2.4(@types/node@24.10.1)(jiti@2.6.1)(lightningcss@1.30.2)(terser@5.44.1)(tsx@4.20.6)
+      vite: 7.2.4(@types/node@24.10.1)(jiti@2.6.1)(lightningcss@1.30.2)(tsx@4.20.6)
     transitivePeerDependencies:
       - '@types/node'
       - jiti
@@ -8960,7 +8901,7 @@
       - tsx
       - yaml
 
-  vite@7.2.4(@types/node@24.10.1)(jiti@2.6.1)(lightningcss@1.30.2)(terser@5.44.1)(tsx@4.20.6):
+  vite@7.2.4(@types/node@24.10.1)(jiti@2.6.1)(lightningcss@1.30.2)(tsx@4.20.6):
     dependencies:
       esbuild: 0.25.12
       fdir: 6.5.0(picomatch@4.0.3)
@@ -8973,14 +8914,13 @@
       fsevents: 2.3.3
       jiti: 2.6.1
       lightningcss: 1.30.2
-      terser: 5.44.1
       tsx: 4.20.6
 
-  vitest@3.2.4(@edge-runtime/vm@3.2.0)(@types/debug@4.1.12)(@types/node@24.10.1)(@vitest/ui@3.2.4)(happy-dom@20.0.10)(jiti@2.6.1)(lightningcss@1.30.2)(msw@2.12.3(@types/node@24.10.1)(typescript@5.9.3))(terser@5.44.1)(tsx@4.20.6):
+  vitest@3.2.4(@edge-runtime/vm@3.2.0)(@types/debug@4.1.12)(@types/node@24.10.1)(@vitest/ui@3.2.4)(happy-dom@20.0.10)(jiti@2.6.1)(lightningcss@1.30.2)(msw@2.12.3(@types/node@24.10.1)(typescript@5.9.3))(tsx@4.20.6):
     dependencies:
       '@types/chai': 5.2.3
       '@vitest/expect': 3.2.4
-      '@vitest/mocker': 3.2.4(msw@2.12.3(@types/node@24.10.1)(typescript@5.9.3))(vite@7.2.4(@types/node@24.10.1)(jiti@2.6.1)(lightningcss@1.30.2)(terser@5.44.1)(tsx@4.20.6))
+      '@vitest/mocker': 3.2.4(msw@2.12.3(@types/node@24.10.1)(typescript@5.9.3))(vite@7.2.4(@types/node@24.10.1)(jiti@2.6.1)(lightningcss@1.30.2)(tsx@4.20.6))
       '@vitest/pretty-format': 3.2.4
       '@vitest/runner': 3.2.4
       '@vitest/snapshot': 3.2.4
@@ -8998,8 +8938,8 @@
       tinyglobby: 0.2.15
       tinypool: 1.1.1
       tinyrainbow: 2.0.0
-      vite: 7.2.4(@types/node@24.10.1)(jiti@2.6.1)(lightningcss@1.30.2)(terser@5.44.1)(tsx@4.20.6)
-      vite-node: 3.2.4(@types/node@24.10.1)(jiti@2.6.1)(lightningcss@1.30.2)(terser@5.44.1)(tsx@4.20.6)
+      vite: 7.2.4(@types/node@24.10.1)(jiti@2.6.1)(lightningcss@1.30.2)(tsx@4.20.6)
+      vite-node: 3.2.4(@types/node@24.10.1)(jiti@2.6.1)(lightningcss@1.30.2)(tsx@4.20.6)
       why-is-node-running: 2.3.0
     optionalDependencies:
       '@edge-runtime/vm': 3.2.0
