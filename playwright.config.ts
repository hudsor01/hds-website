import { defineConfig, devices } from '@playwright/test';

export default defineConfig({
  testDir: './e2e',
  fullyParallel: true,
  forbidOnly: !!process.env.CI,
  retries: process.env.CI ? 2 : 0,
  workers: process.env.CI ? 1 : undefined,
  reporter: 'html',
  use: {
    baseURL: 'http://localhost:3000',
    trace: 'on-first-retry',
  },

  projects: [
    {
<<<<<<< HEAD
      name: "setup",
      testMatch: /.*\.setup\.ts/,
    },
    {
      name: "cleanup",
      testMatch: /.*\.teardown\.ts/,
    },
    {
      name: "chromium",
      use: {
        ...devices["Desktop Chrome"],
        /* Enable Chrome DevTools Protocol for performance monitoring */
        launchOptions: {
          args: [
            "--enable-web-bluetooth",
            "--disable-web-security",
            "--disable-background-timer-throttling",
            "--disable-backgrounding-occluded-windows",
            "--disable-renderer-backgrounding",
            // Container-safe flags
            "--disable-dev-shm-usage",
            "--no-sandbox",
            "--disable-setuid-sandbox",
            "--disable-gpu",
            "--disable-software-rasterizer",
            "--single-process",
          ],
        },
      },
      dependencies: ["setup"],
    },
    {
      name: "firefox",
      use: { ...devices["Desktop Firefox"] },
      dependencies: ["setup"],
    },
    {
      name: "webkit",
      use: { ...devices["Desktop Safari"] },
      dependencies: ["setup"],
    },
    /* Mobile testing projects */
    {
      name: "Mobile Chrome",
      use: {
        ...devices["Pixel 5"],
        isMobile: true,
        hasTouch: true,
      },
      dependencies: ["setup"],
=======
      name: 'chromium',
      use: { ...devices['Desktop Chrome'] },
>>>>>>> 880fee6e
    },

    {
      name: 'firefox',
      use: { ...devices['Desktop Firefox'] },
    },

    {
      name: 'webkit',
      use: { ...devices['Desktop Safari'] },
    },
  ],

  webServer: {
    command: 'npm run dev',
    url: 'http://localhost:3000',
    reuseExistingServer: !process.env.CI,
  },
});<|MERGE_RESOLUTION|>--- conflicted
+++ resolved
@@ -14,61 +14,8 @@
 
   projects: [
     {
-<<<<<<< HEAD
-      name: "setup",
-      testMatch: /.*\.setup\.ts/,
-    },
-    {
-      name: "cleanup",
-      testMatch: /.*\.teardown\.ts/,
-    },
-    {
-      name: "chromium",
-      use: {
-        ...devices["Desktop Chrome"],
-        /* Enable Chrome DevTools Protocol for performance monitoring */
-        launchOptions: {
-          args: [
-            "--enable-web-bluetooth",
-            "--disable-web-security",
-            "--disable-background-timer-throttling",
-            "--disable-backgrounding-occluded-windows",
-            "--disable-renderer-backgrounding",
-            // Container-safe flags
-            "--disable-dev-shm-usage",
-            "--no-sandbox",
-            "--disable-setuid-sandbox",
-            "--disable-gpu",
-            "--disable-software-rasterizer",
-            "--single-process",
-          ],
-        },
-      },
-      dependencies: ["setup"],
-    },
-    {
-      name: "firefox",
-      use: { ...devices["Desktop Firefox"] },
-      dependencies: ["setup"],
-    },
-    {
-      name: "webkit",
-      use: { ...devices["Desktop Safari"] },
-      dependencies: ["setup"],
-    },
-    /* Mobile testing projects */
-    {
-      name: "Mobile Chrome",
-      use: {
-        ...devices["Pixel 5"],
-        isMobile: true,
-        hasTouch: true,
-      },
-      dependencies: ["setup"],
-=======
       name: 'chromium',
       use: { ...devices['Desktop Chrome'] },
->>>>>>> 880fee6e
     },
 
     {
